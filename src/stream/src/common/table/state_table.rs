--- conflicted
+++ resolved
@@ -923,7 +923,6 @@
                         .await?;
                 }
 
-<<<<<<< HEAD
                 // Refresh watermark cache if it is out of sync.
                 if USE_WATERMARK_CACHE && !self.watermark_cache.is_synced() {
                     if let Some(ref watermark) = self.prev_cleaned_watermark {
@@ -942,11 +941,7 @@
                             let mut streams = vec![];
                             for vnode in self.vnodes().iter_vnodes() {
                                 let stream = self
-                                    .iter_row_with_pk_range(
-                                        &range,
-                                        vnode,
-                                        PrefetchOptions::default(),
-                                    )
+                                    .iter_with_vnode(vnode, &range, PrefetchOptions::default())
                                     .await?;
                                 streams.push(Box::pin(stream));
                             }
@@ -961,39 +956,6 @@
                                     pks.push(pk);
                                 }
                             }
-=======
-        // Refresh watermark cache if it is out of sync.
-        if USE_WATERMARK_CACHE && !self.watermark_cache.is_synced() {
-            if let Some(ref watermark) = self.prev_cleaned_watermark {
-                let range: (Bound<Once<Datum>>, Bound<Once<Datum>>) =
-                    (Included(once(Some(watermark.clone()))), Unbounded);
-                // NOTE(kwannoel): We buffer `pks` before inserting into watermark cache
-                // because we can't hold an immutable ref (via `iter_key_and_val_with_pk_range`)
-                // and a mutable ref (via `self.watermark_cache.insert`) at the same time.
-                // TODO(kwannoel): We can optimize it with:
-                // 1. Either use `RefCell`.
-                // 2. Or pass in a direct reference to LocalStateStore,
-                //    instead of referencing it indirectly from `self`.
-                //    Similar to how we do for pk_indices.
-                let mut pks = Vec::with_capacity(self.watermark_cache.capacity());
-                {
-                    let mut streams = vec![];
-                    for vnode in self.vnodes().iter_vnodes() {
-                        let stream = self
-                            .iter_with_vnode(vnode, &range, PrefetchOptions::default())
-                            .await?;
-                        streams.push(Box::pin(stream));
-                    }
-                    let merged_stream = merge_sort(streams);
-                    pin_mut!(merged_stream);
-
-                    #[for_await]
-                    for entry in merged_stream.take(self.watermark_cache.capacity()) {
-                        let keyed_row = entry?;
-                        let pk = self.pk_serde.deserialize(keyed_row.key())?;
-                        if !pk.is_null_at(0) {
-                            pks.push(pk);
->>>>>>> 4b4afc87
                         }
 
                         let mut filler = self.watermark_cache.begin_syncing();
