// Copyright 2023 RisingWave Labs
//
// Licensed under the Apache License, Version 2.0 (the "License");
// you may not use this file except in compliance with the License.
// You may obtain a copy of the License at
//
//     http://www.apache.org/licenses/LICENSE-2.0
//
// Unless required by applicable law or agreed to in writing, software
// distributed under the License is distributed on an "AS IS" BASIS,
// WITHOUT WARRANTIES OR CONDITIONS OF ANY KIND, either express or implied.
// See the License for the specific language governing permissions and
// limitations under the License.

use std::pin::pin;
use std::sync::Arc;

use either::Either;
use futures::stream::select_with_strategy;
use futures::{pin_mut, stream, StreamExt};
use futures_async_stream::try_stream;
use risingwave_common::array::{Op, StreamChunk};
use risingwave_common::catalog::Schema;
use risingwave_common::hash::VnodeBitmapExt;
use risingwave_common::row::{OwnedRow, Row};
use risingwave_common::types::Datum;
use risingwave_common::util::chunk_coalesce::DataChunkBuilder;
use risingwave_common::util::epoch::EpochPair;
use risingwave_common::{bail, row};
use risingwave_hummock_sdk::HummockReadEpoch;
use risingwave_storage::store::PrefetchOptions;
use risingwave_storage::table::batch_table::storage_table::StorageTable;
use risingwave_storage::StateStore;

use crate::common::table::state_table::StateTable;
use crate::executor::backfill::utils;
use crate::executor::backfill::utils::{
    compute_bounds, construct_initial_finished_state, get_new_pos, iter_chunks, mapping_chunk,
    mapping_message, mark_chunk, owned_row_iter,
};
use crate::executor::monitor::StreamingMetrics;
use crate::executor::{
    expect_first_barrier, Barrier, BoxedExecutor, BoxedMessageStream, Executor, ExecutorInfo,
    Message, PkIndices, PkIndicesRef, StreamExecutorError, StreamExecutorResult,
};
use crate::task::{ActorId, CreateMviewProgress};

/// vnode, `is_finished`, `row_count`, all occupy 1 column each.
const METADATA_STATE_LEN: usize = 3;

/// Schema: | vnode | pk ... | `backfill_finished` | `row_count` |
/// We can decode that into `BackfillState` on recovery.
#[derive(Debug, Eq, PartialEq)]
pub struct BackfillState {
    current_pos: Option<OwnedRow>,
    old_state: Option<Vec<Datum>>,
    is_finished: bool,
    row_count: u64,
}

/// An implementation of the [RFC: Use Backfill To Let Mv On Mv Stream Again](https://github.com/risingwavelabs/rfcs/pull/13).
/// `BackfillExecutor` is used to create a materialized view on another materialized view.
///
/// It can only buffer chunks between two barriers instead of unbundled memory usage of
/// `RearrangedChainExecutor`.
///
/// It uses the latest epoch to read the snapshot of the upstream mv during two barriers and all the
/// `StreamChunk` of the snapshot read will forward to the downstream.
///
/// It uses `current_pos` to record the progress of the backfill (the pk of the upstream mv) and
/// `current_pos` is initiated as an empty `Row`.
///
/// All upstream messages during the two barriers interval will be buffered and decide to forward or
/// ignore based on the `current_pos` at the end of the later barrier. Once `current_pos` reaches
/// the end of the upstream mv pk, the backfill would finish.
///
/// Notice:
/// The pk we are talking about here refers to the storage primary key.
/// We rely on the scheduler to schedule the `BackfillExecutor` together with the upstream mv/table
/// in the same worker, so that we can read uncommitted data from the upstream table without
/// waiting.
pub struct BackfillExecutor<S: StateStore> {
    /// Upstream table
    upstream_table: StorageTable<S>,
    /// Upstream with the same schema with the upstream table.
    upstream: BoxedExecutor,

    /// Internal state table for persisting state of backfill state.
    state_table: Option<StateTable<S>>,

    /// The column indices need to be forwarded to the downstream from the upstream and table scan.
    output_indices: Vec<usize>,

    /// PTAL at the docstring for `CreateMviewProgress` to understand how we compute it.
    progress: CreateMviewProgress,

    actor_id: ActorId,

    info: ExecutorInfo,

    metrics: Arc<StreamingMetrics>,

    chunk_size: usize,

    // By default we read every barrier.
    // With this we read every N barriers.
    snapshot_read_interval: usize,
}

struct SnapshotControl {
    snapshot_read_interval: usize,
    intervals: usize,
}

impl SnapshotControl {
    fn new(mut snapshot_read_interval: usize) -> Self {
        if snapshot_read_interval == 0 {
            snapshot_read_interval = 1;
        }
        Self {
            snapshot_read_interval,
            intervals: 0,
        }
    }

    fn try_read(&mut self) -> bool {
        let should_read = self.intervals == 0;
        if should_read {
            tracing::trace!("backfill should snapshot_read, interval={}", self.intervals);
        } else {
            tracing::trace!(
                "backfill should not snapshot_read, interval={}",
                self.intervals
            );
        }
        self.intervals = (self.intervals + 1) % self.snapshot_read_interval;
        should_read
    }
}

impl<S> BackfillExecutor<S>
where
    S: StateStore,
{
    #[allow(clippy::too_many_arguments)]
    pub fn new(
        upstream_table: StorageTable<S>,
        upstream: BoxedExecutor,
        state_table: Option<StateTable<S>>,
        output_indices: Vec<usize>,
        progress: CreateMviewProgress,
        schema: Schema,
        pk_indices: PkIndices,
        metrics: Arc<StreamingMetrics>,
        chunk_size: usize,
        executor_id: u64,
        snapshot_read_interval: usize,
    ) -> Self {
        Self {
            info: ExecutorInfo {
                schema,
                pk_indices,
                identity: format!("BackfillExecutor {:X}", executor_id),
            },
            upstream_table,
            upstream,
            state_table,
            output_indices,
            actor_id: progress.actor_id(),
            progress,
            metrics,
            chunk_size,
            snapshot_read_interval,
        }
    }

    #[try_stream(ok = Message, error = StreamExecutorError)]
    async fn execute_inner(mut self) {
        // The primary key columns, in the output columns of the upstream_table scan.
        let mut snapshot_control = SnapshotControl::new(self.snapshot_read_interval);

        let pk_in_output_indices = self.upstream_table.pk_in_output_indices().unwrap();

        let state_len = pk_in_output_indices.len() + METADATA_STATE_LEN;

        let pk_order = self.upstream_table.pk_serializer().get_order_types();

        let upstream_table_id = self.upstream_table.table_id().table_id;

        let mut upstream = self.upstream.execute();

        // Poll the upstream to get the first barrier.
        let first_barrier = expect_first_barrier(&mut upstream).await?;
        let init_epoch = first_barrier.epoch.prev;
        if let Some(state_table) = self.state_table.as_mut() {
            state_table.init_epoch(first_barrier.epoch);
        }

        let BackfillState {
            mut current_pos,
            is_finished,
            row_count,
            mut old_state,
        } = Self::recover_backfill_state(self.state_table.as_ref(), pk_in_output_indices.len())
            .await?;

        let mut builder =
            DataChunkBuilder::new(self.upstream_table.schema().data_types(), self.chunk_size);

        // Use this buffer to construct state,
        // which will then be persisted.
        let mut current_state: Vec<Datum> = vec![None; state_len];

        // The first barrier message should be propagated.
        yield Message::Barrier(first_barrier);

        // If no need backfill, but state was still "unfinished" we need to finish it.
        // So we just update the state + progress to meta at the next barrier to finish progress,
        // and forward other messages.
        //
        // Reason for persisting on second barrier rather than first:
        // We can't update meta with progress as finished until state_table
        // has been updated.
        // We also can't update state_table in first epoch, since state_table
        // expects to have been initialized in previous epoch.

        // The epoch used to snapshot read upstream mv.
        let mut snapshot_read_epoch = init_epoch;

        // Keep track of rows from the snapshot.
        let mut total_snapshot_processed_rows: u64 = row_count;

        // Backfill Algorithm:
        //
        //   backfill_stream
        //  /               \
        // upstream       snapshot
        //
        // We construct a backfill stream with upstream as its left input and mv snapshot read
        // stream as its right input. When a chunk comes from upstream, we will buffer it.
        //
        // When a barrier comes from upstream:
        //  - Update the `snapshot_read_epoch`.
        //  - For each row of the upstream chunk buffer, forward it to downstream if its pk <=
        //    `current_pos`, otherwise ignore it.
        //  - reconstruct the whole backfill stream with upstream and new mv snapshot read stream
        //    with the `snapshot_read_epoch`.
        //
        // When a chunk comes from snapshot, we forward it to the downstream and raise
        // `current_pos`.
        //
        // When we reach the end of the snapshot read stream, it means backfill has been
        // finished.
        //
        // Once the backfill loop ends, we forward the upstream directly to the downstream.
        if !is_finished {
            let mut upstream_chunk_buffer: Vec<StreamChunk> = vec![];
            let mut pending_barrier: Option<Barrier> = None;
            'backfill_loop: loop {
                let mut cur_barrier_snapshot_processed_rows: u64 = 0;
                let mut cur_barrier_upstream_processed_rows: u64 = 0;

                // We should not buffer rows from previous epoch, else we can have duplicates.
                assert!(upstream_chunk_buffer.is_empty());

                {
                    let left_upstream = upstream.by_ref().map(Either::Left);

                    let right_snapshot = pin!(Self::snapshot_read(
                        &self.upstream_table,
                        snapshot_read_epoch,
                        current_pos.clone(),
                        true,
                        &mut builder
                    )
                    .map(Either::Right),);

                    // Prefer to select upstream, so we can stop snapshot stream as soon as the
                    // barrier comes.
                    let backfill_stream =
                        select_with_strategy(left_upstream, right_snapshot, |_: &mut ()| {
                            stream::PollNext::Left
                        });

                    #[for_await]
                    for either in backfill_stream {
                        match either {
                            // Upstream
                            Either::Left(msg) => {
                                match msg? {
                                    Message::Barrier(barrier) => {
                                        // We have to process barrier outside of the loop.
                                        // This is because the backfill stream holds a mutable
                                        // reference to our chunk builder.
                                        // We want to create another mutable reference
                                        // to flush remaining chunks from the chunk builder
                                        // on barrier.
                                        // Hence we break here and process it after this block.
                                        if snapshot_control.try_read() {
                                            pending_barrier = Some(barrier);
                                            break;
                                        } else {
                                            // Process barrier:
                                            // - switch snapshot
                                            // Upstream updates should only be read after the
                                            // Nth barrier.
                                            // Otherwise they would get filtered out,
                                            // if they are larger than current pos,
                                            // and we  will lose them.

                                            self.metrics
                                                .backfill_snapshot_read_row_count
                                                .with_label_values(&[
                                                    upstream_table_id.to_string().as_str(),
                                                    self.actor_id.to_string().as_str(),
                                                ])
                                                .inc_by(cur_barrier_snapshot_processed_rows);

                                            // Update snapshot read epoch.
                                            snapshot_read_epoch = barrier.epoch.prev;

                                            self.progress.update(
                                                barrier.epoch.curr,
                                                snapshot_read_epoch,
                                                total_snapshot_processed_rows,
                                            );

                                            // Persist state on barrier
                                            Self::persist_state(
                                                barrier.epoch,
                                                &mut self.state_table,
                                                false,
                                                &current_pos,
                                                total_snapshot_processed_rows,
                                                &mut old_state,
                                                &mut current_state,
                                            )
                                            .await?;

                                            tracing::trace!(
                                                epoch = ?barrier.epoch,
                                                ?current_pos,
                                                total_snapshot_processed_rows,
                                                "Backfill state persisted"
                                            );

                                            yield Message::Barrier(barrier);
                                        }
                                    }
                                    Message::Chunk(chunk) => {
                                        // Buffer the upstream chunk.
                                        upstream_chunk_buffer.push(chunk.compact());
                                    }
                                    Message::Watermark(_) => {
                                        // Ignore watermark during backfill.
                                    }
                                }
                            }
                            // Snapshot read
                            Either::Right(msg) => {
                                match msg? {
                                    None => {
                                        // End of the snapshot read stream.
                                        // We should not mark the chunk anymore,
                                        // otherwise, we will ignore some rows
                                        // in the buffer. Here we choose to never mark the chunk.
                                        // Consume with the renaming stream buffer chunk without
                                        // mark.
                                        for chunk in upstream_chunk_buffer.drain(..) {
                                            let chunk_cardinality = chunk.cardinality() as u64;
                                            cur_barrier_upstream_processed_rows +=
                                                chunk_cardinality;
                                            yield Message::Chunk(mapping_chunk(
                                                chunk,
                                                &self.output_indices,
                                            ));
                                        }

                                        break 'backfill_loop;
                                    }
                                    Some(chunk) => {
                                        // Raise the current position.
                                        // As snapshot read streams are ordered by pk, so we can
                                        // just use the last row to update `current_pos`.
                                        current_pos =
                                            Some(get_new_pos(&chunk, &pk_in_output_indices));

                                        let chunk_cardinality = chunk.cardinality() as u64;
                                        cur_barrier_snapshot_processed_rows += chunk_cardinality;
                                        total_snapshot_processed_rows += chunk_cardinality;
                                        yield Message::Chunk(mapping_chunk(
                                            chunk,
                                            &self.output_indices,
                                        ));
                                    }
                                }
                            }
                        }
                    }
                }
                // When we break out of inner backfill_stream loop, it means we have a barrier.
                // If there are no updates and there are no snapshots left,
                // we already finished backfill and should have exited the outer backfill loop.
                let barrier = match pending_barrier.take() {
                    Some(barrier) => barrier,
                    None => bail!("BUG: current_backfill loop exited without a barrier"),
                };

                // Process barrier:
                // - consume snapshot rows left in builder
                // - consume upstream buffer chunk
                // - switch snapshot

                // Consume snapshot rows left in builder
                let chunk = builder.consume_all();
                if let Some(chunk) = chunk {
                    let chunk_cardinality = chunk.cardinality() as u64;
                    let ops = vec![Op::Insert; chunk.capacity()];
                    let chunk = StreamChunk::from_parts(ops, chunk);
                    current_pos = Some(get_new_pos(&chunk, &pk_in_output_indices));

                    cur_barrier_snapshot_processed_rows += chunk_cardinality;
                    total_snapshot_processed_rows += chunk_cardinality;
                    yield Message::Chunk(mapping_chunk(chunk, &self.output_indices));
                }

                // Consume upstream buffer chunk
                // If no current_pos, means we did not process any snapshot
                // yet. In that case
                // we can just ignore the upstream buffer chunk, but still need to clean it.
                if let Some(current_pos) = &current_pos {
                    for chunk in upstream_chunk_buffer.drain(..) {
                        cur_barrier_upstream_processed_rows += chunk.cardinality() as u64;
                        yield Message::Chunk(mapping_chunk(
                            mark_chunk(chunk, current_pos, &pk_in_output_indices, pk_order),
                            &self.output_indices,
                        ));
                    }
                } else {
                    upstream_chunk_buffer.clear()
                }

                self.metrics
                    .backfill_snapshot_read_row_count
                    .with_label_values(&[
                        upstream_table_id.to_string().as_str(),
                        self.actor_id.to_string().as_str(),
                    ])
                    .inc_by(cur_barrier_snapshot_processed_rows);

                self.metrics
                    .backfill_upstream_output_row_count
                    .with_label_values(&[
                        upstream_table_id.to_string().as_str(),
                        self.actor_id.to_string().as_str(),
                    ])
                    .inc_by(cur_barrier_upstream_processed_rows);

                // Update snapshot read epoch.
                snapshot_read_epoch = barrier.epoch.prev;

                self.progress.update(
                    barrier.epoch.curr,
                    snapshot_read_epoch,
                    total_snapshot_processed_rows,
                );

                // Persist state on barrier
                Self::persist_state(
                    barrier.epoch,
                    barrier.is_checkpoint(),
                    &mut self.state_table,
                    false,
                    &current_pos,
                    total_snapshot_processed_rows,
                    &mut old_state,
                    &mut current_state,
                )
                .await?;

                tracing::trace!(
                    epoch = ?barrier.epoch,
                    ?current_pos,
                    total_snapshot_processed_rows,
                    "Backfill state persisted"
                );

                yield Message::Barrier(barrier);

                // We will switch snapshot at the start of the next iteration of the backfill loop.
            }
        }

        tracing::trace!("Backfill has finished, waiting for barrier");

        // Wait for first barrier to come after backfill is finished.
        // So we can update our progress + persist the status.
        while let Some(Ok(msg)) = upstream.next().await {
            if let Some(msg) = mapping_message(msg, &self.output_indices) {
                // If not finished then we need to update state, otherwise no need.
                if let Message::Barrier(barrier) = &msg {
                    if is_finished {
                        // If already finished, no need persist any state.
                    } else {
                        // If snapshot was empty, we do not need to backfill,
                        // but we still need to persist the finished state.
                        // We currently persist it on the second barrier here rather than first.
                        // This is because we can't update state table in first epoch,
                        // since it expects to have been initialized in previous epoch
                        // (there's no epoch before the first epoch).
                        if current_pos.is_none() {
                            current_pos =
                                Some(construct_initial_finished_state(pk_in_output_indices.len()))
                        }

                        // We will update current_pos at least once,
                        // since snapshot read has to be non-empty,
                        // Or snapshot was empty and we construct a placeholder state.
                        debug_assert_ne!(current_pos, None);

                        Self::persist_state(
                            barrier.epoch,
                            &mut self.state_table,
                            true,
                            &current_pos,
                            total_snapshot_processed_rows,
                            &mut old_state,
                            &mut current_state,
                        )
                        .await?;
                        tracing::trace!(
                            epoch = ?barrier.epoch,
                            ?current_pos,
                            total_snapshot_processed_rows,
                            "Backfill position persisted after completion"
                        );
                    }

<<<<<<< HEAD
                    Self::persist_state(
                        barrier.epoch,
                        barrier.is_checkpoint(),
                        &mut self.state_table,
                        true,
                        &current_pos,
                        &mut old_state,
                        &mut current_state,
                    )
                    .await?;
                    self.progress.finish(barrier.epoch.curr);
=======
                    // For both backfill finished before recovery,
                    // and backfill which just finished, we need to update mview tracker,
                    // it does not persist this information.
                    self.progress
                        .finish(barrier.epoch.curr, total_snapshot_processed_rows);
                    tracing::trace!(
                        epoch = ?barrier.epoch,
                        "Updated CreateMaterializedTracker"
                    );
>>>>>>> 80f1d58b
                    yield msg;
                    break;
                }
                yield msg;
            }
        }

        tracing::trace!(
            "Backfill has already finished and forward messages directly to the downstream"
        );

        // After progress finished + state persisted,
        // we can forward messages directly to the downstream,
        // as backfill is finished.
        // We don't need to report backfill progress any longer, as it has finished.
        // It will always be at 100%.
        #[for_await]
        for msg in upstream {
            if let Some(msg) = mapping_message(msg?, &self.output_indices) {
                yield msg;
            }
        }
    }

    async fn recover_backfill_state(
        state_table: Option<&StateTable<S>>,
        pk_len: usize,
    ) -> StreamExecutorResult<BackfillState> {
        let Some(state_table) = state_table else {
            // If no state table, but backfill is present, it must be from an old cluster.
            // In that case backfill must be finished, otherwise it won't have been persisted.
            return Ok(BackfillState {
                current_pos: None,
                is_finished: true,
                row_count: 0,
                old_state: None,
            });
        };
        let mut vnodes = state_table.vnodes().iter_vnodes_scalar();
        let first_vnode = vnodes.next().unwrap();
        let key: &[Datum] = &[Some(first_vnode.into())];
        let row = state_table.get_row(key).await?;
        let expected_state = Self::deserialize_backfill_state(row, pk_len);

        // All vnode partitions should have same state (no scale-in supported).
        for vnode in vnodes {
            let key: &[Datum] = &[Some(vnode.into())];
            let row = state_table.get_row(key).await?;
            let state = Self::deserialize_backfill_state(row, pk_len);
            assert_eq!(state.is_finished, expected_state.is_finished);
        }
        Ok(expected_state)
    }

    fn deserialize_backfill_state(row: Option<OwnedRow>, pk_len: usize) -> BackfillState {
        let Some(row) = row else {
            return BackfillState {
                current_pos: None,
                is_finished: false,
                row_count: 0,
                old_state: None,
            };
        };
        let row = row.into_inner();
        let mut old_state = vec![None; pk_len + METADATA_STATE_LEN];
        old_state[1..row.len() + 1].clone_from_slice(&row);
        let current_pos = Some((&row[0..pk_len]).into_owned_row());
        let is_finished = row[pk_len].clone().map_or(false, |d| d.into_bool());
        let row_count = row
            .get(pk_len + 1)
            .cloned()
            .unwrap_or(None)
            .map_or(0, |d| d.into_int64() as u64);
        BackfillState {
            current_pos,
            is_finished,
            row_count,
            old_state: Some(old_state),
        }
    }

    /// Snapshot read the upstream mv.
    /// The rows from upstream snapshot read will be buffered inside the `builder`.
    /// If snapshot is dropped before its rows are consumed,
    /// remaining data in `builder` must be flushed manually.
    /// Otherwise when we scan a new snapshot, it is possible the rows in the `builder` would be
    /// present, Then when we flush we contain duplicate rows.
    #[try_stream(ok = Option<StreamChunk>, error = StreamExecutorError)]
    async fn snapshot_read<'a>(
        upstream_table: &'a StorageTable<S>,
        epoch: u64,
        current_pos: Option<OwnedRow>,
        ordered: bool,
        builder: &'a mut DataChunkBuilder,
    ) {
        tracing::trace!("new snapshot_read, epoch={}", epoch);
        let range_bounds = compute_bounds(upstream_table.pk_indices(), current_pos);
        let range_bounds = match range_bounds {
            None => {
                yield None;
                return Ok(());
            }
            Some(range_bounds) => range_bounds,
        };

        // We use uncommitted read here, because we have already scheduled the `BackfillExecutor`
        // together with the upstream mv.
        let iter = upstream_table
            .batch_iter_with_pk_bounds(
                HummockReadEpoch::NoWait(epoch),
                row::empty(),
                range_bounds,
                ordered,
                PrefetchOptions::new_for_exhaust_iter(),
            )
            .await?;

        let row_iter = owned_row_iter(iter);
        pin_mut!(row_iter);

        #[for_await]
        for chunk in iter_chunks(row_iter, builder) {
            yield chunk?;
        }
    }

    async fn persist_state(
        epoch: EpochPair,
        is_checkpoint: bool,
        table: &mut Option<StateTable<S>>,
        is_finished: bool,
        current_pos: &Option<OwnedRow>,
        row_count: u64,
        old_state: &mut Option<Vec<Datum>>,
        current_state: &mut [Datum],
    ) -> StreamExecutorResult<()> {
        // Backwards compatibility with no state table in backfill.
        let Some(table) = table else { return Ok(()) };
        utils::persist_state(
            epoch,
            is_checkpoint,
            table,
            is_finished,
            current_pos,
            row_count,
            old_state,
            current_state,
        )
        .await
    }
}

impl<S> Executor for BackfillExecutor<S>
where
    S: StateStore,
{
    fn execute(self: Box<Self>) -> BoxedMessageStream {
        self.execute_inner().boxed()
    }

    fn schema(&self) -> &Schema {
        &self.info.schema
    }

    fn pk_indices(&self) -> PkIndicesRef<'_> {
        &self.info.pk_indices
    }

    fn identity(&self) -> &str {
        &self.info.identity
    }
}<|MERGE_RESOLUTION|>--- conflicted
+++ resolved
@@ -328,6 +328,7 @@
                                             // Persist state on barrier
                                             Self::persist_state(
                                                 barrier.epoch,
+                                                barrier.is_checkpoint(),
                                                 &mut self.state_table,
                                                 false,
                                                 &current_pos,
@@ -520,6 +521,7 @@
 
                         Self::persist_state(
                             barrier.epoch,
+                            barrier.is_checkpoint(),
                             &mut self.state_table,
                             true,
                             &current_pos,
@@ -536,19 +538,6 @@
                         );
                     }
 
-<<<<<<< HEAD
-                    Self::persist_state(
-                        barrier.epoch,
-                        barrier.is_checkpoint(),
-                        &mut self.state_table,
-                        true,
-                        &current_pos,
-                        &mut old_state,
-                        &mut current_state,
-                    )
-                    .await?;
-                    self.progress.finish(barrier.epoch.curr);
-=======
                     // For both backfill finished before recovery,
                     // and backfill which just finished, we need to update mview tracker,
                     // it does not persist this information.
@@ -558,7 +547,6 @@
                         epoch = ?barrier.epoch,
                         "Updated CreateMaterializedTracker"
                     );
->>>>>>> 80f1d58b
                     yield msg;
                     break;
                 }
@@ -685,6 +673,7 @@
         }
     }
 
+    #[allow(clippy::too_many_arguments)]
     async fn persist_state(
         epoch: EpochPair,
         is_checkpoint: bool,
