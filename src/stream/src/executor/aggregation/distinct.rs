// Copyright 2023 RisingWave Labs
//
// Licensed under the Apache License, Version 2.0 (the "License");
// you may not use this file except in compliance with the License.
// You may obtain a copy of the License at
//
//     http://www.apache.org/licenses/LICENSE-2.0
//
// Unless required by applicable law or agreed to in writing, software
// distributed under the License is distributed on an "AS IS" BASIS,
// WITHOUT WARRANTIES OR CONDITIONS OF ANY KIND, either express or implied.
// See the License for the specific language governing permissions and
// limitations under the License.

use std::collections::HashMap;
use std::marker::PhantomData;
use std::sync::atomic::AtomicU64;
use std::sync::Arc;

use itertools::Itertools;
use risingwave_common::array::{ArrayRef, Op};
use risingwave_common::buffer::{Bitmap, BitmapBuilder};
use risingwave_common::row::{self, CompactedRow, OwnedRow, Row, RowExt};
use risingwave_common::types::{ScalarImpl, ScalarRefImpl};
use risingwave_common::util::iter_util::ZipEqFast;
use risingwave_storage::StateStore;

use super::{AggCall, GroupKey};
use crate::cache::{new_unbounded, ManagedLruCache};
use crate::common::metrics::MetricsInfo;
use crate::common::table::state_table::StateTable;
use crate::executor::{ActorContextRef, StreamExecutorResult};

type DedupCache = ManagedLruCache<CompactedRow, Box<[i64]>>;

/// Deduplicater for one distinct column.
struct ColumnDeduplicater<S: StateStore> {
    cache: DedupCache,
    _phantom: PhantomData<S>,
}

impl<S: StateStore> ColumnDeduplicater<S> {
    fn new(watermark_epoch: Arc<AtomicU64>, metrics_info: MetricsInfo) -> Self {
        Self {
            cache: new_unbounded(watermark_epoch, metrics_info),
            _phantom: PhantomData,
        }
    }

    async fn dedup(
        &mut self,
        ops: &[Op],
        column: &ArrayRef,
        mut visibilities: Vec<&mut Bitmap>,
        dedup_table: &mut StateTable<S>,
        group_key: Option<&GroupKey>,
        ctx: ActorContextRef,
    ) -> StreamExecutorResult<()> {
        let n_calls = visibilities.len();

        let mut prev_counts_map = HashMap::new(); // also serves as changeset

        // inverted masks for visibilities, 1 means hidden, 0 means visible
        let mut vis_masks_inv = (0..visibilities.len())
            .map(|_| BitmapBuilder::zeroed(column.len()))
            .collect_vec();
        let actor_id_str = ctx.id.to_string();
        let fragment_id_str = ctx.fragment_id.to_string();
        let table_id_str = dedup_table.table_id().to_string();
        for (datum_idx, (op, datum)) in ops.iter().zip_eq_fast(column.iter()).enumerate() {
            // skip if this item is hidden to all agg calls (this is likely to happen)
            if !visibilities.iter().any(|vis| vis.is_set(datum_idx)) {
                continue;
            }

            // get counts of the distinct key of all agg calls that distinct on this column
            let row_prefix = group_key.map(GroupKey::table_row).chain(row::once(datum));
            let table_pk = group_key.map(GroupKey::table_pk).chain(row::once(datum));
            let cache_key =
                CompactedRow::from(group_key.map(GroupKey::cache_key).chain(row::once(datum)));

            ctx.streaming_metrics
                .agg_distinct_total_cache_count
                .with_label_values(&[&table_id_str, &actor_id_str, &fragment_id_str])
                .inc();
            // TODO(yuhao): avoid this `contains`.
            // https://github.com/risingwavelabs/risingwave/issues/9233
            let mut counts = if self.cache.contains(&cache_key) {
                self.cache.get_mut(&cache_key).unwrap()
            } else {
                ctx.streaming_metrics
                    .agg_distinct_cache_miss_count
                    .with_label_values(&[&table_id_str, &actor_id_str, &fragment_id_str])
                    .inc();
                // load from table into the cache
                let counts = if let Some(counts_row) =
                    dedup_table.get_row(&table_pk).await? as Option<OwnedRow>
                {
                    counts_row
                        .iter()
                        .map(|v| v.map_or(0, ScalarRefImpl::into_int64))
                        .collect()
                } else {
                    // ensure there is a row in the dedup table for this distinct key
                    dedup_table.insert(
                        (&row_prefix).chain(row::repeat_n(Some(ScalarImpl::from(0i64)), n_calls)),
                    );
                    vec![0; n_calls].into_boxed_slice()
                };
                self.cache.put(cache_key.clone(), counts); // TODO(rc): can we avoid this clone?

                self.cache.get_mut(&cache_key).unwrap()
            };
            debug_assert_eq!(counts.len(), visibilities.len());

            // snapshot the counts as prev counts when first time seeing this distinct key
            prev_counts_map
                .entry(datum)
                .or_insert_with(|| counts.to_owned());

            match op {
                Op::Insert | Op::UpdateInsert => {
                    // iterate over vis of each distinct agg call, count up for visible datum
                    for (i, vis) in visibilities.iter().enumerate() {
                        if vis.is_set(datum_idx) {
                            counts[i] += 1;
                            if counts[i] > 1 {
                                // duplicate, hide this one
                                vis_masks_inv[i].set(datum_idx, true);
                            }
                        }
                    }
                }
                Op::Delete | Op::UpdateDelete => {
                    // iterate over vis of each distinct agg call, count down for visible datum
                    for (i, vis) in visibilities.iter().enumerate() {
                        if vis.is_set(datum_idx) {
                            counts[i] -= 1;
                            debug_assert!(counts[i] >= 0);
                            if counts[i] > 0 {
                                // still exists at least one duplicate, hide this one
                                vis_masks_inv[i].set(datum_idx, true);
                            }
                        }
                    }
                }
            }
        }

        // flush changes to dedup table
        prev_counts_map
            .into_iter()
            .for_each(|(datum, prev_counts)| {
                let row_prefix = group_key.map(GroupKey::table_row).chain(row::once(datum));
                let cache_key =
                    CompactedRow::from(group_key.map(GroupKey::cache_key).chain(row::once(datum)));
                let new_counts = OwnedRow::new(
                    self.cache
                        .get(&cache_key)
                        .expect("distinct key in `prev_counts_map` must also exist in `self.cache`")
                        .iter()
                        .map(|&v| Some(v.into()))
                        .collect(),
                );
                let old_counts =
                    OwnedRow::new(prev_counts.iter().map(|&v| Some(v.into())).collect());
                dedup_table.update(row_prefix.chain(old_counts), row_prefix.chain(new_counts));
            });

        for (vis, vis_mask_inv) in visibilities.iter_mut().zip_eq(vis_masks_inv.into_iter()) {
            // update visibility
            **vis &= !vis_mask_inv.finish();
        }

        // if we determine to flush to the table when processing every chunk instead of barrier
        // coming, we can evict all including current epoch data.
        self.cache.evict();

        Ok(())
    }

    /// Flush the deduplication table.
    fn flush(&mut self, dedup_table: &StateTable<S>, ctx: ActorContextRef) {
        // TODO(rc): now we flush the table in `dedup` method.
        // WARN: if you want to change to batching the write to table. please remember to change
        // `self.cache.evict()` too.
        self.cache.evict();

        let actor_id_str = ctx.id.to_string();
        let fragment_id_str = ctx.fragment_id.to_string();
        let table_id_str = dedup_table.table_id().to_string();
        ctx.streaming_metrics
            .agg_distinct_cached_entry_count
            .with_label_values(&[&table_id_str, &actor_id_str, &fragment_id_str])
            .set(self.cache.len() as i64);
    }
}

/// # Safety
///
/// There must not be duplicate items in `indices`.
unsafe fn get_many_mut_from_slice<'a, T>(slice: &'a mut [T], indices: &[usize]) -> Vec<&'a mut T> {
    let mut res = Vec::with_capacity(indices.len());
    let ptr = slice.as_mut_ptr();
    for &idx in indices {
        res.push(&mut *ptr.add(idx));
    }
    res
}

pub struct DistinctDeduplicater<S: StateStore> {
    /// Key: distinct column index;
    /// Value: (agg call indices that distinct on the column, deduplicater for the column).
    deduplicaters: HashMap<usize, (Box<[usize]>, ColumnDeduplicater<S>)>,
    ctx: ActorContextRef,
}

impl<S: StateStore> DistinctDeduplicater<S> {
    pub fn new(
        agg_calls: &[AggCall],
        watermark_epoch: Arc<AtomicU64>,
        distinct_dedup_tables: &HashMap<usize, StateTable<S>>,
        ctx: ActorContextRef,
    ) -> Self {
        let actor_id = ctx.id;
        let deduplicaters: HashMap<_, _> = agg_calls
            .iter()
            .enumerate()
            .filter(|(_, call)| call.distinct) // only distinct agg calls need dedup table
            .into_group_map_by(|(_, call)| call.args.val_indices()[0])
            .into_iter()
            .map(|(distinct_col, indices_and_calls)| {
                let table_id = distinct_dedup_tables.get(&distinct_col).unwrap().table_id();
                let metrics_info = MetricsInfo::new(
                    ctx.streaming_metrics.clone(),
                    table_id,
                    actor_id,
                    "distinct dedup",
                );
                let call_indices: Box<[_]> = indices_and_calls.into_iter().map(|v| v.0).collect();
                let deduplicater = ColumnDeduplicater::new(watermark_epoch.clone(), metrics_info);
                (distinct_col, (call_indices, deduplicater))
            })
            .collect();
        Self { deduplicaters, ctx }
    }

    pub fn dedup_caches_mut(&mut self) -> impl Iterator<Item = &mut DedupCache> {
        self.deduplicaters
            .values_mut()
            .map(|(_, deduplicater)| &mut deduplicater.cache)
    }

    /// Deduplicate the chunk for each agg call, by returning new visibilities
    /// that hide duplicate rows.
    pub async fn dedup_chunk(
        &mut self,
        ops: &[Op],
        columns: &[ArrayRef],
        mut visibilities: Vec<Bitmap>,
        dedup_tables: &mut HashMap<usize, StateTable<S>>,
        group_key: Option<&GroupKey>,
    ) -> StreamExecutorResult<Vec<Bitmap>> {
        for (distinct_col, (ref call_indices, deduplicater)) in &mut self.deduplicaters {
            let column = &columns[*distinct_col];
            let dedup_table = dedup_tables.get_mut(distinct_col).unwrap();
            // Select visibilities (as mutable references) of distinct agg calls that distinct on
            // `distinct_col` so that `Deduplicater` doesn't need to care about index mapping.
            // SAFETY: all items in `agg_call_indices` are unique by nature, see `new`.
            let visibilities = unsafe { get_many_mut_from_slice(&mut visibilities, call_indices) };
            deduplicater
                .dedup(
                    ops,
                    column,
                    visibilities,
                    dedup_table,
                    group_key,
                    self.ctx.clone(),
                )
                .await?;
        }
        Ok(visibilities)
    }

    /// Flush dedup state caches to dedup tables.
    pub fn flush(
        &mut self,
        dedup_tables: &mut HashMap<usize, StateTable<S>>,
    ) -> StreamExecutorResult<()> {
        for (distinct_col, (_, deduplicater)) in &mut self.deduplicaters {
            let dedup_table = dedup_tables.get_mut(distinct_col).unwrap();
            deduplicater.flush(dedup_table, self.ctx.clone());
        }
        Ok(())
    }
}

#[cfg(test)]
mod tests {
    use risingwave_common::array::StreamChunk;
    use risingwave_common::catalog::{ColumnDesc, ColumnId, TableId};
    use risingwave_common::test_prelude::StreamChunkTestExt;
    use risingwave_common::types::DataType;
    use risingwave_common::util::epoch::EpochPair;
    use risingwave_common::util::sort_util::OrderType;
    use risingwave_storage::memory::MemoryStateStore;

    use super::*;
<<<<<<< HEAD
    use crate::executor::monitor::StreamingMetrics;
    use crate::executor::{ActorContext, Barrier};
=======
    use crate::executor::ActorContext;
>>>>>>> 94c4c911

    async fn infer_dedup_tables<S: StateStore>(
        agg_calls: &[AggCall],
        group_key_types: &[DataType],
        store: S,
    ) -> HashMap<usize, StateTable<S>> {
        // corresponding to `Agg::infer_distinct_dedup_table` in frontend
        let mut dedup_tables = HashMap::new();

        for (distinct_col, indices_and_calls) in agg_calls
            .iter()
            .enumerate()
            .filter(|(_, call)| call.distinct) // only distinct agg calls need dedup table
            .into_group_map_by(|(_, call)| call.args.val_indices()[0])
        {
            let mut columns = vec![];
            let mut order_types = vec![];

            let mut next_column_id = 0;
            let mut add_column_desc = |data_type: DataType| {
                columns.push(ColumnDesc::unnamed(
                    ColumnId::new(next_column_id),
                    data_type,
                ));
                next_column_id += 1;
            };

            // group key columns
            for data_type in group_key_types {
                add_column_desc(data_type.clone());
                order_types.push(OrderType::ascending());
            }

            // distinct key column
            add_column_desc(indices_and_calls[0].1.args.arg_types()[0].clone());
            order_types.push(OrderType::ascending());

            // count columns
            for (_, _) in indices_and_calls {
                add_column_desc(DataType::Int64);
            }

            let n_columns = columns.len();
            let table = StateTable::new_without_distribution_with_value_indices(
                store.clone(),
                TableId::new(2333 + distinct_col as u32),
                columns,
                order_types,
                (0..(group_key_types.len() + 1)).collect(),
                ((group_key_types.len() + 1)..n_columns).collect(),
            )
            .await;
            dedup_tables.insert(distinct_col, table);
        }

        dedup_tables
    }

    #[tokio::test]
    async fn test_distinct_deduplicater() {
        // Schema:
        // a: int, b int, c int
        // Agg calls:
        // count(a), count(distinct a), sum(distinct a), count(distinct b)
        // Group keys:
        // empty

        let agg_calls = [
            AggCall::from_pretty("(count:int8 $0:int8)"), // count(a)
            AggCall::from_pretty("(count:int8 $0:int8 distinct)"), // count(distinct a)
            AggCall::from_pretty("(  sum:int8 $0:int8 distinct)"), // sum(distinct a)
            AggCall::from_pretty("(count:int8 $1:int8 distinct)"), // count(distinct b)
        ];

        let store = MemoryStateStore::new();
        let mut epoch = EpochPair::new_test_epoch(1);
        let mut dedup_tables = infer_dedup_tables(&agg_calls, &[], store).await;
        dedup_tables
            .values_mut()
            .for_each(|table| table.init_epoch(epoch));

        let mut deduplicater = DistinctDeduplicater::new(
            &agg_calls,
            Arc::new(AtomicU64::new(0)),
            &dedup_tables,
            ActorContext::create(0),
        );

        // --- chunk 1 ---

        let chunk = StreamChunk::from_pretty(
            " I   I     I
            + 1  10   100
            + 1  11   101",
        );
        let (ops, columns, visibility) = chunk.into_inner();

        let visibilities = std::iter::repeat(visibility)
            .take(agg_calls.len())
            .collect_vec();
        let visibilities = deduplicater
            .dedup_chunk(&ops, &columns, visibilities, &mut dedup_tables, None)
            .await
            .unwrap();
        assert_eq!(
            visibilities[0].iter().collect_vec(),
            vec![true, true] // same as original chunk
        );
        assert_eq!(
            visibilities[1].iter().collect_vec(),
            vec![true, false] // distinct on a
        );
        assert_eq!(
            visibilities[2].iter().collect_vec(),
            vec![true, false] // distinct on a, same as above
        );
        assert_eq!(
            visibilities[3].iter().collect_vec(),
            vec![true, true] // distinct on b
        );

        deduplicater.flush(&mut dedup_tables).unwrap();

        epoch.inc();
        for table in dedup_tables.values_mut() {
            table
                .barrier(&Barrier::with_prev_epoch_for_test(epoch.curr, epoch.prev))
                .await
                .unwrap();
        }

        // --- chunk 2 ---

        let chunk = StreamChunk::from_pretty(
            " I   I     I
            + 1  11  -102
            + 2  12   103  D
            + 2  12  -104",
        );
        let (ops, columns, visibility) = chunk.into_inner();

        let visibilities = std::iter::repeat(visibility)
            .take(agg_calls.len())
            .collect_vec();
        let visibilities = deduplicater
            .dedup_chunk(&ops, &columns, visibilities, &mut dedup_tables, None)
            .await
            .unwrap();
        assert_eq!(
            visibilities[0].iter().collect_vec(),
            vec![true, false, true] // same as original chunk
        );
        assert_eq!(
            visibilities[1].iter().collect_vec(),
            vec![false, false, true] // distinct on a
        );
        assert_eq!(
            visibilities[2].iter().collect_vec(),
            vec![false, false, true] // distinct on a, same as above
        );
        assert_eq!(
            visibilities[3].iter().collect_vec(),
            vec![false, false, true] // distinct on b
        );

        deduplicater.flush(&mut dedup_tables).unwrap();

        epoch.inc();
        for table in dedup_tables.values_mut() {
            table
                .barrier(&Barrier::with_prev_epoch_for_test(epoch.curr, epoch.prev))
                .await
                .unwrap();
        }

        drop(deduplicater);

        // test recovery
        let mut deduplicater = DistinctDeduplicater::new(
            &agg_calls,
            Arc::new(AtomicU64::new(0)),
            &dedup_tables,
            ActorContext::create(0),
        );

        // --- chunk 3 ---

        let chunk = StreamChunk::from_pretty(
            " I   I     I
            - 1  10   100  D
            - 1  11   101
            - 1  11  -102",
        );
        let (ops, columns, visibility) = chunk.into_inner();

        let visibilities = std::iter::repeat(visibility)
            .take(agg_calls.len())
            .collect_vec();
        let visibilities = deduplicater
            .dedup_chunk(&ops, &columns, visibilities, &mut dedup_tables, None)
            .await
            .unwrap();
        assert_eq!(
            visibilities[0].iter().collect_vec(),
            vec![false, true, true] // same as original chunk
        );
        assert_eq!(
            visibilities[1].iter().collect_vec(),
            // distinct on a
            vec![
                false, // hidden in original chunk
                false, // not the last one
                false, // not the last one
            ]
        );
        assert_eq!(
            visibilities[2].iter().collect_vec(),
            // distinct on a, same as above
            vec![
                false, // hidden in original chunk
                false, // not the last one
                false, // not the last one
            ]
        );
        assert_eq!(
            visibilities[3].iter().collect_vec(),
            // distinct on b
            vec![
                false, // hidden in original chunk
                false, // not the last one
                true,  // is the last one
            ]
        );

        deduplicater.flush(&mut dedup_tables).unwrap();

        epoch.inc();
        for table in dedup_tables.values_mut() {
            table
                .barrier(&Barrier::with_prev_epoch_for_test(epoch.curr, epoch.prev))
                .await
                .unwrap();
        }
    }

    #[tokio::test]
    async fn test_distinct_deduplicater_with_group() {
        // Schema:
        // a: int, b int, c int
        // Agg calls:
        // count(a), count(distinct a), count(distinct b)
        // Group keys:
        // c

        let agg_calls = [
            AggCall::from_pretty("(count:int8 $0:int8)"), // count(a)
            AggCall::from_pretty("(count:int8 $0:int8 distinct)"), // count(distinct a)
            AggCall::from_pretty("(count:int8 $1:int8 distinct)"), // count(distinct b)
        ];

        let group_key_types = [DataType::Int64];
        let group_key = GroupKey::new(OwnedRow::new(vec![Some(100.into())]), None);

        let store = MemoryStateStore::new();
        let mut epoch = EpochPair::new_test_epoch(1);
        let mut dedup_tables = infer_dedup_tables(&agg_calls, &group_key_types, store).await;
        dedup_tables
            .values_mut()
            .for_each(|table| table.init_epoch(epoch));

        let mut deduplicater = DistinctDeduplicater::new(
            &agg_calls,
            Arc::new(AtomicU64::new(0)),
            &dedup_tables,
            ActorContext::create(0),
        );

        let chunk = StreamChunk::from_pretty(
            " I   I     I
            + 1  10   100
            + 1  11   100
            + 1  11   100
            + 2  12   200  D
            + 2  12   100",
        );
        let (ops, columns, visibility) = chunk.into_inner();

        let visibilities = std::iter::repeat(visibility)
            .take(agg_calls.len())
            .collect_vec();
        let visibilities = deduplicater
            .dedup_chunk(
                &ops,
                &columns,
                visibilities,
                &mut dedup_tables,
                Some(&group_key),
            )
            .await
            .unwrap();
        assert_eq!(
            visibilities[0].iter().collect_vec(),
            vec![true, true, true, false, true] // same as original chunk
        );
        assert_eq!(
            visibilities[1].iter().collect_vec(),
            vec![true, false, false, false, true] // distinct on a
        );
        assert_eq!(
            visibilities[2].iter().collect_vec(),
            vec![true, true, false, false, true] // distinct on b
        );

        deduplicater.flush(&mut dedup_tables).unwrap();

        epoch.inc();
        for table in dedup_tables.values_mut() {
            table
                .barrier(&Barrier::with_prev_epoch_for_test(epoch.curr, epoch.prev))
                .await
                .unwrap();
        }

        let chunk = StreamChunk::from_pretty(
            " I   I     I
            - 1  10   100  D
            - 1  11   100
            - 1  11   100",
        );
        let (ops, columns, visibility) = chunk.into_inner();

        let visibilities = std::iter::repeat(visibility)
            .take(agg_calls.len())
            .collect_vec();
        let visibilities = deduplicater
            .dedup_chunk(
                &ops,
                &columns,
                visibilities,
                &mut dedup_tables,
                Some(&group_key),
            )
            .await
            .unwrap();
        assert_eq!(
            visibilities[0].iter().collect_vec(),
            vec![false, true, true] // same as original chunk
        );
        assert_eq!(
            visibilities[1].iter().collect_vec(),
            // distinct on a
            vec![
                false, // hidden in original chunk
                false, // not the last one
                false, // not the last one
            ]
        );
        assert_eq!(
            visibilities[2].iter().collect_vec(),
            // distinct on b
            vec![
                false, // hidden in original chunk
                false, // not the last one
                true,  // is the last one
            ]
        );

        deduplicater.flush(&mut dedup_tables).unwrap();

        epoch.inc();
        for table in dedup_tables.values_mut() {
            table
                .barrier(&Barrier::with_prev_epoch_for_test(epoch.curr, epoch.prev))
                .await
                .unwrap();
        }
    }
}<|MERGE_RESOLUTION|>--- conflicted
+++ resolved
@@ -306,12 +306,7 @@
     use risingwave_storage::memory::MemoryStateStore;
 
     use super::*;
-<<<<<<< HEAD
-    use crate::executor::monitor::StreamingMetrics;
     use crate::executor::{ActorContext, Barrier};
-=======
-    use crate::executor::ActorContext;
->>>>>>> 94c4c911
 
     async fn infer_dedup_tables<S: StateStore>(
         agg_calls: &[AggCall],
@@ -438,7 +433,7 @@
         epoch.inc();
         for table in dedup_tables.values_mut() {
             table
-                .barrier(&Barrier::with_prev_epoch_for_test(epoch.curr, epoch.prev))
+                .barrier(&Barrier::with_epoch_pair_for_test(epoch))
                 .await
                 .unwrap();
         }
@@ -482,7 +477,7 @@
         epoch.inc();
         for table in dedup_tables.values_mut() {
             table
-                .barrier(&Barrier::with_prev_epoch_for_test(epoch.curr, epoch.prev))
+                .barrier(&Barrier::with_epoch_pair_for_test(epoch))
                 .await
                 .unwrap();
         }
@@ -551,7 +546,7 @@
         epoch.inc();
         for table in dedup_tables.values_mut() {
             table
-                .barrier(&Barrier::with_prev_epoch_for_test(epoch.curr, epoch.prev))
+                .barrier(&Barrier::with_epoch_pair_for_test(epoch))
                 .await
                 .unwrap();
         }
@@ -630,7 +625,7 @@
         epoch.inc();
         for table in dedup_tables.values_mut() {
             table
-                .barrier(&Barrier::with_prev_epoch_for_test(epoch.curr, epoch.prev))
+                .barrier(&Barrier::with_epoch_pair_for_test(epoch))
                 .await
                 .unwrap();
         }
@@ -684,7 +679,7 @@
         epoch.inc();
         for table in dedup_tables.values_mut() {
             table
-                .barrier(&Barrier::with_prev_epoch_for_test(epoch.curr, epoch.prev))
+                .barrier(&Barrier::with_epoch_pair_for_test(epoch))
                 .await
                 .unwrap();
         }
