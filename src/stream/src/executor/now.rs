// Copyright 2023 RisingWave Labs
//
// Licensed under the Apache License, Version 2.0 (the "License");
// you may not use this file except in compliance with the License.
// You may obtain a copy of the License at
//
//     http://www.apache.org/licenses/LICENSE-2.0
//
// Unless required by applicable law or agreed to in writing, software
// distributed under the License is distributed on an "AS IS" BASIS,
// WITHOUT WARRANTIES OR CONDITIONS OF ANY KIND, either express or implied.
// See the License for the specific language governing permissions and
// limitations under the License.

use std::ops::Bound;
use std::ops::Bound::Unbounded;

use futures::{pin_mut, StreamExt};
use futures_async_stream::try_stream;
use risingwave_common::array::{Op, StreamChunk};
use risingwave_common::catalog::Schema;
use risingwave_common::row::{self, OwnedRow};
use risingwave_common::types::{DataType, Datum};
use risingwave_storage::StateStore;
use tokio::sync::mpsc::UnboundedReceiver;
use tokio_stream::wrappers::UnboundedReceiverStream;

use super::{
    Barrier, BoxedMessageStream, Executor, ExecutorInfo, Message, Mutation, PkIndicesRef,
    StreamExecutorError, Watermark,
};
use crate::common::table::state_table::StateTable;

pub struct NowExecutor<S: StateStore> {
    info: ExecutorInfo,

    /// Receiver of barrier channel.
    barrier_receiver: UnboundedReceiver<Barrier>,

    state_table: StateTable<S>,
}

impl<S: StateStore> NowExecutor<S> {
    pub fn new(
        info: ExecutorInfo,
        barrier_receiver: UnboundedReceiver<Barrier>,
        state_table: StateTable<S>,
    ) -> Self {
        Self {
            info,
            barrier_receiver,
            state_table,
        }
    }

    #[try_stream(ok = Message, error = StreamExecutorError)]
    async fn into_stream(self) {
        let Self {
            barrier_receiver,
            mut state_table,
            info,
            ..
        } = self;

        // Whether the executor is paused.
        let mut paused = false;
        // The last timestamp **sent** to the downstream.
        let mut last_timestamp: Datum = None;
        // Whether the first barrier is handled and `last_timestamp` is initialized.
        let mut initialized = false;

        const MAX_MERGE_BARRIER_SIZE: usize = 64;

        #[for_await]
        for barriers in
            UnboundedReceiverStream::new(barrier_receiver).ready_chunks(MAX_MERGE_BARRIER_SIZE)
        {
            let mut timestamp = None;
            if barriers.len() > 1 {
                warn!(
                    "handle multiple barriers at once in now executor: {}",
                    barriers.len()
                );
            }
            for barrier in barriers {
                if !initialized {
                    // Handle the first barrier.
                    state_table.init_epoch(barrier.epoch);
                    let state_row = {
                        let sub_range: &(Bound<OwnedRow>, Bound<OwnedRow>) =
                            &(Unbounded, Unbounded);
                        let data_iter = state_table
                            .iter_with_prefix(row::empty(), sub_range, Default::default())
                            .await?;
                        pin_mut!(data_iter);
                        if let Some(keyed_row) = data_iter.next().await {
                            Some(keyed_row?)
                        } else {
                            None
                        }
                    };
                    last_timestamp = state_row.and_then(|row| row[0].clone());
                    paused = barrier.is_pause_on_startup();
                    initialized = true;
                } else if paused {
                    // Assert that no data is updated.
                    state_table.commit_no_data_expected(barrier.epoch);
                } else {
                    state_table.commit(barrier.epoch).await?;
                }

                // Extract timestamp from the current epoch.
                timestamp = Some(barrier.get_curr_epoch().as_scalar());

                // Update paused state.
                if let Some(mutation) = barrier.mutation.as_deref() {
                    match mutation {
                        Mutation::Pause => paused = true,
                        Mutation::Resume => paused = false,
                        _ => {}
                    }
                }

                yield Message::Barrier(barrier);
            }

            // Do not yield any messages if paused.
            if paused {
                continue;
            }

            let stream_chunk = if last_timestamp.is_some() {
                let last_row = row::once(&last_timestamp);
                let row = row::once(&timestamp);
                state_table.update(last_row, row);

                StreamChunk::from_rows(
                    &[(Op::Delete, last_row), (Op::Insert, row)],
                    &info.schema.data_types(),
                )
            } else {
                let row = row::once(&timestamp);
                state_table.insert(row);

                StreamChunk::from_rows(&[(Op::Insert, row)], &info.schema.data_types())
            };

            yield Message::Chunk(stream_chunk);

<<<<<<< HEAD
                state_table.barrier(&barrier).await?;
            } else {
                state_table.empty_barrier_expected(&barrier);
            }
            if let Some(mutation) = barrier.mutation.as_deref() {
                match mutation {
                    Mutation::Pause | Mutation::Update { .. } => is_pausing = true,
                    Mutation::Resume => is_pausing = false,
                    _ => {}
                }
            }
=======
            yield Message::Watermark(Watermark::new(
                0,
                DataType::Timestamptz,
                timestamp.clone().unwrap(),
            ));
>>>>>>> 94c4c911

            last_timestamp = timestamp;
        }
    }
}

impl<S: StateStore> Executor for NowExecutor<S> {
    fn execute(self: Box<Self>) -> BoxedMessageStream {
        self.into_stream().boxed()
    }

    fn schema(&self) -> &Schema {
        &self.info.schema
    }

    fn pk_indices(&self) -> PkIndicesRef<'_> {
        &self.info.pk_indices
    }

    fn identity(&self) -> &str {
        &self.info.identity
    }
}

#[cfg(test)]
mod tests {
    use risingwave_common::array::StreamChunk;
    use risingwave_common::catalog::{ColumnDesc, ColumnId, Field, Schema, TableId};
    use risingwave_common::test_prelude::StreamChunkTestExt;
    use risingwave_common::types::{DataType, ScalarImpl};
    use risingwave_storage::memory::MemoryStateStore;
    use tokio::sync::mpsc::{unbounded_channel, UnboundedSender};

    use super::NowExecutor;
    use crate::common::table::state_table::StateTable;
    use crate::executor::test_utils::StreamExecutorTestExt;
    use crate::executor::{
        Barrier, BoxedMessageStream, Executor, ExecutorInfo, Mutation, StreamExecutorResult,
        Watermark,
    };

    #[tokio::test]
    async fn test_now() -> StreamExecutorResult<()> {
        let state_store = create_state_store();
        let (tx, mut now_executor) = create_executor(&state_store).await;

        // Init barrier
        tx.send(Barrier::with_prev_epoch_for_test(1 << 16, 1))
            .unwrap();

        // Consume the barrier
        now_executor.next_unwrap_ready_barrier()?;

        // Consume the data chunk
        let chunk_msg = now_executor.next_unwrap_ready_chunk()?;

        assert_eq!(
            chunk_msg.compact(),
            StreamChunk::from_pretty(
                " TZ
                + 2021-04-01T00:00:00.001Z"
            )
        );

        // Consume the watermark
        let watermark = now_executor.next_unwrap_ready_watermark()?;

        assert_eq!(
            watermark,
            Watermark::new(
                0,
                DataType::Timestamptz,
                ScalarImpl::Timestamptz("2021-04-01T00:00:00.001Z".parse().unwrap())
            )
        );

        tx.send(Barrier::with_prev_epoch_for_test(2 << 16, 1 << 16))
            .unwrap();

        // Consume the barrier
        now_executor.next_unwrap_ready_barrier()?;

        // Consume the data chunk
        let chunk_msg = now_executor.next_unwrap_ready_chunk()?;

        assert_eq!(
            chunk_msg.compact(),
            StreamChunk::from_pretty(
                " TZ
                - 2021-04-01T00:00:00.001Z
                + 2021-04-01T00:00:00.002Z"
            )
        );

        // Consume the watermark
        let watermark = now_executor.next_unwrap_ready_watermark()?;

        assert_eq!(
            watermark,
            Watermark::new(
                0,
                DataType::Timestamptz,
                ScalarImpl::Timestamptz("2021-04-01T00:00:00.002Z".parse().unwrap())
            )
        );

        // No more messages until the next barrier
        now_executor.next_unwrap_pending();

        // Recovery
        drop((tx, now_executor));
        let (tx, mut now_executor) = create_executor(&state_store).await;
        tx.send(Barrier::with_prev_epoch_for_test(3 << 16, 1 << 16))
            .unwrap();

        // Consume the barrier
        now_executor.next_unwrap_ready_barrier()?;

        // Consume the data chunk
        let chunk_msg = now_executor.next_unwrap_ready_chunk()?;
        assert_eq!(
            chunk_msg.compact(),
            StreamChunk::from_pretty(
                " TZ
                - 2021-04-01T00:00:00.001Z
                + 2021-04-01T00:00:00.003Z"
            )
        );

        // Consume the watermark
        let watermark = now_executor.next_unwrap_ready_watermark()?;

        assert_eq!(
            watermark,
            Watermark::new(
                0,
                DataType::Timestamptz,
                ScalarImpl::Timestamptz("2021-04-01T00:00:00.003Z".parse().unwrap())
            )
        );

        // Recovery with paused
        drop((tx, now_executor));
        let (tx, mut now_executor) = create_executor(&state_store).await;
        tx.send(Barrier::new_test_barrier(4 << 16).with_mutation(Mutation::Pause))
            .unwrap();

        // Consume the barrier
        now_executor.next_unwrap_ready_barrier()?;

        // There should be no messages until `Resume`
        now_executor.next_unwrap_pending();

        // Resume barrier
        tx.send(
            Barrier::with_prev_epoch_for_test(5 << 16, 4 << 16).with_mutation(Mutation::Resume),
        )
        .unwrap();

        // Consume the barrier
        now_executor.next_unwrap_ready_barrier()?;

        // Consume the data chunk
        let chunk_msg = now_executor.next_unwrap_ready_chunk()?;
        assert_eq!(
            chunk_msg.compact(),
            StreamChunk::from_pretty(
                " TZ
                - 2021-04-01T00:00:00.001Z
                + 2021-04-01T00:00:00.005Z"
            )
        );

        // Consume the watermark
        let watermark = now_executor.next_unwrap_ready_watermark()?;

        assert_eq!(
            watermark,
            Watermark::new(
                0,
                DataType::Timestamptz,
                ScalarImpl::Timestamptz("2021-04-01T00:00:00.005Z".parse().unwrap())
            )
        );

        Ok(())
    }

    #[tokio::test]
    async fn test_now_start_with_paused() -> StreamExecutorResult<()> {
        let state_store = create_state_store();
        let (tx, mut now_executor) = create_executor(&state_store).await;

        // Init barrier
        tx.send(Barrier::with_prev_epoch_for_test(1 << 16, 1).with_mutation(Mutation::Pause))
            .unwrap();

        // Consume the barrier
        now_executor.next_unwrap_ready_barrier()?;

        // There should be no messages until `Resume`
        now_executor.next_unwrap_pending();

        // Resume barrier
        tx.send(
            Barrier::with_prev_epoch_for_test(2 << 16, 1 << 16).with_mutation(Mutation::Resume),
        )
        .unwrap();

        // Consume the barrier
        now_executor.next_unwrap_ready_barrier()?;

        // Consume the data chunk
        let chunk_msg = now_executor.next_unwrap_ready_chunk()?;

        assert_eq!(
            chunk_msg.compact(),
            StreamChunk::from_pretty(
                " TZ
                + 2021-04-01T00:00:00.002Z" // <- the timestamp is extracted from the current epoch
            )
        );

        // Consume the watermark
        let watermark = now_executor.next_unwrap_ready_watermark()?;

        assert_eq!(
            watermark,
            Watermark::new(
                0,
                DataType::Timestamptz,
                ScalarImpl::Timestamptz("2021-04-01T00:00:00.002Z".parse().unwrap())
            )
        );

        // No more messages until the next barrier
        now_executor.next_unwrap_pending();

        Ok(())
    }

    fn create_state_store() -> MemoryStateStore {
        MemoryStateStore::new()
    }

    async fn create_executor(
        state_store: &MemoryStateStore,
    ) -> (UnboundedSender<Barrier>, BoxedMessageStream) {
        let table_id = TableId::new(1);
        let column_descs = vec![ColumnDesc::unnamed(ColumnId::new(0), DataType::Timestamptz)];
        let state_table = StateTable::new_without_distribution(
            state_store.clone(),
            table_id,
            column_descs,
            vec![],
            vec![],
        )
        .await;

        let (sender, barrier_receiver) = unbounded_channel();

        let schema = Schema::new(vec![Field {
            data_type: DataType::Timestamptz,
            name: String::from("now"),
            sub_fields: vec![],
            type_name: String::default(),
        }]);

        let now_executor = NowExecutor::new(
            ExecutorInfo {
                schema,
                pk_indices: vec![],
                identity: "NowExecutor".to_string(),
            },
            barrier_receiver,
            state_table,
        );
        (sender, Box::new(now_executor).execute())
    }
}<|MERGE_RESOLUTION|>--- conflicted
+++ resolved
@@ -104,9 +104,9 @@
                     initialized = true;
                 } else if paused {
                     // Assert that no data is updated.
-                    state_table.commit_no_data_expected(barrier.epoch);
+                    state_table.empty_barrier_expected(&barrier);
                 } else {
-                    state_table.commit(barrier.epoch).await?;
+                    state_table.barrier(&barrier).await?;
                 }
 
                 // Extract timestamp from the current epoch.
@@ -147,25 +147,11 @@
 
             yield Message::Chunk(stream_chunk);
 
-<<<<<<< HEAD
-                state_table.barrier(&barrier).await?;
-            } else {
-                state_table.empty_barrier_expected(&barrier);
-            }
-            if let Some(mutation) = barrier.mutation.as_deref() {
-                match mutation {
-                    Mutation::Pause | Mutation::Update { .. } => is_pausing = true,
-                    Mutation::Resume => is_pausing = false,
-                    _ => {}
-                }
-            }
-=======
             yield Message::Watermark(Watermark::new(
                 0,
                 DataType::Timestamptz,
                 timestamp.clone().unwrap(),
             ));
->>>>>>> 94c4c911
 
             last_timestamp = timestamp;
         }
