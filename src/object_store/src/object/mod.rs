// Copyright 2024 RisingWave Labs
//
// Licensed under the Apache License, Version 2.0 (the "License");
// you may not use this file except in compliance with the License.
// You may obtain a copy of the License at
//
//     http://www.apache.org/licenses/LICENSE-2.0
//
// Unless required by applicable law or agreed to in writing, software
// distributed under the License is distributed on an "AS IS" BASIS,
// WITHOUT WARRANTIES OR CONDITIONS OF ANY KIND, either express or implied.
// See the License for the specific language governing permissions and
// limitations under the License.

#[cfg(madsim)]
pub mod sim;
use std::ops::{Range, RangeBounds};
use std::sync::Arc;
use std::time::Duration;

use bytes::Bytes;
use prometheus::HistogramTimer;

pub mod mem;
pub use mem::*;

pub mod opendal_engine;
pub use opendal_engine::*;

pub mod s3;
use await_tree::InstrumentAwait;
use futures::stream::BoxStream;
use futures::StreamExt;
pub use risingwave_common::config::ObjectStoreConfig;
pub use s3::*;

pub mod error;
pub mod object_metrics;

pub use error::*;
use object_metrics::ObjectStoreMetrics;
use thiserror_ext::AsReport;

#[cfg(madsim)]
use self::sim::SimObjectStore;

pub type ObjectStoreRef = Arc<ObjectStoreImpl>;
pub type ObjectStreamingUploader = MonitoredStreamingUploader;

type BoxedStreamingUploader = Box<dyn StreamingUploader>;

pub trait ObjectRangeBounds = RangeBounds<usize> + Clone + Send + Sync + std::fmt::Debug + 'static;

/// Partitions a set of given paths into two vectors. The first vector contains all local paths, and
/// the second contains all remote paths.
fn partition_object_store_paths(paths: &[String]) -> Vec<String> {
    // ToDo: Currently the result is a copy of the input. Would it be worth it to use an in-place
    //       partition instead?
    let mut vec_rem = vec![];

    for path in paths {
        vec_rem.push(path.to_string());
    }

    vec_rem
}

#[derive(Debug, Clone, PartialEq)]
pub struct ObjectMetadata {
    // Full path
    pub key: String,
    // Seconds since unix epoch.
    pub last_modified: f64,
    pub total_size: usize,
}

#[async_trait::async_trait]
pub trait StreamingUploader: Send {
    async fn write_bytes(&mut self, data: Bytes) -> ObjectResult<()>;

    async fn finish(self: Box<Self>) -> ObjectResult<()>;

    fn get_memory_usage(&self) -> u64;
}

/// The implementation must be thread-safe.
#[async_trait::async_trait]
pub trait ObjectStore: Send + Sync {
    /// Get the key prefix for object
    fn get_object_prefix(&self, obj_id: u64) -> String;

    /// Uploads the object to `ObjectStore`.
    async fn upload(&self, path: &str, obj: Bytes) -> ObjectResult<()>;

    async fn streaming_upload(&self, path: &str) -> ObjectResult<BoxedStreamingUploader>;

    /// If objects are PUT using a multipart upload, it's a good practice to GET them in the same
    /// part sizes (or at least aligned to part boundaries) for best performance.
    /// <https://d1.awsstatic.com/whitepapers/AmazonS3BestPractices.pdf?stod_obj2>
    async fn read(&self, path: &str, range: impl ObjectRangeBounds) -> ObjectResult<Bytes>;

    /// Returns a stream reading the object specified in `path`. If given, the stream starts at the
    /// byte with index `start_pos` (0-based). As far as possible, the stream only loads the amount
    /// of data into memory that is read from the stream.
    async fn streaming_read(
        &self,
        path: &str,
        read_range: Range<usize>,
    ) -> ObjectResult<ObjectDataStream>;

    /// Obtains the object metadata.
    async fn metadata(&self, path: &str) -> ObjectResult<ObjectMetadata>;

    /// Deletes blob permanently.
    async fn delete(&self, path: &str) -> ObjectResult<()>;

    /// Deletes the objects with the given paths permanently from the storage. If an object
    /// specified in the request is not found, it will be considered as successfully deleted.
    async fn delete_objects(&self, paths: &[String]) -> ObjectResult<()>;

    fn monitored(self, metrics: Arc<ObjectStoreMetrics>) -> MonitoredObjectStore<Self>
    where
        Self: Sized,
    {
        MonitoredObjectStore::new(self, metrics)
    }

    async fn list(&self, prefix: &str) -> ObjectResult<ObjectMetadataIter>;

    fn store_media_type(&self) -> &'static str;

    fn recv_buffer_size(&self) -> usize {
        // 2MB
        1 << 21
    }

    fn config(&self) -> Option<&ObjectStoreConfig> {
        // TODO: remove option
        None
    }
}

pub enum ObjectStoreImpl {
    InMem(MonitoredObjectStore<InMemObjectStore>),
    Opendal(MonitoredObjectStore<OpendalObjectStore>),
    S3(MonitoredObjectStore<S3ObjectStore>),
    #[cfg(madsim)]
    Sim(MonitoredObjectStore<SimObjectStore>),
}

macro_rules! dispatch_async {
    ($object_store:expr, $method_name:ident $(, $args:expr)*) => {
        $object_store.$method_name($($args, )*).await
    }
}

/// This macro routes the object store operation to the real implementation by the `ObjectStoreImpl`
/// enum type and the `path`.
///
/// Except for `InMem`,the operation should be performed on remote object store.
macro_rules! object_store_impl_method_body {
    ($object_store:expr, $method_name:ident, $dispatch_macro:ident, $path:expr $(, $args:expr)*) => {
        {
            let path = $path;
            match $object_store {
                ObjectStoreImpl::InMem(in_mem) => {
                    $dispatch_macro!(in_mem, $method_name, path $(, $args)*)
                },
                ObjectStoreImpl::Opendal(opendal) => {
                    $dispatch_macro!(opendal, $method_name, path $(, $args)*)
                },
                ObjectStoreImpl::S3(s3) => {
                    $dispatch_macro!(s3, $method_name, path $(, $args)*)
                },
                #[cfg(madsim)]
                ObjectStoreImpl::Sim(in_mem) => {
                    $dispatch_macro!(in_mem, $method_name, path $(, $args)*)
                },
            }

        }
    };
}

/// This macro routes the object store operation to the real implementation by the `ObjectStoreImpl`
/// enum type and the `paths`. It is a modification of the macro above to work with a slice of
/// strings instead of just a single one.
///
/// Except for `InMem`, the operation should be performed on remote object store.
macro_rules! object_store_impl_method_body_slice {
    ($object_store:expr, $method_name:ident, $dispatch_macro:ident, $paths:expr $(, $args:expr)*) => {
        {
            let paths_rem = partition_object_store_paths($paths);

            match $object_store {
                ObjectStoreImpl::InMem(in_mem) => {
                    $dispatch_macro!(in_mem, $method_name, &paths_rem $(, $args)*)
                },
                ObjectStoreImpl::Opendal(opendal) => {
                    $dispatch_macro!(opendal, $method_name, &paths_rem $(, $args)*)
                },
                ObjectStoreImpl::S3(s3) => {
                    $dispatch_macro!(s3, $method_name, &paths_rem $(, $args)*)
                },
                #[cfg(madsim)]
                ObjectStoreImpl::Sim(in_mem) => {
                    $dispatch_macro!(in_mem, $method_name, &paths_rem $(, $args)*)
                },
            }
        }
    };
}

impl ObjectStoreImpl {
    pub async fn upload(&self, path: &str, obj: Bytes) -> ObjectResult<()> {
        object_store_impl_method_body!(self, upload, dispatch_async, path, obj)
    }

    pub async fn streaming_upload(&self, path: &str) -> ObjectResult<MonitoredStreamingUploader> {
        object_store_impl_method_body!(self, streaming_upload, dispatch_async, path)
    }

    pub async fn read(&self, path: &str, range: impl ObjectRangeBounds) -> ObjectResult<Bytes> {
        object_store_impl_method_body!(self, read, dispatch_async, path, range)
    }

    pub async fn metadata(&self, path: &str) -> ObjectResult<ObjectMetadata> {
        object_store_impl_method_body!(self, metadata, dispatch_async, path)
    }

    /// Returns a stream reading the object specified in `path`. If given, the stream starts at the
    /// byte with index `start_pos` (0-based). As far as possible, the stream only loads the amount
    /// of data into memory that is read from the stream.
    pub async fn streaming_read(
        &self,
        path: &str,
        start_loc: Range<usize>,
    ) -> ObjectResult<MonitoredStreamingReader> {
        object_store_impl_method_body!(self, streaming_read, dispatch_async, path, start_loc)
    }

    pub async fn delete(&self, path: &str) -> ObjectResult<()> {
        object_store_impl_method_body!(self, delete, dispatch_async, path)
    }

    /// Deletes the objects with the given paths permanently from the storage. If an object
    /// specified in the request is not found, it will be considered as successfully deleted.
    ///
    /// If a hybrid storage is used, the method will first attempt to delete objects in local
    /// storage. Only if that is successful, it will remove objects from remote storage.
    pub async fn delete_objects(&self, paths: &[String]) -> ObjectResult<()> {
        object_store_impl_method_body_slice!(self, delete_objects, dispatch_async, paths)
    }

    pub async fn list(&self, prefix: &str) -> ObjectResult<ObjectMetadataIter> {
        object_store_impl_method_body!(self, list, dispatch_async, prefix)
    }

    pub fn get_object_prefix(&self, obj_id: u64) -> String {
        // FIXME: ObjectStoreImpl lacks flexibility for adding new interface to ObjectStore
        // trait. Macro object_store_impl_method_body routes to local or remote only depending on
        // the path
        match self {
            ObjectStoreImpl::InMem(store) => store.inner.get_object_prefix(obj_id),
            ObjectStoreImpl::Opendal(store) => store.inner.get_object_prefix(obj_id),
            ObjectStoreImpl::S3(store) => store.inner.get_object_prefix(obj_id),
            #[cfg(madsim)]
            ObjectStoreImpl::Sim(store) => store.inner.get_object_prefix(obj_id),
        }
    }

    pub fn support_streaming_upload(&self) -> bool {
        match self {
            ObjectStoreImpl::InMem(_) => true,
            ObjectStoreImpl::Opendal(store) => {
                store.inner.op.info().native_capability().write_can_multi
            }
            ObjectStoreImpl::S3(_) => true,
            #[cfg(madsim)]
            ObjectStoreImpl::Sim(_) => true,
        }
    }

    pub fn recv_buffer_size(&self) -> usize {
        match self {
            ObjectStoreImpl::InMem(store) => store.recv_buffer_size(),
            ObjectStoreImpl::Opendal(store) => store.recv_buffer_size(),
            ObjectStoreImpl::S3(store) => store.recv_buffer_size(),
            #[cfg(madsim)]
            ObjectStoreImpl::Sim(store) => store.recv_buffer_size(),
        }
    }
}

fn try_update_failure_metric<T>(
    metrics: &Arc<ObjectStoreMetrics>,
    result: &ObjectResult<T>,
    operation_type: &'static str,
) {
    if let Err(e) = &result {
        tracing::error!(error = %e.as_report(), "{} failed", operation_type);
        metrics
            .failure_count
            .with_label_values(&[operation_type])
            .inc();
    }
}

/// `MonitoredStreamingUploader` will report the following metrics.
/// - `write_bytes`: The number of bytes uploaded from the uploader's creation to finish.
/// - `operation_size`:
///   - `streaming_upload_write_bytes`: The number of bytes written for each call to `write_bytes`.
///   - `streaming_upload`: Same as `write_bytes`.
/// - `operation_latency`:
///   - `streaming_upload_start`: The time spent creating the uploader.
///   - `streaming_upload_write_bytes`: The time spent on each call to `write_bytes`.
///   - `streaming_upload_finish`: The time spent calling `finish`.
/// - `failure_count`: `streaming_upload_start`, `streaming_upload_write_bytes`,
///   `streaming_upload_finish`
pub struct MonitoredStreamingUploader {
    inner: BoxedStreamingUploader,
    object_store_metrics: Arc<ObjectStoreMetrics>,
    /// Length of data uploaded with this uploader.
    operation_size: usize,
    media_type: &'static str,
    streaming_upload_timeout: Option<Duration>,
}

impl MonitoredStreamingUploader {
    pub fn new(
        media_type: &'static str,
        handle: BoxedStreamingUploader,
        object_store_metrics: Arc<ObjectStoreMetrics>,
        streaming_upload_timeout: Option<Duration>,
    ) -> Self {
        Self {
            inner: handle,
            object_store_metrics,
            operation_size: 0,
            media_type,
            streaming_upload_timeout,
        }
    }
}

impl MonitoredStreamingUploader {
    pub async fn write_bytes(&mut self, data: Bytes) -> ObjectResult<()> {
        let operation_type = "streaming_upload_write_bytes";
        let data_len = data.len();
        self.object_store_metrics
            .write_bytes
            .inc_by(data.len() as u64);
        self.object_store_metrics
            .operation_size
            .with_label_values(&[operation_type])
            .observe(data_len as f64);
        let _timer = self
            .object_store_metrics
            .operation_latency
            .with_label_values(&[self.media_type, operation_type])
            .start_timer();
        self.operation_size += data_len;

        let future = async {
            self.inner
                .write_bytes(data)
                .verbose_instrument_await("object_store_streaming_upload_write_bytes")
                .await
        };
        let res = match self.streaming_upload_timeout.as_ref() {
            None => future.await,
            Some(timeout) => tokio::time::timeout(*timeout, future)
                .await
                .unwrap_or_else(|_| {
                    Err(ObjectError::internal(
                        "streaming_upload write_bytes timeout",
                    ))
                }),
        };

        try_update_failure_metric(&self.object_store_metrics, &res, operation_type);
        res
    }

    pub async fn finish(self) -> ObjectResult<()> {
        let operation_type = "streaming_upload_finish";
        self.object_store_metrics
            .operation_size
            .with_label_values(&["streaming_upload"])
            .observe(self.operation_size as f64);
        let _timer = self
            .object_store_metrics
            .operation_latency
            .with_label_values(&[self.media_type, operation_type])
            .start_timer();

        let future = async {
            self.inner
                .finish()
                .verbose_instrument_await("object_store_streaming_upload_finish")
                .await
        };
        let res = match self.streaming_upload_timeout.as_ref() {
            None => future.await,
            Some(timeout) => tokio::time::timeout(*timeout, future)
                .await
                .unwrap_or_else(|_| Err(ObjectError::internal("streaming_upload finish timeout"))),
        };

        try_update_failure_metric(&self.object_store_metrics, &res, operation_type);
        res
    }

    pub fn get_memory_usage(&self) -> u64 {
        self.inner.get_memory_usage()
    }
}

pub struct MonitoredStreamingReader {
    inner: ObjectDataStream,
    object_store_metrics: Arc<ObjectStoreMetrics>,
    operation_size: usize,
    media_type: &'static str,
    timer: Option<HistogramTimer>,
    streaming_read_timeout: Option<Duration>,
}

unsafe impl Sync for MonitoredStreamingReader {}

impl MonitoredStreamingReader {
    pub fn new(
        media_type: &'static str,
        handle: ObjectDataStream,
        object_store_metrics: Arc<ObjectStoreMetrics>,
        streaming_read_timeout: Option<Duration>,
    ) -> Self {
        let operation_type = "streaming_read";
        let timer = object_store_metrics
            .operation_latency
            .with_label_values(&[media_type, operation_type])
            .start_timer();
        Self {
            inner: handle,
            object_store_metrics,
            operation_size: 0,
            media_type,
            timer: Some(timer),
            streaming_read_timeout,
        }
    }

    pub async fn read_bytes(&mut self) -> Option<ObjectResult<Bytes>> {
        let operation_type = "streaming_read_read_bytes";
        let _timer = self
            .object_store_metrics
            .operation_latency
            .with_label_values(&[self.media_type, operation_type])
            .start_timer();
        let future = async {
            self.inner
                .next()
                .verbose_instrument_await("object_store_streaming_read_read_bytes")
                .await
        };
        let res = match self.streaming_read_timeout.as_ref() {
            None => future.await,
            Some(timeout) => tokio::time::timeout(*timeout, future)
                .await
                .unwrap_or_else(|_| {
                    Some(Err(ObjectError::internal(
                        "streaming_read read_bytes timeout",
                    )))
                }),
        };

        if let Some(ret) = &res {
            try_update_failure_metric(&self.object_store_metrics, ret, operation_type);
        }
        if let Some(Ok(data)) = &res {
            let data_len = data.len();
            self.object_store_metrics.read_bytes.inc_by(data_len as u64);
            self.object_store_metrics
                .operation_size
                .with_label_values(&[operation_type])
                .observe(data_len as f64);
            self.operation_size += data_len;
        }
        res
    }
}

impl Drop for MonitoredStreamingReader {
    fn drop(&mut self) {
        let operation_type = "streaming_read";
        self.object_store_metrics
            .operation_size
            .with_label_values(&[operation_type])
            .observe(self.operation_size as f64);
        self.timer.take().unwrap().observe_duration();
    }
}

pub struct MonitoredObjectStore<OS: ObjectStore> {
    inner: OS,
    object_store_metrics: Arc<ObjectStoreMetrics>,
    streaming_read_timeout: Option<Duration>,
    streaming_upload_timeout: Option<Duration>,
    read_timeout: Option<Duration>,
    upload_timeout: Option<Duration>,
}

/// Manually dispatch trait methods.
///
/// The metrics are updated in the following order:
/// - Write operations
///   - `write_bytes`
///   - `operation_size`
///   - start `operation_latency` timer
///   - `failure_count`
/// - Read operations
///   - start `operation_latency` timer
///   - `failure-count`
///   - `read_bytes`
///   - `operation_size`
/// - Other
///   - start `operation_latency` timer
///   - `failure-count`
impl<OS: ObjectStore> MonitoredObjectStore<OS> {
    pub fn new(store: OS, object_store_metrics: Arc<ObjectStoreMetrics>) -> Self {
        if let Some(config) = store.config() {
            Self {
                object_store_metrics,
                streaming_read_timeout: Some(Duration::from_millis(
                    config.object_store_streaming_read_timeout_ms,
                )),
                streaming_upload_timeout: Some(Duration::from_millis(
                    config.object_store_streaming_upload_timeout_ms,
                )),
                read_timeout: Some(Duration::from_millis(config.object_store_read_timeout_ms)),
                upload_timeout: Some(Duration::from_millis(config.object_store_upload_timeout_ms)),
                inner: store,
            }
        } else {
            Self {
                inner: store,
                object_store_metrics,
                streaming_read_timeout: None,
                streaming_upload_timeout: None,
                read_timeout: None,
                upload_timeout: None,
            }
        }
    }

    fn media_type(&self) -> &'static str {
        self.inner.store_media_type()
    }

    pub fn inner(&self) -> &OS {
        &self.inner
    }

    pub fn mut_inner(&mut self) -> &mut OS {
        &mut self.inner
    }

    pub async fn upload(&self, path: &str, obj: Bytes) -> ObjectResult<()> {
        let operation_type = "upload";
        self.object_store_metrics
            .write_bytes
            .inc_by(obj.len() as u64);
        self.object_store_metrics
            .operation_size
            .with_label_values(&[operation_type])
            .observe(obj.len() as f64);
        let _timer = self
            .object_store_metrics
            .operation_latency
            .with_label_values(&[self.media_type(), operation_type])
            .start_timer();
        let future = async {
            self.inner
                .upload(path, obj)
                .verbose_instrument_await("object_store_upload")
                .await
        };
        let res = match self.upload_timeout.as_ref() {
            None => future.await,
            Some(timeout) => tokio::time::timeout(*timeout, future)
                .await
                .unwrap_or_else(|_| Err(ObjectError::internal("upload timeout"))),
        };

        try_update_failure_metric(&self.object_store_metrics, &res, operation_type);
        res
    }

    pub async fn streaming_upload(&self, path: &str) -> ObjectResult<MonitoredStreamingUploader> {
        let operation_type = "streaming_upload_start";
        let media_type = self.media_type();
        let _timer = self
            .object_store_metrics
            .operation_latency
            .with_label_values(&[media_type, operation_type])
            .start_timer();
        let future = async {
            self.inner
                .streaming_upload(path)
                .verbose_instrument_await("object_store_streaming_upload")
                .await
        };
        let res = match self.streaming_upload_timeout.as_ref() {
            None => future.await,
            Some(timeout) => tokio::time::timeout(*timeout, future)
                .await
                .unwrap_or_else(|_| Err(ObjectError::internal("streaming_upload init timeout"))),
        };

        try_update_failure_metric(&self.object_store_metrics, &res, operation_type);
        Ok(MonitoredStreamingUploader::new(
            media_type,
            res?,
            self.object_store_metrics.clone(),
            self.streaming_upload_timeout,
        ))
    }

    pub async fn read(&self, path: &str, range: impl ObjectRangeBounds) -> ObjectResult<Bytes> {
        let operation_type = "read";
        let _timer = self
            .object_store_metrics
            .operation_latency
            .with_label_values(&[self.media_type(), operation_type])
            .start_timer();
        let future = async {
            self.inner
                .read(path, range)
                .verbose_instrument_await("object_store_read")
                .await
        };
        let res = match self.read_timeout.as_ref() {
            None => future.await,
            Some(read_timeout) => tokio::time::timeout(*read_timeout, future)
                .await
                .unwrap_or_else(|_| Err(ObjectError::internal("read timeout"))),
        };

        if let Err(e) = &res
            && e.is_object_not_found_error()
            && !path.ends_with(".data")
        {
            // Some not_found_error is expected, e.g. metadata backup's manifest.json.
            // This is a quick fix that'll only log error in `try_update_failure_metric` in state store usage.
        } else {
            try_update_failure_metric(&self.object_store_metrics, &res, operation_type);
        }

        let data = res?;
        self.object_store_metrics
            .read_bytes
            .inc_by(data.len() as u64);
        self.object_store_metrics
            .operation_size
            .with_label_values(&[operation_type])
            .observe(data.len() as f64);
        Ok(data)
    }

    /// Returns a stream reading the object specified in `path`. If given, the stream starts at the
    /// byte with index `start_pos` (0-based). As far as possible, the stream only loads the amount
    /// of data into memory that is read from the stream.
    async fn streaming_read(
        &self,
        path: &str,
        range: Range<usize>,
    ) -> ObjectResult<MonitoredStreamingReader> {
        let operation_type = "streaming_read_start";
        let media_type = self.media_type();
        let _timer = self
            .object_store_metrics
            .operation_latency
            .with_label_values(&[media_type, operation_type])
            .start_timer();
        let future = self
            .inner
            .streaming_read(path, range)
            .verbose_instrument_await("object_store_streaming_read");
        let res = match self.streaming_read_timeout.as_ref() {
            None => future.await,
            Some(timeout) => tokio::time::timeout(*timeout, future)
                .await
                .unwrap_or_else(|_| Err(ObjectError::internal("streaming_read init timeout"))),
        };

        try_update_failure_metric(&self.object_store_metrics, &res, operation_type);
        Ok(MonitoredStreamingReader::new(
            media_type,
            res?,
            self.object_store_metrics.clone(),
            self.streaming_read_timeout,
        ))
    }

    pub async fn metadata(&self, path: &str) -> ObjectResult<ObjectMetadata> {
        let operation_type = "metadata";
        let _timer = self
            .object_store_metrics
            .operation_latency
            .with_label_values(&[self.media_type(), operation_type])
            .start_timer();

        let future = async {
            self.inner
                .metadata(path)
                .verbose_instrument_await("object_store_metadata")
                .await
        };
        let res = match self.read_timeout.as_ref() {
            None => future.await,
            Some(timeout) => tokio::time::timeout(*timeout, future)
                .await
                .unwrap_or_else(|_| Err(ObjectError::internal("metadata timeout"))),
        };

        try_update_failure_metric(&self.object_store_metrics, &res, operation_type);
        res
    }

    pub async fn delete(&self, path: &str) -> ObjectResult<()> {
        let operation_type = "delete";
        let _timer = self
            .object_store_metrics
            .operation_latency
            .with_label_values(&[self.media_type(), operation_type])
            .start_timer();

        let future = async {
            self.inner
                .delete(path)
                .verbose_instrument_await("object_store_delete")
                .await
        };
        let res = match self.read_timeout.as_ref() {
            None => future.await,
            Some(timeout) => tokio::time::timeout(*timeout, future)
                .await
                .unwrap_or_else(|_| Err(ObjectError::internal("delete timeout"))),
        };

        try_update_failure_metric(&self.object_store_metrics, &res, operation_type);
        res
    }

    async fn delete_objects(&self, paths: &[String]) -> ObjectResult<()> {
        let operation_type = "delete_objects";
        let _timer = self
            .object_store_metrics
            .operation_latency
            .with_label_values(&[self.media_type(), operation_type])
            .start_timer();

        let future = async {
            self.inner
                .delete_objects(paths)
                .verbose_instrument_await("object_store_delete_objects")
                .await
        };
        let res = match self.read_timeout.as_ref() {
            None => future.await,
            Some(timeout) => tokio::time::timeout(*timeout, future)
                .await
                .unwrap_or_else(|_| Err(ObjectError::internal("delete_objects timeout"))),
        };

        try_update_failure_metric(&self.object_store_metrics, &res, operation_type);
        res
    }

    pub async fn list(&self, prefix: &str) -> ObjectResult<ObjectMetadataIter> {
        let operation_type = "list";
        let _timer = self
            .object_store_metrics
            .operation_latency
            .with_label_values(&[self.media_type(), operation_type])
            .start_timer();

        let future = async {
            self.inner
                .list(prefix)
                .verbose_instrument_await("object_store_list")
                .await
        };
        let res = match self.read_timeout.as_ref() {
            None => future.await,
            Some(timeout) => tokio::time::timeout(*timeout, future)
                .await
                .unwrap_or_else(|_| Err(ObjectError::internal("list timeout"))),
        };

        try_update_failure_metric(&self.object_store_metrics, &res, operation_type);
        res
    }

    fn recv_buffer_size(&self) -> usize {
        self.inner.recv_buffer_size()
    }
}

/// Creates a new [`ObjectStore`] from the given `url`. Credentials are configured via environment
/// variables.
///
/// # Panics
/// If the `url` is invalid. Therefore, it is only suitable to be used during startup.
pub async fn build_remote_object_store(
    url: &str,
    metrics: Arc<ObjectStoreMetrics>,
    ident: &str,
    config: ObjectStoreConfig,
) -> ObjectStoreImpl {
    match url {
<<<<<<< HEAD
        s3 if s3.starts_with("s3://") => ObjectStoreImpl::S3(
            S3ObjectStore::new_with_config(
                s3.strip_prefix("s3://").unwrap().to_string(),
                metrics.clone(),
                config,
            )
            .await
            .monitored(metrics),
        ),
        opendal_s3 if opendal_s3.starts_with("opendal_s3://") => {
            let opendal_s3 = opendal_s3.strip_prefix("opendal_s3://").unwrap();
            let (bucket, root) = opendal_s3.split_once('@').unwrap_or((opendal_s3, ""));
            ObjectStoreImpl::Opendal(
                OpendalObjectStore::new_s3_engine(bucket.to_string(), root.to_string())
                    .unwrap()
                    .monitored(metrics),
            )
=======
        s3 if s3.starts_with("s3://") => {
            if std::env::var("RW_USE_OPENDAL_FOR_S3").is_ok() {
                let bucket = s3.strip_prefix("s3://").unwrap();

                ObjectStoreImpl::Opendal(
                    OpendalObjectStore::new_s3_engine(bucket.to_string(), config)
                        .unwrap()
                        .monitored(metrics),
                )
            } else {
                ObjectStoreImpl::S3(
                    S3ObjectStore::new_with_config(
                        s3.strip_prefix("s3://").unwrap().to_string(),
                        metrics.clone(),
                        config,
                    )
                    .await
                    .monitored(metrics),
                )
            }
>>>>>>> 0c329e9a
        }
        #[cfg(feature = "hdfs-backend")]
        hdfs if hdfs.starts_with("hdfs://") => {
            let hdfs = hdfs.strip_prefix("hdfs://").unwrap();
            let (namenode, root) = hdfs.split_once('@').unwrap_or((hdfs, ""));
            ObjectStoreImpl::Opendal(
                OpendalObjectStore::new_hdfs_engine(namenode.to_string(), root.to_string())
                    .unwrap()
                    .monitored(metrics),
            )
        }
        gcs if gcs.starts_with("gcs://") => {
            let gcs = gcs.strip_prefix("gcs://").unwrap();
            let (bucket, root) = gcs.split_once('@').unwrap_or((gcs, ""));
            ObjectStoreImpl::Opendal(
                OpendalObjectStore::new_gcs_engine(bucket.to_string(), root.to_string())
                    .unwrap()
                    .monitored(metrics),
            )
        }
        obs if obs.starts_with("obs://") => {
            let obs = obs.strip_prefix("obs://").unwrap();
            let (bucket, root) = obs.split_once('@').unwrap_or((obs, ""));
            ObjectStoreImpl::Opendal(
                OpendalObjectStore::new_obs_engine(bucket.to_string(), root.to_string())
                    .unwrap()
                    .monitored(metrics),
            )
        }

        oss if oss.starts_with("oss://") => {
            let oss = oss.strip_prefix("oss://").unwrap();
            let (bucket, root) = oss.split_once('@').unwrap_or((oss, ""));
            ObjectStoreImpl::Opendal(
                OpendalObjectStore::new_oss_engine(bucket.to_string(), root.to_string())
                    .unwrap()
                    .monitored(metrics),
            )
        }
        webhdfs if webhdfs.starts_with("webhdfs://") => {
            let webhdfs = webhdfs.strip_prefix("webhdfs://").unwrap();
            let (namenode, root) = webhdfs.split_once('@').unwrap_or((webhdfs, ""));
            ObjectStoreImpl::Opendal(
                OpendalObjectStore::new_webhdfs_engine(namenode.to_string(), root.to_string())
                    .unwrap()
                    .monitored(metrics),
            )
        }
        azblob if azblob.starts_with("azblob://") => {
            let azblob = azblob.strip_prefix("azblob://").unwrap();
            let (container_name, root) = azblob.split_once('@').unwrap_or((azblob, ""));
            ObjectStoreImpl::Opendal(
                OpendalObjectStore::new_azblob_engine(container_name.to_string(), root.to_string())
                    .unwrap()
                    .monitored(metrics),
            )
        }
        fs if fs.starts_with("fs://") => {
            let fs = fs.strip_prefix("fs://").unwrap();
            ObjectStoreImpl::Opendal(
                OpendalObjectStore::new_fs_engine(fs.to_string())
                    .unwrap()
                    .monitored(metrics),
            )
        }

        s3_compatible if s3_compatible.starts_with("s3-compatible://") => {
            tracing::error!("The s3 compatible mode has been unified with s3.");
            tracing::error!("If you want to use s3 compatible storage, please set your access_key, secret_key and region to the environment variable AWS_ACCESS_KEY_ID, AWS_SECRET_ACCESS_KEY, AWS_REGION,
            set your endpoint to the environment variable RW_S3_ENDPOINT.");
            panic!("Passing s3-compatible is not supported, please modify the environment variable and pass in s3.");
        }
<<<<<<< HEAD
        minio if minio.starts_with("minio://") => ObjectStoreImpl::Opendal(
            OpendalObjectStore::with_minio(minio)
                .unwrap()
=======
        minio if minio.starts_with("minio://") => ObjectStoreImpl::S3(
            S3ObjectStore::with_minio(minio, metrics.clone(), config)
                .await
>>>>>>> 0c329e9a
                .monitored(metrics),
        ),
        "memory" => {
            if ident == "Meta Backup" {
                tracing::warn!("You're using in-memory remote object store for {}. This is not recommended for production environment.", ident);
            } else {
                tracing::warn!("You're using in-memory remote object store for {}. This should never be used in benchmarks and production environment.", ident);
            }
            ObjectStoreImpl::InMem(InMemObjectStore::new().monitored(metrics))
        }
        "memory-shared" => {
            if ident == "Meta Backup" {
                tracing::warn!("You're using shared in-memory remote object store for {}. This should never be used in production environment.", ident);
            } else {
                tracing::warn!("You're using shared in-memory remote object store for {}. This should never be used in benchmarks and production environment.", ident);
            }
            ObjectStoreImpl::InMem(InMemObjectStore::shared().monitored(metrics))
        }
        #[cfg(madsim)]
        sim if sim.starts_with("sim://") => {
            ObjectStoreImpl::Sim(SimObjectStore::new(url).monitored(metrics))
        }
        other => {
            unimplemented!(
                "{} remote object store only supports s3, minio, gcs, oss, cos, azure blob, hdfs, disk, memory, and memory-shared.",
                other
            )
        }
    }
}

pub type ObjectMetadataIter = BoxStream<'static, ObjectResult<ObjectMetadata>>;
pub type ObjectDataStream = BoxStream<'static, ObjectResult<Bytes>>;<|MERGE_RESOLUTION|>--- conflicted
+++ resolved
@@ -818,25 +818,6 @@
     config: ObjectStoreConfig,
 ) -> ObjectStoreImpl {
     match url {
-<<<<<<< HEAD
-        s3 if s3.starts_with("s3://") => ObjectStoreImpl::S3(
-            S3ObjectStore::new_with_config(
-                s3.strip_prefix("s3://").unwrap().to_string(),
-                metrics.clone(),
-                config,
-            )
-            .await
-            .monitored(metrics),
-        ),
-        opendal_s3 if opendal_s3.starts_with("opendal_s3://") => {
-            let opendal_s3 = opendal_s3.strip_prefix("opendal_s3://").unwrap();
-            let (bucket, root) = opendal_s3.split_once('@').unwrap_or((opendal_s3, ""));
-            ObjectStoreImpl::Opendal(
-                OpendalObjectStore::new_s3_engine(bucket.to_string(), root.to_string())
-                    .unwrap()
-                    .monitored(metrics),
-            )
-=======
         s3 if s3.starts_with("s3://") => {
             if std::env::var("RW_USE_OPENDAL_FOR_S3").is_ok() {
                 let bucket = s3.strip_prefix("s3://").unwrap();
@@ -857,7 +838,6 @@
                     .monitored(metrics),
                 )
             }
->>>>>>> 0c329e9a
         }
         #[cfg(feature = "hdfs-backend")]
         hdfs if hdfs.starts_with("hdfs://") => {
@@ -930,17 +910,21 @@
             set your endpoint to the environment variable RW_S3_ENDPOINT.");
             panic!("Passing s3-compatible is not supported, please modify the environment variable and pass in s3.");
         }
-<<<<<<< HEAD
-        minio if minio.starts_with("minio://") => ObjectStoreImpl::Opendal(
-            OpendalObjectStore::with_minio(minio)
-                .unwrap()
-=======
-        minio if minio.starts_with("minio://") => ObjectStoreImpl::S3(
-            S3ObjectStore::with_minio(minio, metrics.clone(), config)
-                .await
->>>>>>> 0c329e9a
-                .monitored(metrics),
-        ),
+        minio if minio.starts_with("minio://") => {
+            if std::env::var("RW_USE_OPENDAL_FOR_MINIO").is_ok() {
+                ObjectStoreImpl::Opendal(
+                    OpendalObjectStore::with_minio(minio)
+                        .unwrap()
+                        .monitored(metrics),
+                )
+            } else {
+                ObjectStoreImpl::S3(
+                    S3ObjectStore::with_minio(minio, metrics.clone(), config)
+                        .await
+                        .monitored(metrics),
+                )
+            }
+        }
         "memory" => {
             if ident == "Meta Backup" {
                 tracing::warn!("You're using in-memory remote object store for {}. This is not recommended for production environment.", ident);
