// Copyright 2023 RisingWave Labs
//
// Licensed under the Apache License, Version 2.0 (the "License");
// you may not use this file except in compliance with the License.
// You may obtain a copy of the License at
//
//     http://www.apache.org/licenses/LICENSE-2.0
//
// Unless required by applicable law or agreed to in writing, software
// distributed under the License is distributed on an "AS IS" BASIS,
// WITHOUT WARRANTIES OR CONDITIONS OF ANY KIND, either express or implied.
// See the License for the specific language governing permissions and
// limitations under the License.

use std::ops::Bound;
use std::sync::atomic::{AtomicBool, Ordering};
use std::sync::Arc;
use std::time::Duration;

use bytes::Bytes;
use risingwave_common::cache::CachePriority;
use risingwave_common::catalog::hummock::CompactionFilterFlag;
use risingwave_common::catalog::TableId;
use risingwave_hummock_sdk::compaction_group::hummock_version_ext::HummockVersionExt;
use risingwave_hummock_sdk::compaction_group::StaticCompactionGroupId;
use risingwave_hummock_sdk::key::{next_key, user_key};
use risingwave_hummock_sdk::table_stats::to_prost_table_stats_map;
use risingwave_hummock_sdk::HummockVersionId;
use risingwave_meta::hummock::compaction::compaction_config::CompactionConfigBuilder;
use risingwave_meta::hummock::compaction::{default_level_selector, ManualCompactionOption};
use risingwave_meta::hummock::test_utils::{
    add_ssts, register_table_ids_to_compaction_group, setup_compute_env,
    setup_compute_env_with_config,
};
use risingwave_meta::hummock::{HummockManagerRef, MockHummockMetaClient};
use risingwave_meta::manager::LocalNotification;
use risingwave_meta::storage::MemStore;
use risingwave_pb::hummock::compact_task::TaskStatus;
use risingwave_rpc_client::HummockMetaClient;
use risingwave_storage::hummock::compactor::compactor_runner::compact;
use risingwave_storage::hummock::compactor::CompactorContext;
use risingwave_storage::hummock::{CachePolicy, GetObjectId, SstableObjectIdManager};
use risingwave_storage::store::{LocalStateStore, NewLocalOptions, ReadOptions};
use risingwave_storage::StateStore;
use serial_test::serial;

use super::compactor_tests::tests::{
    flush_and_commit, get_hummock_storage, prepare_compactor_and_filter,
};
use crate::get_notification_client_for_test;

#[tokio::test]
#[cfg(feature = "sync_point")]
#[serial]
async fn test_syncpoints_sstable_object_id_manager() {
    let (_env, hummock_manager_ref, _cluster_manager_ref, worker_node) =
        setup_compute_env(8080).await;
    let hummock_meta_client: Arc<dyn HummockMetaClient> = Arc::new(MockHummockMetaClient::new(
        hummock_manager_ref.clone(),
        worker_node.id,
    ));
    let sstable_object_id_manager =
        Arc::new(SstableObjectIdManager::new(hummock_meta_client.clone(), 5));

    // Block filling cache after fetching ids.
    sync_point::hook("MAP_NEXT_SST_OBJECT_ID.BEFORE_FILL_CACHE", || async {
        sync_point::wait_timeout(
            "MAP_NEXT_SST_OBJECT_ID.SIG_FILL_CACHE",
            Duration::from_secs(10),
        )
        .await
        .unwrap();
    });

    // Start the task that fetches new ids.
    let mut sstable_object_id_manager_clone = sstable_object_id_manager.clone();
    let leader_task = tokio::spawn(async move {
        sstable_object_id_manager_clone
            .get_new_sst_object_id()
            .await
            .unwrap();
    });
    sync_point::wait_timeout(
        "MAP_NEXT_SST_OBJECT_ID.AFTER_FETCH",
        Duration::from_secs(10),
    )
    .await
    .unwrap();

    // Start tasks that waits to be notified.
    let mut follower_tasks = vec![];
    for _ in 0..3 {
        let mut sstable_object_id_manager_clone = sstable_object_id_manager.clone();
        let follower_task = tokio::spawn(async move {
            sstable_object_id_manager_clone
                .get_new_sst_object_id()
                .await
                .unwrap();
        });
        sync_point::wait_timeout(
            "MAP_NEXT_SST_OBJECT_ID.AS_FOLLOWER",
            Duration::from_secs(10),
        )
        .await
        .unwrap();
        follower_tasks.push(follower_task);
    }

    // Continue to fill cache.
    sync_point::on("MAP_NEXT_SST_OBJECT_ID.SIG_FILL_CACHE").await;

    leader_task.await.unwrap();
    for follower_task in follower_tasks {
        follower_task.await.unwrap();
    }
}

#[cfg(all(feature = "sync_point", feature = "failpoints"))]
#[tokio::test]
#[serial]
async fn test_syncpoints_test_failpoints_fetch_ids() {
    let (_env, hummock_manager_ref, _cluster_manager_ref, worker_node) =
        setup_compute_env(8080).await;
    let hummock_meta_client: Arc<dyn HummockMetaClient> = Arc::new(MockHummockMetaClient::new(
        hummock_manager_ref.clone(),
        worker_node.id,
    ));
    let sstable_object_id_manager =
        Arc::new(SstableObjectIdManager::new(hummock_meta_client.clone(), 5));

    // Block fetching ids.
    sync_point::hook("MAP_NEXT_SST_OBJECT_ID.BEFORE_FETCH", || async {
        sync_point::wait_timeout("MAP_NEXT_SST_OBJECT_ID.SIG_FETCH", Duration::from_secs(10))
            .await
            .unwrap();
        sync_point::remove_action("MAP_NEXT_SST_OBJECT_ID.BEFORE_FETCH");
    });

    // Start the task that fetches new ids.
    let mut sstable_object_id_manager_clone = sstable_object_id_manager.clone();
    let leader_task = tokio::spawn(async move {
        fail::cfg("get_new_sst_ids_err", "return").unwrap();
        sstable_object_id_manager_clone
            .get_new_sst_object_id()
            .await
            .unwrap_err();
        fail::remove("get_new_sst_ids_err");
    });
    sync_point::wait_timeout("MAP_NEXT_SST_OBJECT_ID.AS_LEADER", Duration::from_secs(10))
        .await
        .unwrap();

    // Start tasks that waits to be notified.
    let mut follower_tasks = vec![];
    for _ in 0..3 {
        let mut sstable_object_id_manager_clone = sstable_object_id_manager.clone();
        let follower_task = tokio::spawn(async move {
            sstable_object_id_manager_clone
                .get_new_sst_object_id()
                .await
                .unwrap();
        });
        sync_point::wait_timeout(
            "MAP_NEXT_SST_OBJECT_ID.AS_FOLLOWER",
            Duration::from_secs(10),
        )
        .await
        .unwrap();
        follower_tasks.push(follower_task);
    }

    // Continue to fetch ids.
    sync_point::on("MAP_NEXT_SST_OBJECT_ID.SIG_FETCH").await;

    leader_task.await.unwrap();
    // Failed leader task doesn't block follower tasks.
    for follower_task in follower_tasks {
        follower_task.await.unwrap();
    }
}

#[tokio::test]
#[cfg(feature = "sync_point")]
#[serial]
async fn test_syncpoints_test_local_notification_receiver() {
    let (env, hummock_manager, _cluster_manager, worker_node) = setup_compute_env(80).await;
    let context_id = worker_node.id;

    register_table_ids_to_compaction_group(
        hummock_manager.as_ref(),
        &[1],
        StaticCompactionGroupId::StateDefault.into(),
    )
    .await;
    // Test cancel compaction task
    let _sst_infos = add_ssts(1, hummock_manager.as_ref(), context_id).await;
    let mut task = hummock_manager
        .get_compact_task(
            StaticCompactionGroupId::StateDefault.into(),
            &mut default_level_selector(),
        )
        .await
        .unwrap()
        .unwrap();
    task.task_status = TaskStatus::ManualCanceled as i32;
    assert_eq!(hummock_manager.list_all_tasks_ids().await.len(), 1);
    env.notification_manager()
        .notify_local_subscribers(LocalNotification::CompactionTaskNeedCancel(task))
        .await;
    sync_point::wait_timeout(
        "AFTER_CANCEL_COMPACTION_TASK_ASYNC",
        Duration::from_secs(10),
    )
    .await
    .unwrap();
    assert_eq!(hummock_manager.list_all_tasks_ids().await.len(), 0);

    // Test release hummock contexts
    env.notification_manager()
        .notify_local_subscribers(LocalNotification::WorkerNodeDeleted(worker_node))
        .await;
    sync_point::wait_timeout(
        "AFTER_RELEASE_HUMMOCK_CONTEXTS_ASYNC",
        Duration::from_secs(10),
    )
    .await
    .unwrap();
}

pub async fn compact_once(
    hummock_manager_ref: HummockManagerRef<MemStore>,
    compact_ctx: Arc<CompactorContext>,
    sstable_object_id_manager: Arc<SstableObjectIdManager>,
) {
    // 2. get compact task
    let manual_compcation_option = ManualCompactionOption {
        level: 0,
        ..Default::default()
    };
    // 2. get compact task
    let mut compact_task = hummock_manager_ref
        .manual_get_compact_task(
            StaticCompactionGroupId::StateDefault.into(),
            manual_compcation_option,
        )
        .await
        .unwrap()
        .unwrap();
    compact_task.gc_delete_keys = false;

    let compaction_filter_flag = CompactionFilterFlag::STATE_CLEAN;
    compact_task.compaction_filter_mask = compaction_filter_flag.bits();
    // 3. compact
    let (_tx, rx) = tokio::sync::oneshot::channel();
    let (mut result_task, task_stats) = compact(
<<<<<<< HEAD
        compact_ctx.clone(),
        Box::new(compact_ctx.sstable_object_id_manager.clone()),
        compact_task.clone(),
        rx,
=======
        compact_ctx,
        compact_task.clone(),
        rx,
        Box::new(sstable_object_id_manager),
>>>>>>> 1217290d
    )
    .await;

    hummock_manager_ref
        .report_compact_task(&mut result_task, Some(to_prost_table_stats_map(task_stats)))
        .await
        .unwrap();
}

#[tokio::test]
#[cfg(feature = "sync_point")]
#[serial]
async fn test_syncpoints_get_in_delete_range_boundary() {
    let config = CompactionConfigBuilder::new()
        .level0_tier_compact_file_number(1)
        .max_bytes_for_level_base(4096)
        .build();
    let (env, hummock_manager_ref, _cluster_manager_ref, worker_node) =
        setup_compute_env_with_config(8080, config).await;
    let hummock_meta_client: Arc<dyn HummockMetaClient> = Arc::new(MockHummockMetaClient::new(
        hummock_manager_ref.clone(),
        worker_node.id,
    ));
    let existing_table_id: u32 = 1;

    let storage = get_hummock_storage(
        hummock_meta_client.clone(),
        get_notification_client_for_test(env, hummock_manager_ref.clone(), worker_node.clone()),
        &hummock_manager_ref,
        TableId::from(existing_table_id),
    )
    .await;
    let compact_ctx = Arc::new(prepare_compactor_and_filter(
        &storage,
        &hummock_meta_client,
        existing_table_id,
    ));

    let sstable_object_id_manager = Arc::new(SstableObjectIdManager::new(
        hummock_meta_client.clone(),
        storage
            .storage_opts()
            .clone()
            .sstable_id_remote_fetch_number,
    ));

    let mut local = storage
        .new_local(NewLocalOptions::for_test(existing_table_id.into()))
        .await;

    // 1. add sstables
    let val0 = Bytes::from(b"0"[..].repeat(1 << 10)); // 1024 Byte value
    let val1 = Bytes::from(b"1"[..].repeat(1 << 10)); // 1024 Byte value

    local.init(100);
    let mut start_key = b"\0\0aaa".to_vec();
    for _ in 0..10 {
        local
            .insert(
                Bytes::copy_from_slice(start_key.as_slice()),
                val0.clone(),
                None,
            )
            .unwrap();
        start_key = next_key(&start_key);
    }
    local
        .insert(Bytes::from(b"\0\0ggg".as_slice()), val0.clone(), None)
        .unwrap();
    local
        .insert(Bytes::from(b"\0\0hhh".as_slice()), val0.clone(), None)
        .unwrap();
    local
        .insert(Bytes::from(b"\0\0kkk".as_slice()), val0.clone(), None)
        .unwrap();
    local.flush(Vec::new()).await.unwrap();
    local.seal_current_epoch(101);
    flush_and_commit(&hummock_meta_client, &storage, 100).await;
    compact_once(
        hummock_manager_ref.clone(),
        compact_ctx.clone(),
        sstable_object_id_manager.clone(),
    )
    .await;

    local
        .insert(Bytes::from(b"\0\0aaa".as_slice()), val1.clone(), None)
        .unwrap();
    local
        .insert(Bytes::from(b"\0\0bbb".as_slice()), val1.clone(), None)
        .unwrap();
    local
        .flush(vec![(
            Bound::Included(Bytes::from(b"\0\0ggg".as_slice())),
            Bound::Excluded(Bytes::from(b"\0\0hhh".as_slice())),
        )])
        .await
        .unwrap();
    local.seal_current_epoch(102);
    flush_and_commit(&hummock_meta_client, &storage, 101).await;
    compact_once(
        hummock_manager_ref.clone(),
        compact_ctx.clone(),
        sstable_object_id_manager.clone(),
    )
    .await;

    local
        .insert(Bytes::from(b"\0\0hhh".as_slice()), val1.clone(), None)
        .unwrap();
    local
        .insert(Bytes::from(b"\0\0iii".as_slice()), val1.clone(), None)
        .unwrap();
    local
        .flush(vec![(
            Bound::Included(Bytes::from(b"\0\0jjj".as_slice())),
            Bound::Excluded(Bytes::from(b"\0\0kkk".as_slice())),
        )])
        .await
        .unwrap();
    local.seal_current_epoch(103);
    flush_and_commit(&hummock_meta_client, &storage, 102).await;
    // move this two file to the same level.
    compact_once(
        hummock_manager_ref.clone(),
        compact_ctx.clone(),
        sstable_object_id_manager.clone(),
    )
    .await;

    local
        .insert(Bytes::from(b"\0\0lll".as_slice()), val1.clone(), None)
        .unwrap();
    local
        .insert(Bytes::from(b"\0\0mmm".as_slice()), val1.clone(), None)
        .unwrap();
    local.flush(Vec::new()).await.unwrap();
    local.seal_current_epoch(u64::MAX);
    flush_and_commit(&hummock_meta_client, &storage, 103).await;
    // move this two file to the same level.
    compact_once(
        hummock_manager_ref.clone(),
        compact_ctx.clone(),
        sstable_object_id_manager.clone(),
    )
    .await;

    // 4. get the latest version and check
    let version = hummock_manager_ref.get_current_version().await;
    let base_level = &version
        .get_compaction_group_levels(StaticCompactionGroupId::StateDefault.into())
        .levels[4];
    assert_eq!(base_level.table_infos.len(), 3);
    assert!(
        base_level.table_infos[0]
            .key_range
            .as_ref()
            .unwrap()
            .right_exclusive
    );
    assert_eq!(
        user_key(&base_level.table_infos[0].key_range.as_ref().unwrap().right),
        user_key(&base_level.table_infos[1].key_range.as_ref().unwrap().left),
    );
    storage.wait_version(version).await;
    let read_options = ReadOptions {
        table_id: TableId::from(existing_table_id),
        cache_policy: CachePolicy::Fill(CachePriority::High),
        ..Default::default()
    };
    let get_result = storage
        .get(Bytes::from("\0\0hhh"), 120, read_options.clone())
        .await
        .unwrap();
    assert_eq!(get_result.unwrap(), val1);
    let get_result = storage
        .get(Bytes::from("\0\0ggg"), 120, read_options.clone())
        .await
        .unwrap();
    assert!(get_result.is_none());
    let get_result = storage
        .get(Bytes::from("\0\0aaa"), 120, read_options.clone())
        .await
        .unwrap();
    assert_eq!(get_result.unwrap(), val1);
    let get_result = storage
        .get(Bytes::from("\0\0aab"), 120, read_options.clone())
        .await
        .unwrap();
    assert_eq!(get_result.unwrap(), val0);
    let skip_flag = Arc::new(AtomicBool::new(false));
    let skip_flag_hook = skip_flag.clone();
    sync_point::hook("HUMMOCK_V2::GET::SKIP_BY_NO_FILE", move || {
        let flag = skip_flag_hook.clone();
        async move {
            flag.store(true, Ordering::Release);
        }
    });
    let get_result = storage
        .get(Bytes::from("\0\0kkk"), 120, read_options.clone())
        .await
        .unwrap();
    assert_eq!(get_result.unwrap(), val0);
    assert!(skip_flag.load(Ordering::Acquire));
}

#[tokio::test]
#[cfg(feature = "sync_point")]
#[serial]
async fn test_syncpoints_hummock_version_safe_point() {
    let (_env, hummock_manager, _, _) = setup_compute_env(80).await;
    assert_eq!(
        hummock_manager.get_min_pinned_version_id().await,
        HummockVersionId::MAX
    );
    let v = hummock_manager.get_current_version().await;
    let sp = hummock_manager.register_safe_point().await;
    assert_eq!(v.id, sp.id);
    assert_eq!(hummock_manager.get_min_pinned_version_id().await, v.id);
    hummock_manager.unregister_safe_point(sp.id).await;
    assert_eq!(
        hummock_manager.get_min_pinned_version_id().await,
        HummockVersionId::MAX
    );

    let sp = hummock_manager.register_safe_point().await;
    assert_eq!(hummock_manager.get_min_pinned_version_id().await, v.id);
    drop(sp);
    sync_point::wait_timeout(
        "UNREGISTER_HUMMOCK_VERSION_SAFE_POINT",
        Duration::from_secs(10),
    )
    .await
    .unwrap();
    assert_eq!(
        hummock_manager.get_min_pinned_version_id().await,
        HummockVersionId::MAX
    );
}<|MERGE_RESOLUTION|>--- conflicted
+++ resolved
@@ -253,17 +253,10 @@
     // 3. compact
     let (_tx, rx) = tokio::sync::oneshot::channel();
     let (mut result_task, task_stats) = compact(
-<<<<<<< HEAD
-        compact_ctx.clone(),
-        Box::new(compact_ctx.sstable_object_id_manager.clone()),
-        compact_task.clone(),
-        rx,
-=======
         compact_ctx,
         compact_task.clone(),
         rx,
         Box::new(sstable_object_id_manager),
->>>>>>> 1217290d
     )
     .await;
 
