// Copyright 2023 RisingWave Labs
//
// Licensed under the Apache License, Version 2.0 (the "License");
// you may not use this file except in compliance with the License.
// You may obtain a copy of the License at
//
//     http://www.apache.org/licenses/LICENSE-2.0
//
// Unless required by applicable law or agreed to in writing, software
// distributed under the License is distributed on an "AS IS" BASIS,
// WITHOUT WARRANTIES OR CONDITIONS OF ANY KIND, either express or implied.
// See the License for the specific language governing permissions and
// limitations under the License.

use std::ops::Bound;

use futures::stream::BoxStream;
use futures::{Stream, StreamExt, TryStreamExt};
use futures_async_stream::try_stream;
use risingwave_common::util::addr::HostAddr;
use risingwave_common_service::observer_manager::{Channel, NotificationClient, ObserverError};
use risingwave_hummock_sdk::key::TableKey;
use risingwave_hummock_sdk::HummockReadEpoch;
use risingwave_hummock_trace::{
    GlobalReplay, LocalReplay, LocalReplayRead, ReplayItem, ReplayRead, ReplayStateStore,
    ReplayWrite, Result, TraceError, TracedBytes, TracedInitOptions, TracedNewLocalOptions,
    TracedReadOptions, TracedSealCurrentEpochOptions, TracedSubResp,
};
use risingwave_meta::manager::{MessageStatus, MetaSrvEnv, NotificationManagerRef, WorkerKey};
use risingwave_pb::common::WorkerNode;
use risingwave_pb::meta::subscribe_response::{Info, Operation as RespOperation};
use risingwave_pb::meta::{SubscribeResponse, SubscribeType};
use risingwave_storage::hummock::store::LocalHummockStorage;
use risingwave_storage::hummock::HummockStorage;
use risingwave_storage::store::{
    LocalStateStore, StateStoreIterItemStream, StateStoreRead, SyncResult,
};
use risingwave_storage::{StateStore, StateStoreReadIterStream};
use tokio::sync::mpsc::{unbounded_channel, UnboundedReceiver};

pub(crate) struct GlobalReplayIter<S>
where
    S: StateStoreReadIterStream,
{
    inner: S,
}

impl<S> GlobalReplayIter<S>
where
    S: StateStoreReadIterStream,
{
    pub(crate) fn new(inner: S) -> Self {
        Self { inner }
    }

    pub(crate) fn into_stream(self) -> impl Stream<Item = Result<ReplayItem>> {
        self.inner.map(|item_res| {
            item_res
                .map(|(key, value)| (key.user_key.table_key.0.into(), value.into()))
                .map_err(|_| TraceError::IterFailed("iter failed to retrieve item".to_string()))
        })
    }
}

pub(crate) struct LocalReplayIter {
    inner: Vec<ReplayItem>,
}

impl LocalReplayIter {
    pub(crate) async fn new(stream: impl StateStoreIterItemStream) -> Self {
        let inner = stream
            .map_ok(|value| (value.0.user_key.table_key.0.into(), value.1.into()))
            .try_collect::<Vec<_>>()
            .await
            .unwrap();
        Self { inner }
    }

    #[try_stream(ok = ReplayItem, error = TraceError)]
    pub(crate) async fn into_stream(self) {
        for (key, value) in self.inner {
            yield (key, value)
        }
    }
}

pub(crate) struct GlobalReplayImpl {
    store: HummockStorage,
    notifier: NotificationManagerRef,
}

impl GlobalReplayImpl {
    pub(crate) fn new(store: HummockStorage, notifier: NotificationManagerRef) -> Self {
        Self { store, notifier }
    }
}

impl GlobalReplay for GlobalReplayImpl {}

#[async_trait::async_trait]
impl ReplayRead for GlobalReplayImpl {
    async fn iter(
        &self,
        key_range: (Bound<TracedBytes>, Bound<TracedBytes>),
        epoch: u64,
        read_options: TracedReadOptions,
    ) -> Result<BoxStream<'static, Result<ReplayItem>>> {
        let key_range = (
            key_range.0.map(TracedBytes::into).map(TableKey),
            key_range.1.map(TracedBytes::into).map(TableKey),
        );

        let iter = self
            .store
            .iter(key_range, epoch, read_options.into())
            .await
            .unwrap();
        let iter = iter.boxed();
        let stream = GlobalReplayIter::new(iter).into_stream().boxed();
        Ok(stream)
    }

    async fn get(
        &self,
        key: TracedBytes,
        epoch: u64,
        read_options: TracedReadOptions,
    ) -> Result<Option<TracedBytes>> {
        Ok(self
            .store
            .get(TableKey(key.into()), epoch, read_options.into())
            .await
            .unwrap()
            .map(TracedBytes::from))
    }
}

#[async_trait::async_trait]
impl ReplayStateStore for GlobalReplayImpl {
    async fn sync(&self, id: u64) -> Result<usize> {
        let result: SyncResult = self
            .store
            .sync(id)
            .await
            .map_err(|e| TraceError::SyncFailed(format!("{e}")))?;
        Ok(result.sync_size)
    }

    fn seal_epoch(&self, epoch_id: u64, is_checkpoint: bool) {
        self.store.seal_epoch(epoch_id, is_checkpoint);
    }

    async fn notify_hummock(&self, info: Info, op: RespOperation, version: u64) -> Result<u64> {
        let prev_version_id = match &info {
            Info::HummockVersionDeltas(deltas) => deltas.version_deltas.last().map(|d| d.prev_id),
            _ => None,
        };

        self.notifier
            .notify_hummock_with_version(op, info, Some(version));

        // wait till version updated
        if let Some(prev_version_id) = prev_version_id {
            self.store.wait_version_update(prev_version_id).await;
        }
        Ok(version)
    }

    async fn new_local(&self, options: TracedNewLocalOptions) -> Box<dyn LocalReplay> {
        let local_storage = self.store.new_local(options.into()).await;
        Box::new(LocalReplayImpl(local_storage))
    }

    async fn try_wait_epoch(&self, epoch: HummockReadEpoch) -> Result<()> {
        self.store
            .try_wait_epoch(epoch)
            .await
            .map_err(|_| TraceError::TryWaitEpochFailed)?;
        Ok(())
    }

    fn validate_read_epoch(&self, epoch: HummockReadEpoch) -> Result<()> {
        self.store
            .validate_read_epoch(epoch)
            .map_err(|_| TraceError::ValidateReadEpochFailed)?;
        Ok(())
    }

    async fn clear_shared_buffer(&self) -> Result<()> {
        self.store
            .clear_shared_buffer()
            .await
            .map_err(|_| TraceError::ClearSharedBufferFailed)?;
        Ok(())
    }
}
pub(crate) struct LocalReplayImpl(LocalHummockStorage);

#[async_trait::async_trait]
impl LocalReplay for LocalReplayImpl {
    async fn init(&mut self, options: TracedInitOptions) -> Result<()> {
        self.0
            .init(options.into())
            .await
            .map_err(|_| TraceError::Other("init failed"))
    }

<<<<<<< HEAD
    fn seal_current_epoch(&mut self, next_epoch: u64, is_checkpoint: bool) {
        self.0.seal_current_epoch(next_epoch, is_checkpoint);
=======
    fn seal_current_epoch(&mut self, next_epoch: u64, opts: TracedSealCurrentEpochOptions) {
        self.0.seal_current_epoch(
            next_epoch,
            opts.try_into().expect("should not fail to convert"),
        );
>>>>>>> 94c4c911
    }

    fn epoch(&self) -> u64 {
        self.0.epoch()
    }

    async fn flush(
        &mut self,
        delete_ranges: Vec<(Bound<TracedBytes>, Bound<TracedBytes>)>,
    ) -> Result<usize> {
        let delete_ranges = delete_ranges
            .into_iter()
            .map(|(start, end)| (start.map(TracedBytes::into), end.map(TracedBytes::into)))
            .collect();
        self.0
            .flush(delete_ranges)
            .await
            .map_err(|_| TraceError::FlushFailed)
    }

    fn is_dirty(&self) -> bool {
        self.0.is_dirty()
    }
}

#[async_trait::async_trait]
impl LocalReplayRead for LocalReplayImpl {
    async fn iter(
        &self,
        key_range: (Bound<TracedBytes>, Bound<TracedBytes>),
        read_options: TracedReadOptions,
    ) -> Result<BoxStream<'static, Result<ReplayItem>>> {
        let key_range = (
            key_range.0.map(|b| TableKey(b.into())),
            key_range.1.map(|b| TableKey(b.into())),
        );

        let iter = LocalStateStore::iter(&self.0, key_range, read_options.into())
            .await
            .unwrap();

        let iter = iter.boxed();
        let stream = LocalReplayIter::new(iter).await.into_stream().boxed();
        Ok(stream)
    }

    async fn get(
        &self,
        key: TracedBytes,
        read_options: TracedReadOptions,
    ) -> Result<Option<TracedBytes>> {
        Ok(
            LocalStateStore::get(&self.0, TableKey(key.into()), read_options.into())
                .await
                .unwrap()
                .map(TracedBytes::from),
        )
    }
}

#[async_trait::async_trait]
impl ReplayWrite for LocalReplayImpl {
    fn insert(
        &mut self,
        key: TracedBytes,
        new_val: TracedBytes,
        old_val: Option<TracedBytes>,
    ) -> Result<()> {
        LocalStateStore::insert(
            &mut self.0,
            TableKey(key.into()),
            new_val.into(),
            old_val.map(|b| b.into()),
        )
        .unwrap();
        Ok(())
    }

    fn delete(&mut self, key: TracedBytes, old_val: TracedBytes) -> Result<()> {
        LocalStateStore::delete(&mut self.0, TableKey(key.into()), old_val.into()).unwrap();
        Ok(())
    }
}

pub struct ReplayNotificationClient {
    addr: HostAddr,
    notification_manager: NotificationManagerRef,
    first_resp: Box<TracedSubResp>,
}

impl ReplayNotificationClient {
    pub fn new(
        addr: HostAddr,
        notification_manager: NotificationManagerRef,
        first_resp: Box<TracedSubResp>,
    ) -> Self {
        Self {
            addr,
            notification_manager,
            first_resp,
        }
    }
}

#[async_trait::async_trait]
impl NotificationClient for ReplayNotificationClient {
    type Channel = ReplayChannel<SubscribeResponse>;

    async fn subscribe(
        &self,
        subscribe_type: SubscribeType,
    ) -> std::result::Result<Self::Channel, ObserverError> {
        let (tx, rx) = unbounded_channel();

        self.notification_manager
            .insert_sender(subscribe_type, WorkerKey(self.addr.to_protobuf()), tx)
            .await;

        // send the first snapshot message
        let op = self.first_resp.0.operation();
        let info = self.first_resp.0.info.clone();

        self.notification_manager
            .notify_hummock(op, info.unwrap())
            .await;

        Ok(ReplayChannel(rx))
    }
}

pub fn get_replay_notification_client(
    env: MetaSrvEnv,
    worker_node: WorkerNode,
    first_resp: Box<TracedSubResp>,
) -> ReplayNotificationClient {
    ReplayNotificationClient::new(
        worker_node.get_host().unwrap().into(),
        env.notification_manager_ref(),
        first_resp,
    )
}

pub struct ReplayChannel<T>(UnboundedReceiver<std::result::Result<T, MessageStatus>>);

#[async_trait::async_trait]
impl<T: Send + 'static> Channel for ReplayChannel<T> {
    type Item = T;

    async fn message(&mut self) -> std::result::Result<Option<T>, MessageStatus> {
        match self.0.recv().await {
            None => Ok(None),
            Some(result) => result.map(|r| Some(r)),
        }
    }
}<|MERGE_RESOLUTION|>--- conflicted
+++ resolved
@@ -205,16 +205,11 @@
             .map_err(|_| TraceError::Other("init failed"))
     }
 
-<<<<<<< HEAD
-    fn seal_current_epoch(&mut self, next_epoch: u64, is_checkpoint: bool) {
-        self.0.seal_current_epoch(next_epoch, is_checkpoint);
-=======
     fn seal_current_epoch(&mut self, next_epoch: u64, opts: TracedSealCurrentEpochOptions) {
         self.0.seal_current_epoch(
             next_epoch,
             opts.try_into().expect("should not fail to convert"),
         );
->>>>>>> 94c4c911
     }
 
     fn epoch(&self) -> u64 {
