// Copyright 2024 RisingWave Labs
//
// Licensed under the Apache License, Version 2.0 (the "License");
// you may not use this file except in compliance with the License.
// You may obtain a copy of the License at
//
//     http://www.apache.org/licenses/LICENSE-2.0
//
// Unless required by applicable law or agreed to in writing, software
// distributed under the License is distributed on an "AS IS" BASIS,
// WITHOUT WARRANTIES OR CONDITIONS OF ANY KIND, either express or implied.
// See the License for the specific language governing permissions and
// limitations under the License.

use std::ops::Bound;
use std::sync::Arc;

use bytes::Bytes;
use itertools::Itertools;
use parking_lot::RwLock;
use risingwave_common::buffer::Bitmap;
use risingwave_common::catalog::TableId;
use risingwave_common::hash::VirtualNode;
use risingwave_common::util::epoch::{test_epoch, EpochExt};
use risingwave_hummock_sdk::key::{key_with_epoch, map_table_key_range};
use risingwave_hummock_sdk::LocalSstableInfo;
use risingwave_meta::hummock::test_utils::setup_compute_env;
use risingwave_pb::hummock::{KeyRange, SstableInfo};
use risingwave_storage::hummock::iterator::test_utils::{
    iterator_test_table_key_of, iterator_test_user_key_of,
};
use risingwave_storage::hummock::shared_buffer::shared_buffer_batch::SharedBufferBatch;
use risingwave_storage::hummock::store::version::{
    read_filter_for_version, HummockReadVersion, StagingData, StagingSstableInfo, VersionUpdate,
};
use risingwave_storage::hummock::test_utils::gen_dummy_batch;

use crate::test_utils::prepare_first_valid_version;

#[tokio::test]
async fn test_read_version_basic() {
    let (env, hummock_manager_ref, _cluster_manager_ref, worker_node) =
        setup_compute_env(8080).await;

    let (pinned_version, _, _) =
        prepare_first_valid_version(env, hummock_manager_ref, worker_node).await;

    let mut epoch = test_epoch(1);
    let table_id = 0;
    let vnodes = Arc::new(Bitmap::ones(VirtualNode::COUNT));
    let mut read_version = HummockReadVersion::new(TableId::from(table_id), pinned_version, vnodes);

    {
        // single imm
<<<<<<< HEAD
        let sorted_items = gen_dummy_batch(epoch);
=======
        let kv_pairs = gen_dummy_batch(1);
        let sorted_items = SharedBufferBatch::build_shared_buffer_item_batches(kv_pairs);
>>>>>>> 5a8a6a2a
        let size = SharedBufferBatch::measure_batch_size(&sorted_items);
        let imm = SharedBufferBatch::build_shared_buffer_batch_for_test(
            epoch,
            0,
            sorted_items,
            size,
            TableId::from(table_id),
        );

        read_version.update(VersionUpdate::Staging(StagingData::ImmMem(imm)));

        let key = iterator_test_table_key_of(1_usize);
        let key_range = map_table_key_range((
            Bound::Included(Bytes::from(key.to_vec())),
            Bound::Included(Bytes::from(key.to_vec())),
        ));

        let (staging_imm_iter, staging_sst_iter) =
            read_version
                .staging()
                .prune_overlap(epoch, TableId::default(), &key_range);

        let staging_imm = staging_imm_iter.cloned().collect_vec();

        assert_eq!(1, staging_imm.len());
        assert_eq!(0, staging_sst_iter.count());
        assert!(staging_imm.iter().any(|imm| imm.min_epoch() <= epoch));
    }

    {
        // several epoch
<<<<<<< HEAD
        for _ in 0..5 {
            // epoch from 1 to 6
            epoch += 1;
            let sorted_items = gen_dummy_batch(epoch);
=======
        for i in 0..5 {
            epoch.inc_epoch();
            let kv_pairs = gen_dummy_batch(i + 2);
            let sorted_items = SharedBufferBatch::build_shared_buffer_item_batches(kv_pairs);
>>>>>>> 5a8a6a2a
            let size = SharedBufferBatch::measure_batch_size(&sorted_items);
            let imm = SharedBufferBatch::build_shared_buffer_batch_for_test(
                epoch,
                0,
                sorted_items,
                size,
                TableId::from(table_id),
            );

            read_version.update(VersionUpdate::Staging(StagingData::ImmMem(imm)));
        }

        for e in 1..6 {
            let epoch = test_epoch(e);
            let key = iterator_test_table_key_of(e as usize);
            let key_range = map_table_key_range((
                Bound::Included(Bytes::from(key.to_vec())),
                Bound::Included(Bytes::from(key.to_vec())),
            ));
            let (staging_imm_iter, staging_sst_iter) =
                read_version
                    .staging()
                    .prune_overlap(epoch, TableId::default(), &key_range);

            let staging_imm = staging_imm_iter.cloned().collect_vec();

            assert_eq!(1, staging_imm.len() as u64);
            assert_eq!(0, staging_sst_iter.count());
            assert!(staging_imm.iter().any(|imm| imm.min_epoch() <= epoch));
        }
    }

    {
        // test clean imm with sst update info
        let staging = read_version.staging();
        assert_eq!(6, staging.imm.len());
        let batch_id_vec_for_clear = staging
            .imm
            .iter()
            .rev()
            .map(|imm| imm.batch_id())
            .take(3)
            .rev()
            .collect::<Vec<_>>();

        let epoch_id_vec_for_clear = staging
            .imm
            .iter()
            .rev()
            .map(|imm| imm.min_epoch())
            .take(3)
            .rev()
            .collect::<Vec<_>>();

        let dummy_sst = StagingSstableInfo::new(
<<<<<<< HEAD
            (
                vec![
                    LocalSstableInfo::for_test(SstableInfo {
                        object_id: 1,
                        sst_id: 1,
                        key_range: Some(KeyRange {
                            left: key_with_epoch(iterator_test_user_key_of(1).encode(), 1),
                            right: key_with_epoch(iterator_test_user_key_of(2).encode(), 2),
                            right_exclusive: false,
                        }),
                        file_size: 1,
                        table_ids: vec![0],
                        meta_offset: 1,
                        stale_key_count: 1,
                        total_key_count: 1,
                        uncompressed_file_size: 1,
                        ..Default::default()
                    }),
                    LocalSstableInfo::for_test(SstableInfo {
                        object_id: 2,
                        sst_id: 2,
                        key_range: Some(KeyRange {
                            left: key_with_epoch(iterator_test_user_key_of(3).encode(), 3),
                            right: key_with_epoch(iterator_test_user_key_of(3).encode(), 3),
                            right_exclusive: false,
                        }),
                        file_size: 1,
                        table_ids: vec![0],
                        meta_offset: 1,
                        stale_key_count: 1,
                        total_key_count: 1,
                        uncompressed_file_size: 1,
                        ..Default::default()
=======
            vec![
                LocalSstableInfo::for_test(SstableInfo {
                    object_id: 1,
                    sst_id: 1,
                    key_range: Some(KeyRange {
                        left: key_with_epoch(iterator_test_user_key_of(1).encode(), test_epoch(1)),
                        right: key_with_epoch(iterator_test_user_key_of(2).encode(), test_epoch(2)),
                        right_exclusive: false,
                    }),
                    file_size: 1,
                    table_ids: vec![0],
                    meta_offset: 1,
                    stale_key_count: 1,
                    total_key_count: 1,
                    uncompressed_file_size: 1,
                    ..Default::default()
                }),
                LocalSstableInfo::for_test(SstableInfo {
                    object_id: 2,
                    sst_id: 2,
                    key_range: Some(KeyRange {
                        left: key_with_epoch(iterator_test_user_key_of(3).encode(), test_epoch(3)),
                        right: key_with_epoch(iterator_test_user_key_of(3).encode(), test_epoch(3)),
                        right_exclusive: false,
>>>>>>> 5a8a6a2a
                    }),
                ],
                vec![],
            ),
            epoch_id_vec_for_clear,
            batch_id_vec_for_clear,
            1,
        );

        {
            read_version.update(VersionUpdate::Staging(StagingData::Sst(dummy_sst)));
        }
    }

    {
        // test clear related batch after update sst

        // after update sst
        // imm(0, 1, 2) => sst{sst_object_id: 1}
        // staging => {imm(3, 4, 5), sst[{sst_object_id: 1}, {sst_object_id: 2}]}
        let staging = read_version.staging();
        assert_eq!(3, read_version.staging().imm.len());
        assert_eq!(1, read_version.staging().sst.len());
        assert_eq!(2, read_version.staging().sst[0].sstable_infos().len());
        let remain_batch_id_vec = staging
            .imm
            .iter()
            .map(|imm| imm.batch_id())
            .collect::<Vec<_>>();
        assert!(remain_batch_id_vec.iter().any(|batch_id| *batch_id > 2));
    }

    {
        let key_range_left = iterator_test_table_key_of(0);
        let key_range_right = iterator_test_table_key_of(4_usize);

        let key_range = map_table_key_range((
            Bound::Included(Bytes::from(key_range_left)),
            Bound::Included(Bytes::from(key_range_right)),
        ));

        let (staging_imm_iter, staging_sst_iter) =
            read_version
                .staging()
                .prune_overlap(epoch, TableId::default(), &key_range);

        let staging_imm = staging_imm_iter.cloned().collect_vec();
        assert_eq!(1, staging_imm.len());

        assert_eq!(test_epoch(4), staging_imm[0].min_epoch());

        let staging_ssts = staging_sst_iter.cloned().collect_vec();
        assert_eq!(2, staging_ssts.len());
        assert_eq!(1, staging_ssts[0].get_object_id());
        assert_eq!(2, staging_ssts[1].get_object_id());
    }

    {
        let key_range_left = iterator_test_table_key_of(3);
        let key_range_right = iterator_test_table_key_of(4);

        let key_range = map_table_key_range((
            Bound::Included(Bytes::from(key_range_left)),
            Bound::Included(Bytes::from(key_range_right)),
        ));

        let (staging_imm_iter, staging_sst_iter) =
            read_version
                .staging()
                .prune_overlap(epoch, TableId::default(), &key_range);

        let staging_imm = staging_imm_iter.cloned().collect_vec();
        assert_eq!(1, staging_imm.len());
        assert_eq!(test_epoch(4), staging_imm[0].min_epoch());

        let staging_ssts = staging_sst_iter.cloned().collect_vec();
        assert_eq!(1, staging_ssts.len());
        assert_eq!(2, staging_ssts[0].get_object_id());
    }
}

#[tokio::test]
async fn test_read_filter_basic() {
    let (env, hummock_manager_ref, _cluster_manager_ref, worker_node) =
        setup_compute_env(8080).await;

    let (pinned_version, _, _) =
        prepare_first_valid_version(env, hummock_manager_ref, worker_node).await;

    let epoch = test_epoch(1);
    let table_id = 0;
    let vnodes = Arc::new(Bitmap::ones(VirtualNode::COUNT));
    let read_version = Arc::new(RwLock::new(HummockReadVersion::new(
        TableId::from(table_id),
        pinned_version,
        vnodes.clone(),
    )));
    read_version.write().update_vnode_bitmap(vnodes);

    {
        // single imm
        let sorted_items = gen_dummy_batch(epoch);
        let size = SharedBufferBatch::measure_batch_size(&sorted_items);
        let imm = SharedBufferBatch::build_shared_buffer_batch_for_test(
            epoch,
            0,
            sorted_items,
            size,
            TableId::from(table_id),
        );

        read_version
            .write()
            .update(VersionUpdate::Staging(StagingData::ImmMem(imm)));

        // directly prune_overlap
        let key = Bytes::from(iterator_test_table_key_of(epoch as usize));
        let key_range = map_table_key_range((Bound::Included(key.clone()), Bound::Included(key)));

        let (staging_imm, staging_sst) = {
            let read_guard = read_version.read();
            let (staging_imm_iter, staging_sst_iter) = {
                read_guard
                    .staging()
                    .prune_overlap(epoch, TableId::default(), &key_range)
            };

            (
                staging_imm_iter.cloned().collect_vec(),
                staging_sst_iter.cloned().collect_vec(),
            )
        };

        assert_eq!(1, staging_imm.len());
        assert_eq!(0, staging_sst.len());
        assert!(staging_imm.iter().any(|imm| imm.min_epoch() <= epoch));

        // test read_filter_for_version
        {
            let key_range = key_range.clone();
            let (_, hummock_read_snapshot) =
                read_filter_for_version(epoch, TableId::from(table_id), key_range, &read_version)
                    .unwrap();

            assert_eq!(1, hummock_read_snapshot.0.len());
            assert_eq!(0, hummock_read_snapshot.1.len());
            assert_eq!(
                read_version.read().committed().max_committed_epoch(),
                hummock_read_snapshot.2.max_committed_epoch()
            );
        }
    }
}

<<<<<<< HEAD
#[tokio::test]
async fn test_read_filter_for_batch_issue_14659() {
    use std::ops::Bound::Unbounded;

    let (env, hummock_manager_ref, _cluster_manager_ref, worker_node) =
        setup_compute_env(8080).await;

    let (pinned_version, _, _) =
        prepare_first_valid_version(env, hummock_manager_ref, worker_node).await;

    const NUM_SHARDS: u64 = 2;
    let table_id = TableId::from(2);
    let epoch = 1;
    let mut read_version_vec = vec![];
    let mut imms = vec![];

    // Populate IMMs
    for i in 0..NUM_SHARDS {
        let read_version = Arc::new(RwLock::new(HummockReadVersion::new(
            table_id,
            pinned_version.clone(),
        )));

        let items = gen_dummy_batch(i);
        let size = SharedBufferBatch::measure_batch_size(&items);
        let imm =
            SharedBufferBatch::build_shared_buffer_batch_for_test(epoch, 0, items, size, table_id);

        imms.push(imm.clone());

        read_version
            .write()
            .update(VersionUpdate::Staging(StagingData::ImmMem(imm)));

        read_version_vec.push(read_version);
    }

    // Update read version via staging SSTs
    let sst_id = 233;
    let staging_sst = gen_dummy_sst_info(sst_id, imms.clone(), table_id, epoch);
    read_version_vec.iter().for_each(|v| {
        v.write().update(VersionUpdate::Staging(StagingData::Sst(
            StagingSstableInfo::new(
                (
                    vec![LocalSstableInfo::for_test(staging_sst.clone())],
                    vec![],
                ),
                vec![epoch],
                imms.iter().map(|imm| imm.batch_id()).collect_vec(),
                imms.iter().map(|imm| imm.size()).sum(),
            ),
        )));
    });

    // build for batch with max epoch
    let (_, hummock_read_snapshot) = read_filter_for_batch(
        HummockEpoch::MAX,
        table_id,
        (Unbounded, Unbounded),
        read_version_vec,
    )
    .unwrap();

    // No imms should be proivided
    assert_eq!(0, hummock_read_snapshot.0.len());
    // Only 1 staging sst is provided
    assert_eq!(1, hummock_read_snapshot.1.len());
}
=======
// #[tokio::test]
// async fn test_read_filter_for_batch_issue_14659() {
//     use std::ops::Bound::Unbounded;

//     let (env, hummock_manager_ref, _cluster_manager_ref, worker_node) =
//         setup_compute_env(8080).await;

//     let (pinned_version, _, _) =
//         prepare_first_valid_version(env, hummock_manager_ref, worker_node).await;

//     const NUM_SHARDS: u64 = 2;
//     let table_id = TableId::from(2);
//     let epoch = test_epoch(1);
//     let mut read_version_vec = vec![];
//     let mut imms = vec![];

//     // Populate IMMs
//     for i in 0..NUM_SHARDS {
//         let read_version = Arc::new(RwLock::new(HummockReadVersion::new(
//             table_id,
//             pinned_version.clone(),
//         )));

//         let items = SharedBufferBatch::build_shared_buffer_item_batches(gen_dummy_batch(i));
//         let size = SharedBufferBatch::measure_batch_size(&items);
//         let imm =
//             SharedBufferBatch::build_shared_buffer_batch_for_test(epoch, 0, items, size, table_id);

//         imms.push(imm.clone());

//         read_version
//             .write()
//             .update(VersionUpdate::Staging(StagingData::ImmMem(imm)));

//         read_version_vec.push(read_version);
//     }

//     // Update read version via staging SSTs
//     let sst_id = 233;
//     let staging_sst = gen_dummy_sst_info(sst_id, imms.clone(), table_id, epoch);
//     read_version_vec.iter().for_each(|v| {
//         v.write().update(VersionUpdate::Staging(StagingData::Sst(
//             StagingSstableInfo::new(
//                 vec![LocalSstableInfo::for_test(staging_sst.clone())],
//                 vec![epoch],
//                 imms.iter().map(|imm| imm.batch_id()).collect_vec(),
//                 imms.iter().map(|imm| imm.size()).sum(),
//             ),
//         )));
//     });

//     // build for batch with max epoch
//     let (_, hummock_read_snapshot) = read_filter_for_batch(
//         HummockEpoch::MAX,
//         table_id,
//         (Unbounded, Unbounded),
//         read_version_vec,
//     )
//     .unwrap();

//     // No imms should be proivided
//     assert_eq!(0, hummock_read_snapshot.0.len());
//     // Only 1 staging sst is provided
//     assert_eq!(1, hummock_read_snapshot.1.len());
// }
>>>>>>> 5a8a6a2a
<|MERGE_RESOLUTION|>--- conflicted
+++ resolved
@@ -52,12 +52,7 @@
 
     {
         // single imm
-<<<<<<< HEAD
-        let sorted_items = gen_dummy_batch(epoch);
-=======
-        let kv_pairs = gen_dummy_batch(1);
-        let sorted_items = SharedBufferBatch::build_shared_buffer_item_batches(kv_pairs);
->>>>>>> 5a8a6a2a
+        let sorted_items = gen_dummy_batch(1);
         let size = SharedBufferBatch::measure_batch_size(&sorted_items);
         let imm = SharedBufferBatch::build_shared_buffer_batch_for_test(
             epoch,
@@ -89,17 +84,9 @@
 
     {
         // several epoch
-<<<<<<< HEAD
-        for _ in 0..5 {
-            // epoch from 1 to 6
-            epoch += 1;
-            let sorted_items = gen_dummy_batch(epoch);
-=======
         for i in 0..5 {
             epoch.inc_epoch();
-            let kv_pairs = gen_dummy_batch(i + 2);
-            let sorted_items = SharedBufferBatch::build_shared_buffer_item_batches(kv_pairs);
->>>>>>> 5a8a6a2a
+            let sorted_items = gen_dummy_batch(i + 2);
             let size = SharedBufferBatch::measure_batch_size(&sorted_items);
             let imm = SharedBufferBatch::build_shared_buffer_batch_for_test(
                 epoch,
@@ -155,15 +142,20 @@
             .collect::<Vec<_>>();
 
         let dummy_sst = StagingSstableInfo::new(
-<<<<<<< HEAD
             (
                 vec![
                     LocalSstableInfo::for_test(SstableInfo {
                         object_id: 1,
                         sst_id: 1,
                         key_range: Some(KeyRange {
-                            left: key_with_epoch(iterator_test_user_key_of(1).encode(), 1),
-                            right: key_with_epoch(iterator_test_user_key_of(2).encode(), 2),
+                            left: key_with_epoch(
+                                iterator_test_user_key_of(1).encode(),
+                                test_epoch(1),
+                            ),
+                            right: key_with_epoch(
+                                iterator_test_user_key_of(2).encode(),
+                                test_epoch(2),
+                            ),
                             right_exclusive: false,
                         }),
                         file_size: 1,
@@ -178,8 +170,14 @@
                         object_id: 2,
                         sst_id: 2,
                         key_range: Some(KeyRange {
-                            left: key_with_epoch(iterator_test_user_key_of(3).encode(), 3),
-                            right: key_with_epoch(iterator_test_user_key_of(3).encode(), 3),
+                            left: key_with_epoch(
+                                iterator_test_user_key_of(3).encode(),
+                                test_epoch(3),
+                            ),
+                            right: key_with_epoch(
+                                iterator_test_user_key_of(3).encode(),
+                                test_epoch(3),
+                            ),
                             right_exclusive: false,
                         }),
                         file_size: 1,
@@ -189,32 +187,6 @@
                         total_key_count: 1,
                         uncompressed_file_size: 1,
                         ..Default::default()
-=======
-            vec![
-                LocalSstableInfo::for_test(SstableInfo {
-                    object_id: 1,
-                    sst_id: 1,
-                    key_range: Some(KeyRange {
-                        left: key_with_epoch(iterator_test_user_key_of(1).encode(), test_epoch(1)),
-                        right: key_with_epoch(iterator_test_user_key_of(2).encode(), test_epoch(2)),
-                        right_exclusive: false,
-                    }),
-                    file_size: 1,
-                    table_ids: vec![0],
-                    meta_offset: 1,
-                    stale_key_count: 1,
-                    total_key_count: 1,
-                    uncompressed_file_size: 1,
-                    ..Default::default()
-                }),
-                LocalSstableInfo::for_test(SstableInfo {
-                    object_id: 2,
-                    sst_id: 2,
-                    key_range: Some(KeyRange {
-                        left: key_with_epoch(iterator_test_user_key_of(3).encode(), test_epoch(3)),
-                        right: key_with_epoch(iterator_test_user_key_of(3).encode(), test_epoch(3)),
-                        right_exclusive: false,
->>>>>>> 5a8a6a2a
                     }),
                 ],
                 vec![],
@@ -369,76 +341,6 @@
     }
 }
 
-<<<<<<< HEAD
-#[tokio::test]
-async fn test_read_filter_for_batch_issue_14659() {
-    use std::ops::Bound::Unbounded;
-
-    let (env, hummock_manager_ref, _cluster_manager_ref, worker_node) =
-        setup_compute_env(8080).await;
-
-    let (pinned_version, _, _) =
-        prepare_first_valid_version(env, hummock_manager_ref, worker_node).await;
-
-    const NUM_SHARDS: u64 = 2;
-    let table_id = TableId::from(2);
-    let epoch = 1;
-    let mut read_version_vec = vec![];
-    let mut imms = vec![];
-
-    // Populate IMMs
-    for i in 0..NUM_SHARDS {
-        let read_version = Arc::new(RwLock::new(HummockReadVersion::new(
-            table_id,
-            pinned_version.clone(),
-        )));
-
-        let items = gen_dummy_batch(i);
-        let size = SharedBufferBatch::measure_batch_size(&items);
-        let imm =
-            SharedBufferBatch::build_shared_buffer_batch_for_test(epoch, 0, items, size, table_id);
-
-        imms.push(imm.clone());
-
-        read_version
-            .write()
-            .update(VersionUpdate::Staging(StagingData::ImmMem(imm)));
-
-        read_version_vec.push(read_version);
-    }
-
-    // Update read version via staging SSTs
-    let sst_id = 233;
-    let staging_sst = gen_dummy_sst_info(sst_id, imms.clone(), table_id, epoch);
-    read_version_vec.iter().for_each(|v| {
-        v.write().update(VersionUpdate::Staging(StagingData::Sst(
-            StagingSstableInfo::new(
-                (
-                    vec![LocalSstableInfo::for_test(staging_sst.clone())],
-                    vec![],
-                ),
-                vec![epoch],
-                imms.iter().map(|imm| imm.batch_id()).collect_vec(),
-                imms.iter().map(|imm| imm.size()).sum(),
-            ),
-        )));
-    });
-
-    // build for batch with max epoch
-    let (_, hummock_read_snapshot) = read_filter_for_batch(
-        HummockEpoch::MAX,
-        table_id,
-        (Unbounded, Unbounded),
-        read_version_vec,
-    )
-    .unwrap();
-
-    // No imms should be proivided
-    assert_eq!(0, hummock_read_snapshot.0.len());
-    // Only 1 staging sst is provided
-    assert_eq!(1, hummock_read_snapshot.1.len());
-}
-=======
 // #[tokio::test]
 // async fn test_read_filter_for_batch_issue_14659() {
 //     use std::ops::Bound::Unbounded;
@@ -503,5 +405,4 @@
 //     assert_eq!(0, hummock_read_snapshot.0.len());
 //     // Only 1 staging sst is provided
 //     assert_eq!(1, hummock_read_snapshot.1.len());
-// }
->>>>>>> 5a8a6a2a
+// }