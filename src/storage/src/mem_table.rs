// Copyright 2023 RisingWave Labs
//
// Licensed under the Apache License, Version 2.0 (the "License");
// you may not use this file except in compliance with the License.
// You may obtain a copy of the License at
//
//     http://www.apache.org/licenses/LICENSE-2.0
//
// Unless required by applicable law or agreed to in writing, software
// distributed under the License is distributed on an "AS IS" BASIS,
// WITHOUT WARRANTIES OR CONDITIONS OF ANY KIND, either express or implied.
// See the License for the specific language governing permissions and
// limitations under the License.

use std::cmp::Ordering;
use std::collections::btree_map::Entry;
use std::collections::BTreeMap;
use std::future::Future;
use std::ops::Bound::{Included, Unbounded};
use std::ops::{Bound, RangeBounds};

use bytes::Bytes;
use futures::{pin_mut, StreamExt};
use futures_async_stream::try_stream;
use risingwave_common::catalog::{TableId, TableOption};
use risingwave_common::estimate_size::{EstimateSize, KvSize};
use risingwave_hummock_sdk::key::{FullKey, TableKey, TableKeyRange};
use thiserror::Error;
use tracing::warn;

use crate::error::{StorageError, StorageResult};
use crate::hummock::iterator::{FromRustIterator, RustIteratorBuilder};
use crate::hummock::shared_buffer::shared_buffer_batch::{SharedBufferBatch, SharedBufferBatchId};
use crate::hummock::utils::{
    cmp_delete_range_left_bounds, do_delete_sanity_check, do_insert_sanity_check,
    do_update_sanity_check, filter_with_delete_range, ENABLE_SANITY_CHECK,
};
use crate::hummock::value::HummockValue;
use crate::row_serde::value_serde::ValueRowSerde;
use crate::storage_value::StorageValue;
use crate::store::*;
pub type ImmutableMemtable = SharedBufferBatch;

pub type ImmId = SharedBufferBatchId;

#[derive(Clone, Debug, EstimateSize)]
pub enum KeyOp {
    Insert(Bytes),
    Delete(Bytes),
    /// (old_value, new_value)
    Update((Bytes, Bytes)),
}

/// `MemTable` is a buffer for modify operations without encoding
#[derive(Clone)]
pub struct MemTable {
    pub(crate) buffer: MemTableStore,
    pub(crate) is_consistent_op: bool,
    pub(crate) kv_size: KvSize,
}

#[derive(Error, Debug)]
pub enum MemTableError {
    #[error("Inconsistent operation")]
    InconsistentOperation {
        key: TableKey<Bytes>,
        prev: KeyOp,
        new: KeyOp,
    },
}

type Result<T> = std::result::Result<T, Box<MemTableError>>;

pub type MemTableStore = BTreeMap<TableKey<Bytes>, KeyOp>;
pub struct MemTableIteratorBuilder;

fn map_to_hummock_value<'a>(
    (key, op): (&'a TableKey<Bytes>, &'a KeyOp),
) -> (TableKey<&'a [u8]>, HummockValue<&'a [u8]>) {
    (
        TableKey(key.0.as_ref()),
        match op {
            KeyOp::Insert(value) | KeyOp::Update((_, value)) => HummockValue::Put(value),
            KeyOp::Delete(_) => HummockValue::Delete,
        },
    )
}

impl RustIteratorBuilder for MemTableIteratorBuilder {
    type Iterable = MemTableStore;

    type RewindIter<'a> =
        impl Iterator<Item = (TableKey<&'a [u8]>, HummockValue<&'a [u8]>)> + Send + 'a;
    type SeekIter<'a> =
        impl Iterator<Item = (TableKey<&'a [u8]>, HummockValue<&'a [u8]>)> + Send + 'a;

    fn seek<'a>(iterable: &'a Self::Iterable, seek_key: TableKey<&[u8]>) -> Self::SeekIter<'a> {
        iterable
            .range::<[u8], _>((Included(seek_key.0), Unbounded))
            .map(map_to_hummock_value)
    }

    fn rewind(iterable: &Self::Iterable) -> Self::RewindIter<'_> {
        iterable.iter().map(map_to_hummock_value)
    }
}

pub type MemTableHummockIterator<'a> = FromRustIterator<'a, MemTableIteratorBuilder>;

impl MemTable {
    pub fn new(is_consistent_op: bool) -> Self {
        Self {
            buffer: BTreeMap::new(),
            is_consistent_op,
            kv_size: KvSize::new(),
        }
    }

    pub fn drain(&mut self) -> Self {
        self.kv_size.set(0);
        std::mem::replace(self, Self::new(self.is_consistent_op))
    }

    pub fn is_dirty(&self) -> bool {
        !self.buffer.is_empty()
    }

    /// write methods
    pub fn insert(&mut self, pk: TableKey<Bytes>, value: Bytes) -> Result<()> {
        if !self.is_consistent_op {
            let key_len = std::mem::size_of::<Bytes>() + pk.len();
            let insert_value = KeyOp::Insert(value);
            self.kv_size.add(&pk, &insert_value);
            let origin_value = self.buffer.insert(pk, insert_value);
            self.sub_origin_size(origin_value, key_len);

            return Ok(());
        }
        let entry = self.buffer.entry(pk);
        match entry {
            Entry::Vacant(e) => {
                let insert_value = KeyOp::Insert(value);
                self.kv_size.add(e.key(), &insert_value);
                e.insert(insert_value);
                Ok(())
            }
            Entry::Occupied(mut e) => {
                let origin_value = e.get_mut();
                self.kv_size.sub_val(origin_value);
                match origin_value {
                    KeyOp::Delete(ref mut old_value) => {
                        let old_val = std::mem::take(old_value);
                        let update_value = KeyOp::Update((old_val, value));
                        self.kv_size.add_val(&update_value);
                        e.insert(update_value);
                        Ok(())
                    }
                    KeyOp::Insert(_) | KeyOp::Update(_) => {
                        Err(MemTableError::InconsistentOperation {
                            key: e.key().clone(),
                            prev: e.get().clone(),
                            new: KeyOp::Insert(value),
                        }
                        .into())
                    }
                }
            }
        }
    }

    pub fn delete(&mut self, pk: TableKey<Bytes>, old_value: Bytes) -> Result<()> {
        let key_len = std::mem::size_of::<Bytes>() + pk.len();
        if !self.is_consistent_op {
            let delete_value = KeyOp::Delete(old_value);
            self.kv_size.add(&pk, &delete_value);
            let origin_value = self.buffer.insert(pk, delete_value);
            self.sub_origin_size(origin_value, key_len);
            return Ok(());
        }
        let entry = self.buffer.entry(pk);
        match entry {
            Entry::Vacant(e) => {
                let delete_value = KeyOp::Delete(old_value);
                self.kv_size.add(e.key(), &delete_value);
                e.insert(delete_value);
                Ok(())
            }
            Entry::Occupied(mut e) => {
                let origin_value = e.get_mut();
                self.kv_size.sub_val(origin_value);
                match origin_value {
                    KeyOp::Insert(original_value) => {
                        if ENABLE_SANITY_CHECK && original_value != &old_value {
                            return Err(Box::new(MemTableError::InconsistentOperation {
                                key: e.key().clone(),
                                prev: e.get().clone(),
                                new: KeyOp::Delete(old_value),
                            }));
                        }

                        self.kv_size.sub_size(key_len);
                        e.remove();

                        Ok(())
                    }
                    KeyOp::Delete(_) => Err(MemTableError::InconsistentOperation {
                        key: e.key().clone(),
                        prev: e.get().clone(),
                        new: KeyOp::Delete(old_value),
                    }
                    .into()),
                    KeyOp::Update(value) => {
                        let (original_old_value, original_new_value) = std::mem::take(value);
                        if ENABLE_SANITY_CHECK && original_new_value != old_value {
                            return Err(Box::new(MemTableError::InconsistentOperation {
                                key: e.key().clone(),
                                prev: e.get().clone(),
                                new: KeyOp::Delete(old_value),
                            }));
                        }
                        let delete_value = KeyOp::Delete(original_old_value);
                        self.kv_size.add_val(&delete_value);
                        e.insert(delete_value);
                        Ok(())
                    }
                }
            }
        }
    }

    pub fn update(
        &mut self,
        pk: TableKey<Bytes>,
        old_value: Bytes,
        new_value: Bytes,
    ) -> Result<()> {
        if !self.is_consistent_op {
            let key_len = std::mem::size_of::<Bytes>() + pk.len();

            let update_value = KeyOp::Update((old_value, new_value));
            self.kv_size.add(&pk, &update_value);
            let origin_value = self.buffer.insert(pk, update_value);
            self.sub_origin_size(origin_value, key_len);
            return Ok(());
        }
        let entry = self.buffer.entry(pk);
        match entry {
            Entry::Vacant(e) => {
                let update_value = KeyOp::Update((old_value, new_value));
                self.kv_size.add(e.key(), &update_value);
                e.insert(update_value);
                Ok(())
            }
            Entry::Occupied(mut e) => {
                let origin_value = e.get_mut();
                self.kv_size.sub_val(origin_value);
                match origin_value {
                    KeyOp::Insert(original_new_value) => {
                        if ENABLE_SANITY_CHECK && original_new_value != &old_value {
                            return Err(Box::new(MemTableError::InconsistentOperation {
                                key: e.key().clone(),
                                prev: e.get().clone(),
                                new: KeyOp::Update((old_value, new_value)),
                            }));
                        }
                        let new_key_op = KeyOp::Insert(new_value);
                        self.kv_size.add_val(&new_key_op);
                        e.insert(new_key_op);
                        Ok(())
                    }
                    KeyOp::Update((origin_old_value, original_new_value)) => {
                        if ENABLE_SANITY_CHECK && original_new_value != &old_value {
                            return Err(Box::new(MemTableError::InconsistentOperation {
                                key: e.key().clone(),
                                prev: e.get().clone(),
                                new: KeyOp::Update((old_value, new_value)),
                            }));
                        }
                        let old_value = std::mem::take(origin_old_value);
                        let new_key_op = KeyOp::Update((old_value, new_value));
                        self.kv_size.add_val(&new_key_op);
                        e.insert(new_key_op);
                        Ok(())
                    }
                    KeyOp::Delete(_) => Err(MemTableError::InconsistentOperation {
                        key: e.key().clone(),
                        prev: e.get().clone(),
                        new: KeyOp::Update((old_value, new_value)),
                    }
                    .into()),
                }
            }
        }
    }

    pub fn into_parts(self) -> BTreeMap<TableKey<Bytes>, KeyOp> {
        self.buffer
    }

    pub fn iter<'a, R>(
        &'a self,
        key_range: R,
    ) -> impl Iterator<Item = (&'a TableKey<Bytes>, &'a KeyOp)>
    where
        R: RangeBounds<TableKey<Bytes>> + 'a,
    {
        self.buffer.range(key_range)
    }

    fn sub_origin_size(&mut self, origin_value: Option<KeyOp>, key_len: usize) {
        if let Some(origin_value) = origin_value {
            self.kv_size.sub_val(&origin_value);
            self.kv_size.sub_size(key_len);
        }
    }
}

impl KeyOp {
    /// Print as debug string with decoded data.
    ///
    /// # Panics
    ///
    /// The function will panic if it failed to decode the bytes with provided data types.
    pub fn debug_fmt(&self, row_deserializer: &impl ValueRowSerde) -> String {
        match self {
            Self::Insert(after) => {
                let after = row_deserializer.deserialize(after.as_ref());
                format!("Insert({:?})", &after)
            }
            Self::Delete(before) => {
                let before = row_deserializer.deserialize(before.as_ref());
                format!("Delete({:?})", &before)
            }
            Self::Update((before, after)) => {
                let after = row_deserializer.deserialize(after.as_ref());
                let before = row_deserializer.deserialize(before.as_ref());
                format!("Update({:?}, {:?})", &before, &after)
            }
        }
    }
}

#[try_stream(ok = StateStoreIterItem, error = StorageError)]
pub(crate) async fn merge_stream<'a>(
    mem_table_iter: impl Iterator<Item = (&'a TableKey<Bytes>, &'a KeyOp)> + 'a,
    inner_stream: impl StateStoreReadIterStream,
    table_id: TableId,
    epoch: u64,
) {
    let inner_stream = inner_stream.peekable();
    pin_mut!(inner_stream);

    let mut mem_table_iter = mem_table_iter.fuse().peekable();

    loop {
        match (inner_stream.as_mut().peek().await, mem_table_iter.peek()) {
            (None, None) => break,
            // The mem table side has come to an end, return data from the shared storage.
            (Some(_), None) => {
                let (key, value) = inner_stream.next().await.unwrap()?;
                yield (key, value)
            }
            // The stream side has come to an end, return data from the mem table.
            (None, Some(_)) => {
                let (key, key_op) = mem_table_iter.next().unwrap();
                match key_op {
                    KeyOp::Insert(value) | KeyOp::Update((_, value)) => {
                        yield (FullKey::new(table_id, key.clone(), epoch), value.clone())
                    }
                    _ => {}
                }
            }
            (Some(Ok((inner_key, _))), Some((mem_table_key, _))) => {
                debug_assert_eq!(inner_key.user_key.table_id, table_id);
                match inner_key.user_key.table_key.cmp(mem_table_key) {
                    Ordering::Less => {
                        // yield data from storage
                        let (key, value) = inner_stream.next().await.unwrap()?;
                        yield (key, value);
                    }
                    Ordering::Equal => {
                        // both memtable and storage contain the key, so we advance both
                        // iterators and return the data in memory.

                        let (_, key_op) = mem_table_iter.next().unwrap();
                        let (key, old_value_in_inner) = inner_stream.next().await.unwrap()?;
                        match key_op {
                            KeyOp::Insert(value) => {
                                yield (key.clone(), value.clone());
                            }
                            KeyOp::Delete(_) => {}
                            KeyOp::Update((old_value, new_value)) => {
                                debug_assert!(old_value == &old_value_in_inner);

                                yield (key, new_value.clone());
                            }
                        }
                    }
                    Ordering::Greater => {
                        // yield data from mem table
                        let (key, key_op) = mem_table_iter.next().unwrap();

                        match key_op {
                            KeyOp::Insert(value) => {
                                yield (FullKey::new(table_id, key.clone(), epoch), value.clone());
                            }
                            KeyOp::Delete(_) => {}
                            KeyOp::Update(_) => unreachable!(
                                "memtable update should always be paired with a storage key"
                            ),
                        }
                    }
                }
            }
            (Some(Err(_)), Some(_)) => {
                // Throw the error.
                return Err(inner_stream.next().await.unwrap().unwrap_err());
            }
        }
    }
}

pub struct MemtableLocalStateStore<S: StateStoreWrite + StateStoreRead> {
    mem_table: MemTable,
    inner: S,

    epoch: Option<u64>,

    table_id: TableId,
    is_consistent_op: bool,
    table_option: TableOption,
}

impl<S: StateStoreWrite + StateStoreRead> MemtableLocalStateStore<S> {
    pub fn new(inner: S, option: NewLocalOptions) -> Self {
        Self {
            inner,
            mem_table: MemTable::new(option.is_consistent_op),
            epoch: None,
            table_id: option.table_id,
            is_consistent_op: option.is_consistent_op,
            table_option: option.table_option,
        }
    }

    pub fn inner(&self) -> &S {
        &self.inner
    }
}

impl<S: StateStoreWrite + StateStoreRead> LocalStateStore for MemtableLocalStateStore<S> {
    type IterStream<'a> = impl StateStoreIterItemStream + 'a;

    #[allow(clippy::unused_async)]
    async fn may_exist(
        &self,
        _key_range: TableKeyRange,
        _read_options: ReadOptions,
    ) -> StorageResult<bool> {
        Ok(true)
    }

    async fn get(
        &self,
        key: TableKey<Bytes>,
        read_options: ReadOptions,
    ) -> StorageResult<Option<Bytes>> {
        match self.mem_table.buffer.get(&key) {
            None => self.inner.get(key, self.epoch(), read_options).await,
            Some(op) => match op {
                KeyOp::Insert(value) | KeyOp::Update((_, value)) => Ok(Some(value.clone())),
                KeyOp::Delete(_) => Ok(None),
            },
        }
    }

    #[allow(clippy::manual_async_fn)]
    fn iter(
        &self,
        key_range: TableKeyRange,
        read_options: ReadOptions,
    ) -> impl Future<Output = StorageResult<Self::IterStream<'_>>> + Send + '_ {
        async move {
            let stream = self
                .inner
                .iter(key_range.clone(), self.epoch(), read_options)
                .await?;
            Ok(merge_stream(
                self.mem_table.iter(key_range),
                stream,
                self.table_id,
                self.epoch(),
            ))
        }
    }

    fn insert(
        &mut self,
        key: TableKey<Bytes>,
        new_val: Bytes,
        old_val: Option<Bytes>,
    ) -> StorageResult<()> {
        match old_val {
            None => self.mem_table.insert(key, new_val)?,
            Some(old_val) => self.mem_table.update(key, old_val, new_val)?,
        };
        Ok(())
    }

    fn delete(&mut self, key: TableKey<Bytes>, old_val: Bytes) -> StorageResult<()> {
        Ok(self.mem_table.delete(key, old_val)?)
    }

    async fn flush(
        &mut self,
        delete_ranges: Vec<(Bound<Bytes>, Bound<Bytes>)>,
    ) -> StorageResult<usize> {
        debug_assert!(delete_ranges
            .iter()
            .map(|(key, _)| key)
            .is_sorted_by(|a, b| Some(cmp_delete_range_left_bounds(a.as_ref(), b.as_ref()))));
        let buffer = self.mem_table.drain().into_parts();
        let mut kv_pairs = Vec::with_capacity(buffer.len());
        for (key, key_op) in filter_with_delete_range(buffer.into_iter(), delete_ranges.iter()) {
            match key_op {
                // Currently, some executors do not strictly comply with these semantics. As
                // a workaround you may call disable the check by initializing the
                // state store with `is_consistent_op=false`.
                KeyOp::Insert(value) => {
                    if ENABLE_SANITY_CHECK && self.is_consistent_op {
                        do_insert_sanity_check(
                            key.clone(),
                            value.clone(),
                            &self.inner,
                            self.epoch(),
                            self.table_id,
                            self.table_option,
                        )
                        .await?;
                    }
                    kv_pairs.push((key, StorageValue::new_put(value)));
                }
                KeyOp::Delete(old_value) => {
                    if ENABLE_SANITY_CHECK && self.is_consistent_op {
                        do_delete_sanity_check(
                            key.clone(),
                            old_value,
                            &self.inner,
                            self.epoch(),
                            self.table_id,
                            self.table_option,
                        )
                        .await?;
                    }
                    kv_pairs.push((key, StorageValue::new_delete()));
                }
                KeyOp::Update((old_value, new_value)) => {
                    if ENABLE_SANITY_CHECK && self.is_consistent_op {
                        do_update_sanity_check(
                            key.clone(),
                            old_value,
                            new_value.clone(),
                            &self.inner,
                            self.epoch(),
                            self.table_id,
                            self.table_option,
                        )
                        .await?;
                    }
                    kv_pairs.push((key, StorageValue::new_put(new_value)));
                }
            }
        }
        self.inner
            .ingest_batch(
                kv_pairs,
                delete_ranges,
                WriteOptions {
                    epoch: self.epoch(),
                    table_id: self.table_id,
                },
            )
            .await
    }

    fn epoch(&self) -> u64 {
        self.epoch.expect("should have set the epoch")
    }

    fn is_dirty(&self) -> bool {
        self.mem_table.is_dirty()
    }

    #[allow(clippy::unused_async)]
    async fn init(&mut self, options: InitOptions) -> StorageResult<()> {
        assert!(
            self.epoch.replace(options.epoch.curr).is_none(),
            "local state store of table id {:?} is init for more than once",
            self.table_id
        );
        Ok(())
    }

<<<<<<< HEAD
    fn seal_current_epoch(&mut self, next_epoch: u64, _is_checkpoint: bool) {
=======
    fn seal_current_epoch(&mut self, next_epoch: u64, opts: SealCurrentEpochOptions) {
>>>>>>> 94c4c911
        assert!(!self.is_dirty());
        let prev_epoch = self
            .epoch
            .replace(next_epoch)
            .expect("should have init epoch before seal the first epoch");
        assert!(
            next_epoch > prev_epoch,
            "new epoch {} should be greater than current epoch: {}",
            next_epoch,
            prev_epoch
        );
        if opts.table_watermarks.is_some() {
            warn!("table watermark only supported in hummock state store");
        }
    }

    async fn try_flush(&mut self) -> StorageResult<()> {
        Ok(())
    }
}

#[cfg(test)]
mod tests {
    use bytes::{BufMut, Bytes, BytesMut};
    use itertools::Itertools;
    use rand::seq::SliceRandom;
    use rand::{thread_rng, Rng};
    use risingwave_common::catalog::TableId;
    use risingwave_common::hash::VirtualNode;
    use risingwave_hummock_sdk::key::{FullKey, TableKey, UserKey};
    use risingwave_hummock_sdk::EpochWithGap;

    use crate::hummock::iterator::HummockIterator;
    use crate::hummock::value::HummockValue;
    use crate::mem_table::{KeyOp, MemTable, MemTableHummockIterator};

    #[tokio::test]
    async fn test_mem_table_memory_size() {
        let mut mem_table = MemTable::new(true);
        assert_eq!(mem_table.kv_size.size(), 0);

        mem_table
            .insert(TableKey("key1".into()), "value1".into())
            .unwrap();
        assert_eq!(
            mem_table.kv_size.size(),
            std::mem::size_of::<Bytes>()
                + Bytes::from("key1").len()
                + std::mem::size_of::<KeyOp>()
                + Bytes::from("value1").len()
        );

        // delete
        mem_table.drain();
        assert_eq!(mem_table.kv_size.size(), 0);
        mem_table
            .delete(TableKey("key2".into()), "value2".into())
            .unwrap();
        assert_eq!(
            mem_table.kv_size.size(),
            std::mem::size_of::<Bytes>()
                + Bytes::from("key2").len()
                + std::mem::size_of::<KeyOp>()
                + Bytes::from("value2").len()
        );
        mem_table
            .insert(TableKey("key2".into()), "value22".into())
            .unwrap();
        assert_eq!(
            mem_table.kv_size.size(),
            std::mem::size_of::<Bytes>()
                + Bytes::from("key2").len()
                + std::mem::size_of::<KeyOp>()
                + Bytes::from("value22").len()
                + Bytes::from("value2").len()
        );

        mem_table
            .delete(TableKey("key2".into()), "value22".into())
            .unwrap();

        assert_eq!(
            mem_table.kv_size.size(),
            std::mem::size_of::<Bytes>()
                + Bytes::from("key2").len()
                + std::mem::size_of::<KeyOp>()
                + Bytes::from("value2").len()
        );

        // update
        mem_table.drain();
        assert_eq!(mem_table.kv_size.size(), 0);
        mem_table
            .insert(TableKey("key3".into()), "value3".into())
            .unwrap();
        assert_eq!(
            mem_table.kv_size.size(),
            std::mem::size_of::<Bytes>()
                + Bytes::from("key3").len()
                + std::mem::size_of::<KeyOp>()
                + Bytes::from("value3").len()
        );

        // update-> insert
        mem_table
            .update(TableKey("key3".into()), "value3".into(), "value333".into())
            .unwrap();
        assert_eq!(
            mem_table.kv_size.size(),
            std::mem::size_of::<Bytes>()
                + Bytes::from("key3").len()
                + std::mem::size_of::<KeyOp>()
                + Bytes::from("value333").len()
        );

        mem_table.drain();
        mem_table
            .update(TableKey("key4".into()), "value4".into(), "value44".into())
            .unwrap();

        assert_eq!(
            mem_table.kv_size.size(),
            std::mem::size_of::<Bytes>()
                + Bytes::from("key4").len()
                + std::mem::size_of::<KeyOp>()
                + Bytes::from("value4").len()
                + Bytes::from("value44").len()
        );
        mem_table
            .update(
                TableKey("key4".into()),
                "value44".into(),
                "value4444".into(),
            )
            .unwrap();

        assert_eq!(
            mem_table.kv_size.size(),
            std::mem::size_of::<Bytes>()
                + Bytes::from("key4").len()
                + std::mem::size_of::<KeyOp>()
                + Bytes::from("value4").len()
                + Bytes::from("value4444").len()
        );
    }

    #[tokio::test]
    async fn test_mem_table_memory_size_not_consistent_op() {
        let mut mem_table = MemTable::new(false);
        assert_eq!(mem_table.kv_size.size(), 0);

        mem_table
            .insert(TableKey("key1".into()), "value1".into())
            .unwrap();

        assert_eq!(
            mem_table.kv_size.size(),
            std::mem::size_of::<Bytes>()
                + Bytes::from("key1").len()
                + std::mem::size_of::<KeyOp>()
                + Bytes::from("value1").len()
        );

        mem_table
            .insert(TableKey("key1".into()), "value111".into())
            .unwrap();
        assert_eq!(
            mem_table.kv_size.size(),
            std::mem::size_of::<Bytes>()
                + Bytes::from("key1").len()
                + std::mem::size_of::<KeyOp>()
                + Bytes::from("value111").len()
        );
        mem_table.drain();

        mem_table
            .update(TableKey("key4".into()), "value4".into(), "value44".into())
            .unwrap();

        assert_eq!(
            mem_table.kv_size.size(),
            std::mem::size_of::<Bytes>()
                + Bytes::from("key4").len()
                + std::mem::size_of::<KeyOp>()
                + Bytes::from("value4").len()
                + Bytes::from("value44").len()
        );
        mem_table
            .update(
                TableKey("key4".into()),
                "value44".into(),
                "value4444".into(),
            )
            .unwrap();

        assert_eq!(
            mem_table.kv_size.size(),
            std::mem::size_of::<Bytes>()
                + Bytes::from("key4").len()
                + std::mem::size_of::<KeyOp>()
                + Bytes::from("value44").len()
                + Bytes::from("value4444").len()
        );
    }

    #[tokio::test]
    async fn test_mem_table_hummock_iterator() {
        let mut rng = thread_rng();

        fn get_key(i: usize) -> TableKey<Bytes> {
            let mut bytes = BytesMut::new();
            bytes.put(&VirtualNode::ZERO.to_be_bytes()[..]);
            bytes.put(format!("key_{:20}", i).as_bytes());
            TableKey(bytes.freeze())
        }

        let ordered_test_data = (0..10000)
            .map(|i| {
                let key_op = match rng.gen::<usize>() % 3 {
                    0 => KeyOp::Insert(Bytes::from("insert")),
                    1 => KeyOp::Delete(Bytes::from("delete")),
                    2 => KeyOp::Update((Bytes::from("old_value"), Bytes::from("new_value"))),
                    _ => unreachable!(),
                };
                (get_key(i), key_op)
            })
            .collect_vec();

        let mut test_data = ordered_test_data.clone();

        test_data.shuffle(&mut rng);
        let mut mem_table = MemTable::new(true);
        for (key, op) in test_data {
            match op {
                KeyOp::Insert(value) => {
                    mem_table.insert(key, value).unwrap();
                }
                KeyOp::Delete(value) => mem_table.delete(key, value).unwrap(),
                KeyOp::Update((old_value, new_value)) => {
                    mem_table.update(key, old_value, new_value).unwrap();
                }
            }
        }

        const TEST_TABLE_ID: TableId = TableId::new(233);
        const TEST_EPOCH: u64 = 10;

        async fn check_data(
            iter: &mut MemTableHummockIterator<'_>,
            test_data: &[(TableKey<Bytes>, KeyOp)],
        ) {
            let mut idx = 0;
            while iter.is_valid() {
                let key = iter.key();
                let value = iter.value();

                let (expected_key, expected_value) = test_data[idx].clone();
                assert_eq!(key.epoch_with_gap, EpochWithGap::new_from_epoch(TEST_EPOCH));
                assert_eq!(key.user_key.table_id, TEST_TABLE_ID);
                assert_eq!(key.user_key.table_key.0, expected_key.0.as_ref());
                match expected_value {
                    KeyOp::Insert(expected_value) | KeyOp::Update((_, expected_value)) => {
                        assert_eq!(value, HummockValue::Put(expected_value.as_ref()));
                    }
                    KeyOp::Delete(_) => {
                        assert_eq!(value, HummockValue::Delete);
                    }
                }

                idx += 1;
                iter.next().await.unwrap();
            }
            assert_eq!(idx, test_data.len());
        }

        let mut iter = MemTableHummockIterator::new(
            &mem_table.buffer,
            EpochWithGap::new_from_epoch(TEST_EPOCH),
            TEST_TABLE_ID,
        );

        // Test rewind
        iter.rewind().await.unwrap();
        check_data(&mut iter, &ordered_test_data).await;

        // Test seek with a later epoch, the first key is not skipped
        let later_epoch = EpochWithGap::new_from_epoch(TEST_EPOCH + 1);
        let seek_idx = 500;
        iter.seek(FullKey {
            user_key: UserKey {
                table_id: TEST_TABLE_ID,
                table_key: TableKey(&get_key(seek_idx)),
            },
            epoch_with_gap: later_epoch,
        })
        .await
        .unwrap();
        check_data(&mut iter, &ordered_test_data[seek_idx..]).await;

        // Test seek with a earlier epoch, the first key is skipped
        let early_epoch = EpochWithGap::new_from_epoch(TEST_EPOCH - 1);
        let seek_idx = 500;
        iter.seek(FullKey {
            user_key: UserKey {
                table_id: TEST_TABLE_ID,
                table_key: TableKey(&get_key(seek_idx)),
            },
            epoch_with_gap: early_epoch,
        })
        .await
        .unwrap();
        check_data(&mut iter, &ordered_test_data[seek_idx + 1..]).await;

        // Test seek to over the end
        iter.seek(FullKey {
            user_key: UserKey {
                table_id: TEST_TABLE_ID,
                table_key: TableKey(&get_key(ordered_test_data.len() + 10)),
            },
            epoch_with_gap: EpochWithGap::new_from_epoch(TEST_EPOCH),
        })
        .await
        .unwrap();
        check_data(&mut iter, &[]).await;

        // Test seek with a smaller table id
        let smaller_table_id = TableId::new(TEST_TABLE_ID.table_id() - 1);
        iter.seek(FullKey {
            user_key: UserKey {
                table_id: smaller_table_id,
                table_key: TableKey(&get_key(ordered_test_data.len() + 10)),
            },
            epoch_with_gap: EpochWithGap::new_from_epoch(TEST_EPOCH),
        })
        .await
        .unwrap();
        check_data(&mut iter, &ordered_test_data).await;

        // Test seek with a greater table id
        let greater_table_id = TableId::new(TEST_TABLE_ID.table_id() + 1);
        iter.seek(FullKey {
            user_key: UserKey {
                table_id: greater_table_id,
                table_key: TableKey(&get_key(0)),
            },
            epoch_with_gap: EpochWithGap::new_from_epoch(TEST_EPOCH),
        })
        .await
        .unwrap();
        check_data(&mut iter, &[]).await;
    }
}<|MERGE_RESOLUTION|>--- conflicted
+++ resolved
@@ -601,11 +601,7 @@
         Ok(())
     }
 
-<<<<<<< HEAD
-    fn seal_current_epoch(&mut self, next_epoch: u64, _is_checkpoint: bool) {
-=======
     fn seal_current_epoch(&mut self, next_epoch: u64, opts: SealCurrentEpochOptions) {
->>>>>>> 94c4c911
         assert!(!self.is_dirty());
         let prev_epoch = self
             .epoch
