// Copyright 2023 RisingWave Labs
//
// Licensed under the Apache License, Version 2.0 (the "License");
// you may not use this file except in compliance with the License.
// You may obtain a copy of the License at
//
//     http://www.apache.org/licenses/LICENSE-2.0
//
// Unless required by applicable law or agreed to in writing, software
// distributed under the License is distributed on an "AS IS" BASIS,
// WITHOUT WARRANTIES OR CONDITIONS OF ANY KIND, either express or implied.
// See the License for the specific language governing permissions and
// limitations under the License.

use std::fmt::Debug;
use std::path::PathBuf;
use std::sync::Arc;
use std::time::Duration;

use enum_as_inner::EnumAsInner;
use risingwave_common::monitor::GLOBAL_METRICS_REGISTRY;
use risingwave_common_service::observer_manager::RpcNotificationClient;
use risingwave_object_store::object::build_remote_object_store;

use crate::error::StorageResult;
use crate::filter_key_extractor::{RemoteTableAccessor, RpcFilterKeyExtractorManager};
use crate::hummock::file_cache::preclude::*;
use crate::hummock::hummock_meta_client::MonitoredHummockMetaClient;
use crate::hummock::{
    set_foyer_metrics_registry, FileCache, FileCacheConfig, HummockError, HummockStorage,
    RecentFilter, SstableStore,
};
use crate::memory::sled::SledStateStore;
use crate::memory::MemoryStateStore;
use crate::monitor::{
    CompactorMetrics, HummockStateStoreMetrics, MonitoredStateStore as Monitored,
    MonitoredStorageMetrics, ObjectStoreMetrics,
};
use crate::opts::StorageOpts;
use crate::StateStore;

pub type HummockStorageType = impl StateStore + AsHummock;
pub type MemoryStateStoreType = impl StateStore + AsHummock;
pub type SledStateStoreType = impl StateStore + AsHummock;

/// The type erased [`StateStore`].
#[derive(Clone, EnumAsInner)]
#[allow(clippy::enum_variant_names)]
pub enum StateStoreImpl {
    /// The Hummock state store, which operates on an S3-like service. URLs beginning with
    /// `hummock` will be automatically recognized as Hummock state store.
    ///
    /// Example URLs:
    ///
    /// * `hummock+s3://bucket`
    /// * `hummock+minio://KEY:SECRET@minio-ip:port`
    /// * `hummock+memory` (should only be used in 1 compute node mode)
    HummockStateStore(Monitored<HummockStorageType>),
    /// In-memory B-Tree state store. Should only be used in unit and integration tests. If you
    /// want speed up e2e test, you should use Hummock in-memory mode instead. Also, this state
    /// store misses some critical implementation to ensure the correctness of persisting streaming
    /// state. (e.g., no read_epoch support, no async checkpoint)
    MemoryStateStore(Monitored<MemoryStateStoreType>),
    SledStateStore(Monitored<SledStateStoreType>),
}

fn may_dynamic_dispatch(state_store: impl StateStore + AsHummock) -> impl StateStore + AsHummock {
    #[cfg(not(debug_assertions))]
    {
        state_store
    }
    #[cfg(debug_assertions)]
    {
        use crate::store_impl::boxed_state_store::BoxDynamicDispatchedStateStore;
        Box::new(state_store) as BoxDynamicDispatchedStateStore
    }
}

fn may_verify(state_store: impl StateStore + AsHummock) -> impl StateStore + AsHummock {
    #[cfg(not(debug_assertions))]
    {
        state_store
    }
    #[cfg(debug_assertions)]
    {
        use risingwave_common::util::env_var::env_var_is_true;
        use tracing::info;

        use crate::store_impl::verify::VerifyStateStore;

        let expected = if env_var_is_true("ENABLE_STATE_STORE_VERIFY") {
            info!("enable verify state store");
            Some(SledStateStore::new_temp())
        } else {
            info!("verify state store is not enabled");
            None
        };
        VerifyStateStore {
            actual: state_store,
            expected,
        }
    }
}

impl StateStoreImpl {
    fn in_memory(
        state_store: MemoryStateStore,
        storage_metrics: Arc<MonitoredStorageMetrics>,
    ) -> Self {
        // The specific type of MemoryStateStoreType in deducted here.
        Self::MemoryStateStore(may_dynamic_dispatch(state_store).monitored(storage_metrics))
    }

    pub fn hummock(
        state_store: HummockStorage,
        storage_metrics: Arc<MonitoredStorageMetrics>,
    ) -> Self {
        // The specific type of HummockStateStoreType in deducted here.
        Self::HummockStateStore(
            may_dynamic_dispatch(may_verify(state_store)).monitored(storage_metrics),
        )
    }

    pub fn sled(
        state_store: SledStateStore,
        storage_metrics: Arc<MonitoredStorageMetrics>,
    ) -> Self {
        Self::SledStateStore(may_dynamic_dispatch(state_store).monitored(storage_metrics))
    }

    pub fn shared_in_memory_store(storage_metrics: Arc<MonitoredStorageMetrics>) -> Self {
        Self::in_memory(MemoryStateStore::shared(), storage_metrics)
    }

    pub fn for_test() -> Self {
        Self::in_memory(
            MemoryStateStore::new(),
            Arc::new(MonitoredStorageMetrics::unused()),
        )
    }

    pub fn as_hummock(&self) -> Option<&HummockStorage> {
        match self {
            StateStoreImpl::HummockStateStore(hummock) => {
                Some(hummock.inner().as_hummock().expect("should be hummock"))
            }
            _ => None,
        }
    }
}

impl Debug for StateStoreImpl {
    fn fmt(&self, f: &mut std::fmt::Formatter<'_>) -> std::fmt::Result {
        match self {
            StateStoreImpl::HummockStateStore(_) => write!(f, "HummockStateStore"),
            StateStoreImpl::MemoryStateStore(_) => write!(f, "MemoryStateStore"),
            StateStoreImpl::SledStateStore(_) => write!(f, "SledStateStore"),
        }
    }
}

#[macro_export]
macro_rules! dispatch_state_store {
    ($impl:expr, $store:ident, $body:tt) => {{
        use $crate::store_impl::StateStoreImpl;

        match $impl {
            StateStoreImpl::MemoryStateStore($store) => {
                // WARNING: don't change this. Enabling memory backend will cause monomorphization
                // explosion and thus slow compile time in release mode.
                #[cfg(debug_assertions)]
                {
                    $body
                }
                #[cfg(not(debug_assertions))]
                {
                    let _store = $store;
                    unimplemented!("memory state store should never be used in release mode");
                }
            }

            StateStoreImpl::SledStateStore($store) => {
                // WARNING: don't change this. Enabling memory backend will cause monomorphization
                // explosion and thus slow compile time in release mode.
                #[cfg(debug_assertions)]
                {
                    $body
                }
                #[cfg(not(debug_assertions))]
                {
                    let _store = $store;
                    unimplemented!("sled state store should never be used in release mode");
                }
            }

            StateStoreImpl::HummockStateStore($store) => $body,
        }
    }};
}

#[cfg(debug_assertions)]
pub mod verify {
    use std::fmt::Debug;
    use std::future::Future;
    use std::ops::{Bound, Deref};

    use bytes::Bytes;
    use futures::{pin_mut, TryStreamExt};
    use futures_async_stream::try_stream;
    use risingwave_hummock_sdk::key::{TableKey, TableKeyRange};
    use risingwave_hummock_sdk::HummockReadEpoch;
    use tracing::log::warn;

    use crate::error::{StorageError, StorageResult};
    use crate::hummock::HummockStorage;
    use crate::storage_value::StorageValue;
    use crate::store::*;
    use crate::store_impl::AsHummock;
    use crate::StateStore;

    fn assert_result_eq<Item: PartialEq + Debug, E>(
        first: &std::result::Result<Item, E>,
        second: &std::result::Result<Item, E>,
    ) {
        match (first, second) {
            (Ok(first), Ok(second)) => {
                if first != second {
                    warn!("result different: {:?} {:?}", first, second);
                }
                assert_eq!(first, second);
            }
            (Err(_), Err(_)) => {}
            _ => {
                warn!("one success and one failed");
                panic!("result not equal");
            }
        }
    }

    pub struct VerifyStateStore<A, E> {
        pub actual: A,
        pub expected: Option<E>,
    }

    impl<A: AsHummock, E> AsHummock for VerifyStateStore<A, E> {
        fn as_hummock(&self) -> Option<&HummockStorage> {
            self.actual.as_hummock()
        }
    }

    impl<A: StateStoreRead, E: StateStoreRead> StateStoreRead for VerifyStateStore<A, E> {
        type IterStream = impl StateStoreReadIterStream;

        async fn get(
            &self,
            key: TableKey<Bytes>,
            epoch: u64,
            read_options: ReadOptions,
        ) -> StorageResult<Option<Bytes>> {
            let actual = self
                .actual
                .get(key.clone(), epoch, read_options.clone())
                .await;
            if let Some(expected) = &self.expected {
                let expected = expected.get(key, epoch, read_options).await;
                assert_result_eq(&actual, &expected);
            }
            actual
        }

        // TODO: may avoid manual async fn when the bug of rust compiler is fixed. Currently it will
        // fail to compile.
        #[allow(clippy::manual_async_fn)]
        fn iter(
            &self,
            key_range: TableKeyRange,
            epoch: u64,
            read_options: ReadOptions,
        ) -> impl Future<Output = StorageResult<Self::IterStream>> + '_ {
            async move {
                let actual = self
                    .actual
                    .iter(key_range.clone(), epoch, read_options.clone())
                    .await?;
                let expected = if let Some(expected) = &self.expected {
                    Some(expected.iter(key_range, epoch, read_options).await?)
                } else {
                    None
                };

                Ok(verify_stream(actual, expected))
            }
        }
    }

    #[try_stream(ok = StateStoreIterItem, error = StorageError)]
    async fn verify_stream(
        actual: impl StateStoreIterItemStream,
        expected: Option<impl StateStoreIterItemStream>,
    ) {
        pin_mut!(actual);
        pin_mut!(expected);
        let mut expected = expected.as_pin_mut();

        loop {
            let actual = actual.try_next().await?;
            if let Some(expected) = expected.as_mut() {
                let expected = expected.try_next().await?;
                assert_eq!(actual, expected);
            }
            if let Some(actual) = actual {
                yield actual;
            } else {
                break;
            }
        }
    }

    impl<A: StateStoreWrite, E: StateStoreWrite> StateStoreWrite for VerifyStateStore<A, E> {
        async fn ingest_batch(
            &self,
            kv_pairs: Vec<(TableKey<Bytes>, StorageValue)>,
            delete_ranges: Vec<(Bound<Bytes>, Bound<Bytes>)>,
            write_options: WriteOptions,
        ) -> StorageResult<usize> {
            let actual = self
                .actual
                .ingest_batch(
                    kv_pairs.clone(),
                    delete_ranges.clone(),
                    write_options.clone(),
                )
                .await;
            if let Some(expected) = &self.expected {
                let expected = expected
                    .ingest_batch(kv_pairs, delete_ranges, write_options)
                    .await;
                assert_eq!(actual.is_err(), expected.is_err());
            }
            actual
        }
    }

    impl<A: Clone, E: Clone> Clone for VerifyStateStore<A, E> {
        fn clone(&self) -> Self {
            Self {
                actual: self.actual.clone(),
                expected: self.expected.clone(),
            }
        }
    }

    impl<A: LocalStateStore, E: LocalStateStore> LocalStateStore for VerifyStateStore<A, E> {
        type IterStream<'a> = impl StateStoreIterItemStream + 'a;

        // We don't verify `may_exist` across different state stores because
        // the return value of `may_exist` is implementation specific and may not
        // be consistent across different state store backends.
        fn may_exist(
            &self,
            key_range: TableKeyRange,
            read_options: ReadOptions,
        ) -> impl Future<Output = StorageResult<bool>> + Send + '_ {
            self.actual.may_exist(key_range, read_options)
        }

        async fn get(
            &self,
            key: TableKey<Bytes>,
            read_options: ReadOptions,
        ) -> StorageResult<Option<Bytes>> {
            let actual = self.actual.get(key.clone(), read_options.clone()).await;
            if let Some(expected) = &self.expected {
                let expected = expected.get(key, read_options).await;
                assert_result_eq(&actual, &expected);
            }
            actual
        }

        #[allow(clippy::manual_async_fn)]
        fn iter(
            &self,
            key_range: TableKeyRange,
            read_options: ReadOptions,
        ) -> impl Future<Output = StorageResult<Self::IterStream<'_>>> + Send + '_ {
            async move {
                let actual = self
                    .actual
                    .iter(key_range.clone(), read_options.clone())
                    .await?;
                let expected = if let Some(expected) = &self.expected {
                    Some(expected.iter(key_range, read_options).await?)
                } else {
                    None
                };

                Ok(verify_stream(actual, expected))
            }
        }

        fn insert(
            &mut self,
            key: TableKey<Bytes>,
            new_val: Bytes,
            old_val: Option<Bytes>,
        ) -> StorageResult<()> {
            if let Some(expected) = &mut self.expected {
                expected.insert(key.clone(), new_val.clone(), old_val.clone())?;
            }
            self.actual.insert(key, new_val, old_val)?;

            Ok(())
        }

        fn delete(&mut self, key: TableKey<Bytes>, old_val: Bytes) -> StorageResult<()> {
            if let Some(expected) = &mut self.expected {
                expected.delete(key.clone(), old_val.clone())?;
            }
            self.actual.delete(key, old_val)?;
            Ok(())
        }

        async fn flush(
            &mut self,
            delete_ranges: Vec<(Bound<Bytes>, Bound<Bytes>)>,
        ) -> StorageResult<usize> {
            if let Some(expected) = &mut self.expected {
                expected.flush(delete_ranges.clone()).await?;
            }
            self.actual.flush(delete_ranges).await
        }

        async fn try_flush(&mut self) -> StorageResult<()> {
            if let Some(expected) = &mut self.expected {
                expected.try_flush().await?;
            }
            self.actual.try_flush().await
        }

        async fn init(&mut self, options: InitOptions) -> StorageResult<()> {
            self.actual.init(options.clone()).await?;
            if let Some(expected) = &mut self.expected {
                expected.init(options).await?;
            }
            Ok(())
        }

<<<<<<< HEAD
        fn seal_current_epoch(&mut self, next_epoch: u64, is_checkpoint: bool) {
            self.actual.seal_current_epoch(next_epoch, is_checkpoint);
            if let Some(expected) = &mut self.expected {
                expected.seal_current_epoch(next_epoch, is_checkpoint);
=======
        fn seal_current_epoch(&mut self, next_epoch: u64, opts: SealCurrentEpochOptions) {
            if let Some(expected) = &mut self.expected {
                expected.seal_current_epoch(next_epoch, opts.clone());
>>>>>>> 94c4c911
            }
            self.actual.seal_current_epoch(next_epoch, opts);
        }

        fn epoch(&self) -> u64 {
            let epoch = self.actual.epoch();
            if let Some(expected) = &self.expected {
                assert_eq!(epoch, expected.epoch());
            }
            epoch
        }

        fn is_dirty(&self) -> bool {
            let ret = self.actual.is_dirty();
            if let Some(expected) = &self.expected {
                assert_eq!(ret, expected.is_dirty());
            }
            ret
        }
    }

    impl<A: StateStore, E: StateStore> StateStore for VerifyStateStore<A, E> {
        type Local = VerifyStateStore<A::Local, E::Local>;

        fn try_wait_epoch(
            &self,
            epoch: HummockReadEpoch,
        ) -> impl Future<Output = StorageResult<()>> + Send + '_ {
            self.actual.try_wait_epoch(epoch)
        }

        async fn sync(&self, epoch: u64) -> StorageResult<SyncResult> {
            if let Some(expected) = &self.expected {
                let _ = expected.sync(epoch).await;
            }
            self.actual.sync(epoch).await
        }

        fn seal_epoch(&self, epoch: u64, is_checkpoint: bool) {
            self.actual.seal_epoch(epoch, is_checkpoint)
        }

        fn clear_shared_buffer(&self) -> impl Future<Output = StorageResult<()>> + Send + '_ {
            self.actual.clear_shared_buffer()
        }

        async fn new_local(&self, option: NewLocalOptions) -> Self::Local {
            let expected = if let Some(expected) = &self.expected {
                Some(expected.new_local(option.clone()).await)
            } else {
                None
            };
            VerifyStateStore {
                actual: self.actual.new_local(option).await,
                expected,
            }
        }

        fn validate_read_epoch(&self, epoch: HummockReadEpoch) -> StorageResult<()> {
            self.actual.validate_read_epoch(epoch)
        }
    }

    impl<A, E> Deref for VerifyStateStore<A, E> {
        type Target = A;

        fn deref(&self) -> &Self::Target {
            &self.actual
        }
    }
}

impl StateStoreImpl {
    #[cfg_attr(not(target_os = "linux"), allow(unused_variables))]
    #[allow(clippy::too_many_arguments)]
    pub async fn new(
        s: &str,
        opts: Arc<StorageOpts>,
        hummock_meta_client: Arc<MonitoredHummockMetaClient>,
        state_store_metrics: Arc<HummockStateStoreMetrics>,
        object_store_metrics: Arc<ObjectStoreMetrics>,
        storage_metrics: Arc<MonitoredStorageMetrics>,
        compactor_metrics: Arc<CompactorMetrics>,
    ) -> StorageResult<Self> {
        set_foyer_metrics_registry(GLOBAL_METRICS_REGISTRY.clone());

        let (data_file_cache, recent_filter) = if opts.data_file_cache_dir.is_empty() {
            (FileCache::none(), None)
        } else {
            const MB: usize = 1024 * 1024;

            let config = FileCacheConfig {
                name: "data".to_string(),
                dir: PathBuf::from(opts.data_file_cache_dir.clone()),
                capacity: opts.data_file_cache_capacity_mb * MB,
                file_capacity: opts.data_file_cache_file_capacity_mb * MB,
                device_align: opts.data_file_cache_device_align,
                device_io_size: opts.data_file_cache_device_io_size,
                lfu_window_to_cache_size_ratio: opts.data_file_cache_lfu_window_to_cache_size_ratio,
                lfu_tiny_lru_capacity_ratio: opts.data_file_cache_lfu_tiny_lru_capacity_ratio,
                insert_rate_limit: opts.data_file_cache_insert_rate_limit_mb * MB,
                flushers: opts.data_file_cache_flushers,
                reclaimers: opts.data_file_cache_reclaimers,
                recover_concurrency: opts.data_file_cache_recover_concurrency,
                ring_buffer_capacity: opts.data_file_cache_ring_buffer_capacity_mb * MB,
                catalog_bits: opts.data_file_cache_catalog_bits,
                admissions: vec![],
                reinsertions: vec![],
                compression: opts
                    .data_file_cache_compression
                    .as_str()
                    .try_into()
                    .map_err(HummockError::file_cache)?,
            };
            let cache = FileCache::open(config)
                .await
                .map_err(HummockError::file_cache)?;
            let filter = Some(Arc::new(RecentFilter::new(
                opts.cache_refill_recent_filter_layers,
                Duration::from_millis(opts.cache_refill_recent_filter_rotate_interval_ms as u64),
            )));
            (cache, filter)
        };

        let meta_file_cache = if opts.meta_file_cache_dir.is_empty() {
            FileCache::none()
        } else {
            const MB: usize = 1024 * 1024;

            let config = FileCacheConfig {
                name: "meta".to_string(),
                dir: PathBuf::from(opts.meta_file_cache_dir.clone()),
                capacity: opts.meta_file_cache_capacity_mb * MB,
                file_capacity: opts.meta_file_cache_file_capacity_mb * MB,
                device_align: opts.meta_file_cache_device_align,
                device_io_size: opts.meta_file_cache_device_io_size,
                lfu_window_to_cache_size_ratio: opts.meta_file_cache_lfu_window_to_cache_size_ratio,
                lfu_tiny_lru_capacity_ratio: opts.meta_file_cache_lfu_tiny_lru_capacity_ratio,
                insert_rate_limit: opts.meta_file_cache_insert_rate_limit_mb * MB,
                flushers: opts.meta_file_cache_flushers,
                reclaimers: opts.meta_file_cache_reclaimers,
                recover_concurrency: opts.meta_file_cache_recover_concurrency,
                ring_buffer_capacity: opts.meta_file_cache_ring_buffer_capacity_mb * MB,
                catalog_bits: opts.meta_file_cache_catalog_bits,
                admissions: vec![],
                reinsertions: vec![],
                compression: opts
                    .meta_file_cache_compression
                    .as_str()
                    .try_into()
                    .map_err(HummockError::file_cache)?,
            };
            FileCache::open(config)
                .await
                .map_err(HummockError::file_cache)?
        };

        let store = match s {
            hummock if hummock.starts_with("hummock+") => {
                let object_store = build_remote_object_store(
                    hummock.strip_prefix("hummock+").unwrap(),
                    object_store_metrics.clone(),
                    "Hummock",
                    opts.object_store_config.clone(),
                )
                .await;

                let sstable_store = Arc::new(SstableStore::new(
                    Arc::new(object_store),
                    opts.data_directory.to_string(),
                    opts.block_cache_capacity_mb * (1 << 20),
                    opts.meta_cache_capacity_mb * (1 << 20),
                    opts.high_priority_ratio,
                    opts.prefetch_buffer_capacity_mb * (1 << 20),
                    data_file_cache,
                    meta_file_cache,
                    recent_filter,
                ));
                let notification_client =
                    RpcNotificationClient::new(hummock_meta_client.get_inner().clone());
                let key_filter_manager = Arc::new(RpcFilterKeyExtractorManager::new(Box::new(
                    RemoteTableAccessor::new(hummock_meta_client.get_inner().clone()),
                )));
                let inner = HummockStorage::new(
                    opts.clone(),
                    sstable_store,
                    hummock_meta_client.clone(),
                    notification_client,
                    key_filter_manager,
                    state_store_metrics.clone(),
                    compactor_metrics.clone(),
                )
                .await?;

                StateStoreImpl::hummock(inner, storage_metrics)
            }

            "in_memory" | "in-memory" => {
                tracing::warn!("In-memory state store should never be used in end-to-end benchmarks or production environment. Scaling and recovery are not supported.");
                StateStoreImpl::shared_in_memory_store(storage_metrics.clone())
            }

            sled if sled.starts_with("sled://") => {
                tracing::warn!("sled state store should never be used in end-to-end benchmarks or production environment. Scaling and recovery are not supported.");
                let path = sled.strip_prefix("sled://").unwrap();
                StateStoreImpl::sled(SledStateStore::new(path), storage_metrics.clone())
            }

            other => unimplemented!("{} state store is not supported", other),
        };

        Ok(store)
    }
}

pub trait AsHummock {
    fn as_hummock(&self) -> Option<&HummockStorage>;
}

impl AsHummock for HummockStorage {
    fn as_hummock(&self) -> Option<&HummockStorage> {
        Some(self)
    }
}

impl AsHummock for MemoryStateStore {
    fn as_hummock(&self) -> Option<&HummockStorage> {
        None
    }
}

impl AsHummock for SledStateStore {
    fn as_hummock(&self) -> Option<&HummockStorage> {
        None
    }
}

#[cfg(debug_assertions)]
pub mod boxed_state_store {
    use std::future::Future;
    use std::ops::{Bound, Deref, DerefMut};

    use bytes::Bytes;
    use dyn_clone::{clone_trait_object, DynClone};
    use futures::stream::BoxStream;
    use futures::StreamExt;
    use risingwave_hummock_sdk::key::{TableKey, TableKeyRange};
    use risingwave_hummock_sdk::HummockReadEpoch;

    use crate::error::StorageResult;
    use crate::hummock::HummockStorage;
    use crate::store::*;
    use crate::store_impl::AsHummock;
    use crate::StateStore;

    // For StateStoreRead

    pub type BoxStateStoreReadIterStream = BoxStream<'static, StorageResult<StateStoreIterItem>>;

    #[async_trait::async_trait]
    pub trait DynamicDispatchedStateStoreRead: StaticSendSync {
        async fn get(
            &self,
            key: TableKey<Bytes>,
            epoch: u64,
            read_options: ReadOptions,
        ) -> StorageResult<Option<Bytes>>;

        async fn iter(
            &self,
            key_range: TableKeyRange,
            epoch: u64,
            read_options: ReadOptions,
        ) -> StorageResult<BoxStateStoreReadIterStream>;
    }

    #[async_trait::async_trait]
    impl<S: StateStoreRead> DynamicDispatchedStateStoreRead for S {
        async fn get(
            &self,
            key: TableKey<Bytes>,
            epoch: u64,
            read_options: ReadOptions,
        ) -> StorageResult<Option<Bytes>> {
            self.get(key, epoch, read_options).await
        }

        async fn iter(
            &self,
            key_range: TableKeyRange,
            epoch: u64,
            read_options: ReadOptions,
        ) -> StorageResult<BoxStateStoreReadIterStream> {
            Ok(self.iter(key_range, epoch, read_options).await?.boxed())
        }
    }

    // For LocalStateStore
    pub type BoxLocalStateStoreIterStream<'a> = BoxStream<'a, StorageResult<StateStoreIterItem>>;
    #[async_trait::async_trait]
    pub trait DynamicDispatchedLocalStateStore: StaticSendSync {
        async fn may_exist(
            &self,
            key_range: TableKeyRange,
            read_options: ReadOptions,
        ) -> StorageResult<bool>;

        async fn get(
            &self,
            key: TableKey<Bytes>,
            read_options: ReadOptions,
        ) -> StorageResult<Option<Bytes>>;

        async fn iter(
            &self,
            key_range: TableKeyRange,
            read_options: ReadOptions,
        ) -> StorageResult<BoxLocalStateStoreIterStream<'_>>;

        fn insert(
            &mut self,
            key: TableKey<Bytes>,
            new_val: Bytes,
            old_val: Option<Bytes>,
        ) -> StorageResult<()>;

        fn delete(&mut self, key: TableKey<Bytes>, old_val: Bytes) -> StorageResult<()>;

        async fn flush(
            &mut self,
            delete_ranges: Vec<(Bound<Bytes>, Bound<Bytes>)>,
        ) -> StorageResult<usize>;

        async fn try_flush(&mut self) -> StorageResult<()>;

        fn epoch(&self) -> u64;

        fn is_dirty(&self) -> bool;

        async fn init(&mut self, epoch: InitOptions) -> StorageResult<()>;

<<<<<<< HEAD
        fn seal_current_epoch(&mut self, next_epoch: u64, is_checkpoint: bool);
=======
        fn seal_current_epoch(&mut self, next_epoch: u64, opts: SealCurrentEpochOptions);
>>>>>>> 94c4c911
    }

    #[async_trait::async_trait]
    impl<S: LocalStateStore> DynamicDispatchedLocalStateStore for S {
        async fn may_exist(
            &self,
            key_range: TableKeyRange,
            read_options: ReadOptions,
        ) -> StorageResult<bool> {
            self.may_exist(key_range, read_options).await
        }

        async fn get(
            &self,
            key: TableKey<Bytes>,
            read_options: ReadOptions,
        ) -> StorageResult<Option<Bytes>> {
            self.get(key, read_options).await
        }

        async fn iter(
            &self,
            key_range: TableKeyRange,
            read_options: ReadOptions,
        ) -> StorageResult<BoxLocalStateStoreIterStream<'_>> {
            Ok(self.iter(key_range, read_options).await?.boxed())
        }

        fn insert(
            &mut self,
            key: TableKey<Bytes>,
            new_val: Bytes,
            old_val: Option<Bytes>,
        ) -> StorageResult<()> {
            self.insert(key, new_val, old_val)
        }

        fn delete(&mut self, key: TableKey<Bytes>, old_val: Bytes) -> StorageResult<()> {
            self.delete(key, old_val)
        }

        async fn flush(
            &mut self,
            delete_ranges: Vec<(Bound<Bytes>, Bound<Bytes>)>,
        ) -> StorageResult<usize> {
            self.flush(delete_ranges).await
        }

        async fn try_flush(&mut self) -> StorageResult<()> {
            self.try_flush().await
        }

        fn epoch(&self) -> u64 {
            self.epoch()
        }

        fn is_dirty(&self) -> bool {
            self.is_dirty()
        }

        async fn init(&mut self, options: InitOptions) -> StorageResult<()> {
            self.init(options).await
        }

<<<<<<< HEAD
        fn seal_current_epoch(&mut self, next_epoch: u64, is_checkpoint: bool) {
            self.seal_current_epoch(next_epoch, is_checkpoint)
=======
        fn seal_current_epoch(&mut self, next_epoch: u64, opts: SealCurrentEpochOptions) {
            self.seal_current_epoch(next_epoch, opts)
>>>>>>> 94c4c911
        }
    }

    pub type BoxDynamicDispatchedLocalStateStore = Box<dyn DynamicDispatchedLocalStateStore>;

    impl LocalStateStore for BoxDynamicDispatchedLocalStateStore {
        type IterStream<'a> = BoxLocalStateStoreIterStream<'a>;

        fn may_exist(
            &self,
            key_range: TableKeyRange,
            read_options: ReadOptions,
        ) -> impl Future<Output = StorageResult<bool>> + Send + '_ {
            self.deref().may_exist(key_range, read_options)
        }

        fn get(
            &self,
            key: TableKey<Bytes>,
            read_options: ReadOptions,
        ) -> impl Future<Output = StorageResult<Option<Bytes>>> + Send + '_ {
            self.deref().get(key, read_options)
        }

        fn iter(
            &self,
            key_range: TableKeyRange,
            read_options: ReadOptions,
        ) -> impl Future<Output = StorageResult<Self::IterStream<'_>>> + Send + '_ {
            self.deref().iter(key_range, read_options)
        }

        fn insert(
            &mut self,
            key: TableKey<Bytes>,
            new_val: Bytes,
            old_val: Option<Bytes>,
        ) -> StorageResult<()> {
            self.deref_mut().insert(key, new_val, old_val)
        }

        fn delete(&mut self, key: TableKey<Bytes>, old_val: Bytes) -> StorageResult<()> {
            self.deref_mut().delete(key, old_val)
        }

        fn flush(
            &mut self,
            delete_ranges: Vec<(Bound<Bytes>, Bound<Bytes>)>,
        ) -> impl Future<Output = StorageResult<usize>> + Send + '_ {
            self.deref_mut().flush(delete_ranges)
        }

        fn try_flush(&mut self) -> impl Future<Output = StorageResult<()>> + Send + '_ {
            self.deref_mut().try_flush()
        }

        fn epoch(&self) -> u64 {
            self.deref().epoch()
        }

        fn is_dirty(&self) -> bool {
            self.deref().is_dirty()
        }

        fn init(
            &mut self,
            options: InitOptions,
        ) -> impl Future<Output = StorageResult<()>> + Send + '_ {
            self.deref_mut().init(options)
        }

<<<<<<< HEAD
        fn seal_current_epoch(&mut self, next_epoch: u64, is_checkpoint: bool) {
            self.deref_mut()
                .seal_current_epoch(next_epoch, is_checkpoint)
=======
        fn seal_current_epoch(&mut self, next_epoch: u64, opts: SealCurrentEpochOptions) {
            self.deref_mut().seal_current_epoch(next_epoch, opts)
>>>>>>> 94c4c911
        }
    }

    // For global StateStore

    #[async_trait::async_trait]
    pub trait DynamicDispatchedStateStoreExt: StaticSendSync {
        async fn try_wait_epoch(&self, epoch: HummockReadEpoch) -> StorageResult<()>;

        async fn sync(&self, epoch: u64) -> StorageResult<SyncResult>;

        fn seal_epoch(&self, epoch: u64, is_checkpoint: bool);

        async fn clear_shared_buffer(&self) -> StorageResult<()>;

        async fn new_local(&self, option: NewLocalOptions) -> BoxDynamicDispatchedLocalStateStore;

        fn validate_read_epoch(&self, epoch: HummockReadEpoch) -> StorageResult<()>;
    }

    #[async_trait::async_trait]
    impl<S: StateStore> DynamicDispatchedStateStoreExt for S {
        async fn try_wait_epoch(&self, epoch: HummockReadEpoch) -> StorageResult<()> {
            self.try_wait_epoch(epoch).await
        }

        async fn sync(&self, epoch: u64) -> StorageResult<SyncResult> {
            self.sync(epoch).await
        }

        fn seal_epoch(&self, epoch: u64, is_checkpoint: bool) {
            self.seal_epoch(epoch, is_checkpoint);
        }

        async fn clear_shared_buffer(&self) -> StorageResult<()> {
            self.clear_shared_buffer().await
        }

        async fn new_local(&self, option: NewLocalOptions) -> BoxDynamicDispatchedLocalStateStore {
            Box::new(self.new_local(option).await)
        }

        fn validate_read_epoch(&self, epoch: HummockReadEpoch) -> StorageResult<()> {
            self.validate_read_epoch(epoch)
        }
    }

    pub type BoxDynamicDispatchedStateStore = Box<dyn DynamicDispatchedStateStore>;

    impl StateStoreRead for BoxDynamicDispatchedStateStore {
        type IterStream = BoxStateStoreReadIterStream;

        fn get(
            &self,
            key: TableKey<Bytes>,
            epoch: u64,
            read_options: ReadOptions,
        ) -> impl Future<Output = StorageResult<Option<Bytes>>> + Send + '_ {
            self.deref().get(key, epoch, read_options)
        }

        fn iter(
            &self,
            key_range: TableKeyRange,
            epoch: u64,
            read_options: ReadOptions,
        ) -> impl Future<Output = StorageResult<Self::IterStream>> + '_ {
            self.deref().iter(key_range, epoch, read_options)
        }
    }

    pub trait DynamicDispatchedStateStore:
        DynClone + DynamicDispatchedStateStoreRead + DynamicDispatchedStateStoreExt + AsHummock
    {
    }

    clone_trait_object!(DynamicDispatchedStateStore);

    impl AsHummock for BoxDynamicDispatchedStateStore {
        fn as_hummock(&self) -> Option<&HummockStorage> {
            self.deref().as_hummock()
        }
    }

    impl<
            S: DynClone + DynamicDispatchedStateStoreRead + DynamicDispatchedStateStoreExt + AsHummock,
        > DynamicDispatchedStateStore for S
    {
    }

    impl StateStore for BoxDynamicDispatchedStateStore {
        type Local = BoxDynamicDispatchedLocalStateStore;

        fn try_wait_epoch(
            &self,
            epoch: HummockReadEpoch,
        ) -> impl Future<Output = StorageResult<()>> + Send + '_ {
            self.deref().try_wait_epoch(epoch)
        }

        fn sync(&self, epoch: u64) -> impl Future<Output = StorageResult<SyncResult>> + Send + '_ {
            self.deref().sync(epoch)
        }

        fn clear_shared_buffer(&self) -> impl Future<Output = StorageResult<()>> + Send + '_ {
            self.deref().clear_shared_buffer()
        }

        fn seal_epoch(&self, epoch: u64, is_checkpoint: bool) {
            self.deref().seal_epoch(epoch, is_checkpoint)
        }

        fn new_local(
            &self,
            option: NewLocalOptions,
        ) -> impl Future<Output = Self::Local> + Send + '_ {
            self.deref().new_local(option)
        }

        fn validate_read_epoch(&self, epoch: HummockReadEpoch) -> StorageResult<()> {
            self.deref().validate_read_epoch(epoch)
        }
    }
}<|MERGE_RESOLUTION|>--- conflicted
+++ resolved
@@ -445,16 +445,9 @@
             Ok(())
         }
 
-<<<<<<< HEAD
-        fn seal_current_epoch(&mut self, next_epoch: u64, is_checkpoint: bool) {
-            self.actual.seal_current_epoch(next_epoch, is_checkpoint);
-            if let Some(expected) = &mut self.expected {
-                expected.seal_current_epoch(next_epoch, is_checkpoint);
-=======
         fn seal_current_epoch(&mut self, next_epoch: u64, opts: SealCurrentEpochOptions) {
             if let Some(expected) = &mut self.expected {
                 expected.seal_current_epoch(next_epoch, opts.clone());
->>>>>>> 94c4c911
             }
             self.actual.seal_current_epoch(next_epoch, opts);
         }
@@ -796,11 +789,7 @@
 
         async fn init(&mut self, epoch: InitOptions) -> StorageResult<()>;
 
-<<<<<<< HEAD
-        fn seal_current_epoch(&mut self, next_epoch: u64, is_checkpoint: bool);
-=======
         fn seal_current_epoch(&mut self, next_epoch: u64, opts: SealCurrentEpochOptions);
->>>>>>> 94c4c911
     }
 
     #[async_trait::async_trait]
@@ -865,13 +854,8 @@
             self.init(options).await
         }
 
-<<<<<<< HEAD
-        fn seal_current_epoch(&mut self, next_epoch: u64, is_checkpoint: bool) {
-            self.seal_current_epoch(next_epoch, is_checkpoint)
-=======
         fn seal_current_epoch(&mut self, next_epoch: u64, opts: SealCurrentEpochOptions) {
             self.seal_current_epoch(next_epoch, opts)
->>>>>>> 94c4c911
         }
     }
 
@@ -943,14 +927,8 @@
             self.deref_mut().init(options)
         }
 
-<<<<<<< HEAD
-        fn seal_current_epoch(&mut self, next_epoch: u64, is_checkpoint: bool) {
-            self.deref_mut()
-                .seal_current_epoch(next_epoch, is_checkpoint)
-=======
         fn seal_current_epoch(&mut self, next_epoch: u64, opts: SealCurrentEpochOptions) {
             self.deref_mut().seal_current_epoch(next_epoch, opts)
->>>>>>> 94c4c911
         }
     }
 
