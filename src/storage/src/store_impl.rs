// Copyright 2024 RisingWave Labs
//
// Licensed under the Apache License, Version 2.0 (the "License");
// you may not use this file except in compliance with the License.
// You may obtain a copy of the License at
//
//     http://www.apache.org/licenses/LICENSE-2.0
//
// Unless required by applicable law or agreed to in writing, software
// distributed under the License is distributed on an "AS IS" BASIS,
// WITHOUT WARRANTIES OR CONDITIONS OF ANY KIND, either express or implied.
// See the License for the specific language governing permissions and
// limitations under the License.

use std::fmt::Debug;
use std::path::PathBuf;
use std::sync::Arc;
use std::time::Duration;

use enum_as_inner::EnumAsInner;
use risingwave_common::monitor::GLOBAL_METRICS_REGISTRY;
use risingwave_common_service::observer_manager::RpcNotificationClient;
use risingwave_object_store::object::build_remote_object_store;

use crate::error::StorageResult;
use crate::filter_key_extractor::{RemoteTableAccessor, RpcFilterKeyExtractorManager};
use crate::hummock::file_cache::preclude::*;
use crate::hummock::hummock_meta_client::MonitoredHummockMetaClient;
use crate::hummock::{
    set_foyer_metrics_registry, FileCache, FileCacheConfig, HummockError, HummockStorage,
    RecentFilter, SstableStore, SstableStoreConfig,
};
use crate::memory::sled::SledStateStore;
use crate::memory::MemoryStateStore;
use crate::monitor::{
    CompactorMetrics, HummockStateStoreMetrics, MonitoredStateStore as Monitored,
    MonitoredStorageMetrics, ObjectStoreMetrics,
};
use crate::opts::StorageOpts;
use crate::StateStore;

pub type HummockStorageType = impl StateStore + AsHummock;
pub type MemoryStateStoreType = impl StateStore + AsHummock;
pub type SledStateStoreType = impl StateStore + AsHummock;

/// The type erased [`StateStore`].
#[derive(Clone, EnumAsInner)]
#[allow(clippy::enum_variant_names)]
pub enum StateStoreImpl {
    /// The Hummock state store, which operates on an S3-like service. URLs beginning with
    /// `hummock` will be automatically recognized as Hummock state store.
    ///
    /// Example URLs:
    ///
    /// * `hummock+s3://bucket`
    /// * `hummock+minio://KEY:SECRET@minio-ip:port`
    /// * `hummock+memory` (should only be used in 1 compute node mode)
    HummockStateStore(Monitored<HummockStorageType>),
    /// In-memory B-Tree state store. Should only be used in unit and integration tests. If you
    /// want speed up e2e test, you should use Hummock in-memory mode instead. Also, this state
    /// store misses some critical implementation to ensure the correctness of persisting streaming
    /// state. (e.g., no read_epoch support, no async checkpoint)
    MemoryStateStore(Monitored<MemoryStateStoreType>),
    SledStateStore(Monitored<SledStateStoreType>),
}

fn may_dynamic_dispatch(state_store: impl StateStore + AsHummock) -> impl StateStore + AsHummock {
    #[cfg(not(debug_assertions))]
    {
        state_store
    }
    #[cfg(debug_assertions)]
    {
        use crate::store_impl::boxed_state_store::BoxDynamicDispatchedStateStore;
        Box::new(state_store) as BoxDynamicDispatchedStateStore
    }
}

fn may_verify(state_store: impl StateStore + AsHummock) -> impl StateStore + AsHummock {
    #[cfg(not(debug_assertions))]
    {
        state_store
    }
    #[cfg(debug_assertions)]
    {
        use risingwave_common::util::env_var::env_var_is_true;
        use tracing::info;

        use crate::store_impl::verify::VerifyStateStore;

        let expected = if env_var_is_true("ENABLE_STATE_STORE_VERIFY") {
            info!("enable verify state store");
            Some(SledStateStore::new_temp())
        } else {
            info!("verify state store is not enabled");
            None
        };
        VerifyStateStore {
            actual: state_store,
            expected,
        }
    }
}

impl StateStoreImpl {
    fn in_memory(
        state_store: MemoryStateStore,
        storage_metrics: Arc<MonitoredStorageMetrics>,
    ) -> Self {
        // The specific type of MemoryStateStoreType in deducted here.
        Self::MemoryStateStore(may_dynamic_dispatch(state_store).monitored(storage_metrics))
    }

    pub fn hummock(
        state_store: HummockStorage,
        storage_metrics: Arc<MonitoredStorageMetrics>,
    ) -> Self {
        // The specific type of HummockStateStoreType in deducted here.
        Self::HummockStateStore(
            may_dynamic_dispatch(may_verify(state_store)).monitored(storage_metrics),
        )
    }

    pub fn sled(
        state_store: SledStateStore,
        storage_metrics: Arc<MonitoredStorageMetrics>,
    ) -> Self {
        Self::SledStateStore(may_dynamic_dispatch(state_store).monitored(storage_metrics))
    }

    pub fn shared_in_memory_store(storage_metrics: Arc<MonitoredStorageMetrics>) -> Self {
        Self::in_memory(MemoryStateStore::shared(), storage_metrics)
    }

    pub fn for_test() -> Self {
        Self::in_memory(
            MemoryStateStore::new(),
            Arc::new(MonitoredStorageMetrics::unused()),
        )
    }

    pub fn as_hummock(&self) -> Option<&HummockStorage> {
        match self {
            StateStoreImpl::HummockStateStore(hummock) => {
                Some(hummock.inner().as_hummock().expect("should be hummock"))
            }
            _ => None,
        }
    }
}

impl Debug for StateStoreImpl {
    fn fmt(&self, f: &mut std::fmt::Formatter<'_>) -> std::fmt::Result {
        match self {
            StateStoreImpl::HummockStateStore(_) => write!(f, "HummockStateStore"),
            StateStoreImpl::MemoryStateStore(_) => write!(f, "MemoryStateStore"),
            StateStoreImpl::SledStateStore(_) => write!(f, "SledStateStore"),
        }
    }
}

#[macro_export]
macro_rules! dispatch_state_store {
    ($impl:expr, $store:ident, $body:tt) => {{
        use $crate::store_impl::StateStoreImpl;

        match $impl {
            StateStoreImpl::MemoryStateStore($store) => {
                // WARNING: don't change this. Enabling memory backend will cause monomorphization
                // explosion and thus slow compile time in release mode.
                #[cfg(debug_assertions)]
                {
                    $body
                }
                #[cfg(not(debug_assertions))]
                {
                    let _store = $store;
                    unimplemented!("memory state store should never be used in release mode");
                }
            }

            StateStoreImpl::SledStateStore($store) => {
                // WARNING: don't change this. Enabling memory backend will cause monomorphization
                // explosion and thus slow compile time in release mode.
                #[cfg(debug_assertions)]
                {
                    $body
                }
                #[cfg(not(debug_assertions))]
                {
                    let _store = $store;
                    unimplemented!("sled state store should never be used in release mode");
                }
            }

            StateStoreImpl::HummockStateStore($store) => $body,
        }
    }};
}

#[cfg(debug_assertions)]
pub mod verify {
    use std::fmt::Debug;
    use std::future::Future;
    use std::ops::{Bound, Deref};
    use std::sync::Arc;

    use bytes::Bytes;
    use risingwave_common::buffer::Bitmap;
    use risingwave_hummock_sdk::key::{TableKey, TableKeyRange};
    use risingwave_hummock_sdk::HummockReadEpoch;
    use tonic::codegen::tokio_stream::Stream;
    use tracing::log::warn;

    use crate::error::StorageResult;
    use crate::hummock::HummockStorage;
    use crate::storage_value::StorageValue;
    use crate::store::*;
    use crate::store_impl::AsHummock;
    use crate::StateStore;

    fn assert_result_eq<Item: PartialEq + Debug, E>(
        first: &std::result::Result<Item, E>,
        second: &std::result::Result<Item, E>,
    ) {
        match (first, second) {
            (Ok(first), Ok(second)) => {
                if first != second {
                    warn!("result different: {:?} {:?}", first, second);
                }
                assert_eq!(first, second);
            }
            (Err(_), Err(_)) => {}
            _ => {
                warn!("one success and one failed");
                panic!("result not equal");
            }
        }
    }

    pub struct VerifyStateStore<A, E> {
        pub actual: A,
        pub expected: Option<E>,
    }

    impl<A: AsHummock, E> AsHummock for VerifyStateStore<A, E> {
        fn as_hummock(&self) -> Option<&HummockStorage> {
            self.actual.as_hummock()
        }
    }

    impl<A: StateStoreRead, E: StateStoreRead> StateStoreRead for VerifyStateStore<A, E> {
<<<<<<< HEAD
        type ChangeLogStream = impl StateStoreReadLogStream;
        type IterStream = impl StateStoreReadIterStream;
=======
        type Iter = impl StateStoreReadIter;
>>>>>>> df496cb7

        async fn get(
            &self,
            key: TableKey<Bytes>,
            epoch: u64,
            read_options: ReadOptions,
        ) -> StorageResult<Option<Bytes>> {
            let actual = self
                .actual
                .get(key.clone(), epoch, read_options.clone())
                .await;
            if let Some(expected) = &self.expected {
                let expected = expected.get(key, epoch, read_options).await;
                assert_result_eq(&actual, &expected);
            }
            actual
        }

        // TODO: may avoid manual async fn when the bug of rust compiler is fixed. Currently it will
        // fail to compile.
        #[allow(clippy::manual_async_fn)]
        fn iter(
            &self,
            key_range: TableKeyRange,
            epoch: u64,
            read_options: ReadOptions,
        ) -> impl Future<Output = StorageResult<Self::Iter>> + '_ {
            async move {
                let actual = self
                    .actual
                    .iter(key_range.clone(), epoch, read_options.clone())
                    .await?;
                let expected = if let Some(expected) = &self.expected {
                    Some(expected.iter(key_range, epoch, read_options).await?)
                } else {
                    None
                };

                Ok(verify_iter(actual, expected))
            }
        }

        async fn iter_log(
            &self,
            epoch_range: (u64, u64),
            key_range: TableKeyRange,
            options: ReadLogOptions,
        ) -> StorageResult<Self::ChangeLogStream> {
            let actual = self
                .actual
                .iter_log(epoch_range, key_range.clone(), options.clone())
                .await?;
            let expected = if let Some(expected) = &self.expected {
                Some(expected.iter_log(epoch_range, key_range, options).await?)
            } else {
                None
            };

            Ok(verify_stream(actual, expected))
        }
    }

<<<<<<< HEAD
    #[try_stream(ok = T, error = StorageError)]
    async fn verify_stream<T: PartialEq + Debug>(
        actual: impl Stream<Item = StorageResult<T>>,
        expected: Option<impl Stream<Item = StorageResult<T>>>,
    ) {
        pin_mut!(actual);
        pin_mut!(expected);
        let mut expected = expected.as_pin_mut();

        loop {
            let actual = actual.try_next().await?;
            if let Some(expected) = expected.as_mut() {
=======
    impl<A: StateStoreIter, E: StateStoreIter> StateStoreIter for VerifyStateStore<A, E> {
        async fn try_next(&mut self) -> StorageResult<Option<StateStoreIterItemRef<'_>>> {
            let actual = self.actual.try_next().await?;
            if let Some(expected) = self.expected.as_mut() {
>>>>>>> df496cb7
                let expected = expected.try_next().await?;
                assert_eq!(actual, expected);
            }
            Ok(actual)
        }
    }

    fn verify_iter(
        actual: impl StateStoreIter,
        expected: Option<impl StateStoreIter>,
    ) -> impl StateStoreIter {
        VerifyStateStore { actual, expected }
    }

    impl<A: StateStoreWrite, E: StateStoreWrite> StateStoreWrite for VerifyStateStore<A, E> {
        fn ingest_batch(
            &self,
            kv_pairs: Vec<(TableKey<Bytes>, StorageValue)>,
            delete_ranges: Vec<(Bound<Bytes>, Bound<Bytes>)>,
            write_options: WriteOptions,
        ) -> StorageResult<usize> {
            let actual = self.actual.ingest_batch(
                kv_pairs.clone(),
                delete_ranges.clone(),
                write_options.clone(),
            );
            if let Some(expected) = &self.expected {
                let expected = expected.ingest_batch(kv_pairs, delete_ranges, write_options);
                assert_eq!(actual.is_err(), expected.is_err());
            }
            actual
        }
    }

    impl<A: Clone, E: Clone> Clone for VerifyStateStore<A, E> {
        fn clone(&self) -> Self {
            Self {
                actual: self.actual.clone(),
                expected: self.expected.clone(),
            }
        }
    }

    impl<A: LocalStateStore, E: LocalStateStore> LocalStateStore for VerifyStateStore<A, E> {
        type Iter<'a> = impl StateStoreIter + 'a;

        // We don't verify `may_exist` across different state stores because
        // the return value of `may_exist` is implementation specific and may not
        // be consistent across different state store backends.
        fn may_exist(
            &self,
            key_range: TableKeyRange,
            read_options: ReadOptions,
        ) -> impl Future<Output = StorageResult<bool>> + Send + '_ {
            self.actual.may_exist(key_range, read_options)
        }

        async fn get(
            &self,
            key: TableKey<Bytes>,
            read_options: ReadOptions,
        ) -> StorageResult<Option<Bytes>> {
            let actual = self.actual.get(key.clone(), read_options.clone()).await;
            if let Some(expected) = &self.expected {
                let expected = expected.get(key, read_options).await;
                assert_result_eq(&actual, &expected);
            }
            actual
        }

        #[allow(clippy::manual_async_fn)]
        fn iter(
            &self,
            key_range: TableKeyRange,
            read_options: ReadOptions,
        ) -> impl Future<Output = StorageResult<Self::Iter<'_>>> + Send + '_ {
            async move {
                let actual = self
                    .actual
                    .iter(key_range.clone(), read_options.clone())
                    .await?;
                let expected = if let Some(expected) = &self.expected {
                    Some(expected.iter(key_range, read_options).await?)
                } else {
                    None
                };

                Ok(verify_iter(actual, expected))
            }
        }

        fn insert(
            &mut self,
            key: TableKey<Bytes>,
            new_val: Bytes,
            old_val: Option<Bytes>,
        ) -> StorageResult<()> {
            if let Some(expected) = &mut self.expected {
                expected.insert(key.clone(), new_val.clone(), old_val.clone())?;
            }
            self.actual.insert(key, new_val, old_val)?;

            Ok(())
        }

        fn delete(&mut self, key: TableKey<Bytes>, old_val: Bytes) -> StorageResult<()> {
            if let Some(expected) = &mut self.expected {
                expected.delete(key.clone(), old_val.clone())?;
            }
            self.actual.delete(key, old_val)?;
            Ok(())
        }

        async fn flush(&mut self) -> StorageResult<usize> {
            if let Some(expected) = &mut self.expected {
                expected.flush().await?;
            }
            self.actual.flush().await
        }

        async fn try_flush(&mut self) -> StorageResult<()> {
            if let Some(expected) = &mut self.expected {
                expected.try_flush().await?;
            }
            self.actual.try_flush().await
        }

        async fn init(&mut self, options: InitOptions) -> StorageResult<()> {
            self.actual.init(options.clone()).await?;
            if let Some(expected) = &mut self.expected {
                expected.init(options).await?;
            }
            Ok(())
        }

        fn seal_current_epoch(&mut self, next_epoch: u64, opts: SealCurrentEpochOptions) {
            if let Some(expected) = &mut self.expected {
                expected.seal_current_epoch(next_epoch, opts.clone());
            }
            self.actual.seal_current_epoch(next_epoch, opts);
        }

        fn epoch(&self) -> u64 {
            let epoch = self.actual.epoch();
            if let Some(expected) = &self.expected {
                assert_eq!(epoch, expected.epoch());
            }
            epoch
        }

        fn is_dirty(&self) -> bool {
            let ret = self.actual.is_dirty();
            if let Some(expected) = &self.expected {
                assert_eq!(ret, expected.is_dirty());
            }
            ret
        }

        fn update_vnode_bitmap(&mut self, vnodes: Arc<Bitmap>) -> Arc<Bitmap> {
            let ret = self.actual.update_vnode_bitmap(vnodes.clone());
            if let Some(expected) = &mut self.expected {
                assert_eq!(ret, expected.update_vnode_bitmap(vnodes));
            }
            ret
        }
    }

    impl<A: StateStore, E: StateStore> StateStore for VerifyStateStore<A, E> {
        type Local = VerifyStateStore<A::Local, E::Local>;

        fn try_wait_epoch(
            &self,
            epoch: HummockReadEpoch,
        ) -> impl Future<Output = StorageResult<()>> + Send + '_ {
            self.actual.try_wait_epoch(epoch)
        }

        async fn sync(&self, epoch: u64) -> StorageResult<SyncResult> {
            if let Some(expected) = &self.expected {
                let _ = expected.sync(epoch).await;
            }
            self.actual.sync(epoch).await
        }

        fn seal_epoch(&self, epoch: u64, is_checkpoint: bool) {
            self.actual.seal_epoch(epoch, is_checkpoint)
        }

        fn clear_shared_buffer(&self, prev_epoch: u64) -> impl Future<Output = ()> + Send + '_ {
            self.actual.clear_shared_buffer(prev_epoch)
        }

        async fn new_local(&self, option: NewLocalOptions) -> Self::Local {
            let expected = if let Some(expected) = &self.expected {
                Some(expected.new_local(option.clone()).await)
            } else {
                None
            };
            VerifyStateStore {
                actual: self.actual.new_local(option).await,
                expected,
            }
        }

        fn validate_read_epoch(&self, epoch: HummockReadEpoch) -> StorageResult<()> {
            self.actual.validate_read_epoch(epoch)
        }
    }

    impl<A, E> Deref for VerifyStateStore<A, E> {
        type Target = A;

        fn deref(&self) -> &Self::Target {
            &self.actual
        }
    }
}

impl StateStoreImpl {
    #[cfg_attr(not(target_os = "linux"), allow(unused_variables))]
    #[allow(clippy::too_many_arguments)]
    pub async fn new(
        s: &str,
        opts: Arc<StorageOpts>,
        hummock_meta_client: Arc<MonitoredHummockMetaClient>,
        state_store_metrics: Arc<HummockStateStoreMetrics>,
        object_store_metrics: Arc<ObjectStoreMetrics>,
        storage_metrics: Arc<MonitoredStorageMetrics>,
        compactor_metrics: Arc<CompactorMetrics>,
    ) -> StorageResult<Self> {
        set_foyer_metrics_registry(GLOBAL_METRICS_REGISTRY.clone());

        let (data_file_cache, recent_filter) = if opts.data_file_cache_dir.is_empty() {
            (FileCache::none(), None)
        } else {
            const MB: usize = 1024 * 1024;

            let config = FileCacheConfig {
                name: "data".to_string(),
                dir: PathBuf::from(opts.data_file_cache_dir.clone()),
                capacity: opts.data_file_cache_capacity_mb * MB,
                file_capacity: opts.data_file_cache_file_capacity_mb * MB,
                device_align: opts.data_file_cache_device_align,
                device_io_size: opts.data_file_cache_device_io_size,
                lfu_window_to_cache_size_ratio: opts.data_file_cache_lfu_window_to_cache_size_ratio,
                lfu_tiny_lru_capacity_ratio: opts.data_file_cache_lfu_tiny_lru_capacity_ratio,
                insert_rate_limit: opts.data_file_cache_insert_rate_limit_mb * MB,
                flushers: opts.data_file_cache_flushers,
                reclaimers: opts.data_file_cache_reclaimers,
                recover_concurrency: opts.data_file_cache_recover_concurrency,
                ring_buffer_capacity: opts.data_file_cache_ring_buffer_capacity_mb * MB,
                catalog_bits: opts.data_file_cache_catalog_bits,
                admissions: vec![],
                reinsertions: vec![],
                compression: opts
                    .data_file_cache_compression
                    .as_str()
                    .try_into()
                    .map_err(HummockError::file_cache)?,
            };
            let cache = FileCache::open(config)
                .await
                .map_err(HummockError::file_cache)?;
            let filter = Some(Arc::new(RecentFilter::new(
                opts.cache_refill_recent_filter_layers,
                Duration::from_millis(opts.cache_refill_recent_filter_rotate_interval_ms as u64),
            )));
            (cache, filter)
        };

        let meta_file_cache = if opts.meta_file_cache_dir.is_empty() {
            FileCache::none()
        } else {
            const MB: usize = 1024 * 1024;

            let config = FileCacheConfig {
                name: "meta".to_string(),
                dir: PathBuf::from(opts.meta_file_cache_dir.clone()),
                capacity: opts.meta_file_cache_capacity_mb * MB,
                file_capacity: opts.meta_file_cache_file_capacity_mb * MB,
                device_align: opts.meta_file_cache_device_align,
                device_io_size: opts.meta_file_cache_device_io_size,
                lfu_window_to_cache_size_ratio: opts.meta_file_cache_lfu_window_to_cache_size_ratio,
                lfu_tiny_lru_capacity_ratio: opts.meta_file_cache_lfu_tiny_lru_capacity_ratio,
                insert_rate_limit: opts.meta_file_cache_insert_rate_limit_mb * MB,
                flushers: opts.meta_file_cache_flushers,
                reclaimers: opts.meta_file_cache_reclaimers,
                recover_concurrency: opts.meta_file_cache_recover_concurrency,
                ring_buffer_capacity: opts.meta_file_cache_ring_buffer_capacity_mb * MB,
                catalog_bits: opts.meta_file_cache_catalog_bits,
                admissions: vec![],
                reinsertions: vec![],
                compression: opts
                    .meta_file_cache_compression
                    .as_str()
                    .try_into()
                    .map_err(HummockError::file_cache)?,
            };
            FileCache::open(config)
                .await
                .map_err(HummockError::file_cache)?
        };

        let store = match s {
            hummock if hummock.starts_with("hummock+") => {
                let object_store = build_remote_object_store(
                    hummock.strip_prefix("hummock+").unwrap(),
                    object_store_metrics.clone(),
                    "Hummock",
                    opts.object_store_config.clone(),
                )
                .await;

                let sstable_store = Arc::new(SstableStore::new(SstableStoreConfig {
                    store: Arc::new(object_store),
                    path: opts.data_directory.to_string(),
                    block_cache_capacity: opts.block_cache_capacity_mb * (1 << 20),
                    meta_cache_capacity: opts.meta_cache_capacity_mb * (1 << 20),
                    high_priority_ratio: opts.high_priority_ratio,
                    prefetch_buffer_capacity: opts.prefetch_buffer_capacity_mb * (1 << 20),
                    max_prefetch_block_number: opts.max_prefetch_block_number,
                    data_file_cache,
                    meta_file_cache,
                    recent_filter,
                    state_store_metrics: state_store_metrics.clone(),
                }));
                let notification_client =
                    RpcNotificationClient::new(hummock_meta_client.get_inner().clone());
                let key_filter_manager = Arc::new(RpcFilterKeyExtractorManager::new(Box::new(
                    RemoteTableAccessor::new(hummock_meta_client.get_inner().clone()),
                )));
                let inner = HummockStorage::new(
                    opts.clone(),
                    sstable_store,
                    hummock_meta_client.clone(),
                    notification_client,
                    key_filter_manager,
                    state_store_metrics.clone(),
                    compactor_metrics.clone(),
                )
                .await?;

                StateStoreImpl::hummock(inner, storage_metrics)
            }

            "in_memory" | "in-memory" => {
                tracing::warn!("In-memory state store should never be used in end-to-end benchmarks or production environment. Scaling and recovery are not supported.");
                StateStoreImpl::shared_in_memory_store(storage_metrics.clone())
            }

            sled if sled.starts_with("sled://") => {
                tracing::warn!("sled state store should never be used in end-to-end benchmarks or production environment. Scaling and recovery are not supported.");
                let path = sled.strip_prefix("sled://").unwrap();
                StateStoreImpl::sled(SledStateStore::new(path), storage_metrics.clone())
            }

            other => unimplemented!("{} state store is not supported", other),
        };

        Ok(store)
    }
}

pub trait AsHummock {
    fn as_hummock(&self) -> Option<&HummockStorage>;
}

impl AsHummock for HummockStorage {
    fn as_hummock(&self) -> Option<&HummockStorage> {
        Some(self)
    }
}

impl AsHummock for MemoryStateStore {
    fn as_hummock(&self) -> Option<&HummockStorage> {
        None
    }
}

impl AsHummock for SledStateStore {
    fn as_hummock(&self) -> Option<&HummockStorage> {
        None
    }
}

#[cfg(debug_assertions)]
pub mod boxed_state_store {
    use std::future::Future;
    use std::ops::{Deref, DerefMut};
    use std::sync::Arc;

    use bytes::Bytes;
    use dyn_clone::{clone_trait_object, DynClone};
    use risingwave_common::buffer::Bitmap;
    use risingwave_hummock_sdk::key::{TableKey, TableKeyRange};
    use risingwave_hummock_sdk::HummockReadEpoch;

    use crate::error::StorageResult;
    use crate::hummock::HummockStorage;
    use crate::store::*;
    use crate::store_impl::AsHummock;
    use crate::StateStore;

    #[async_trait::async_trait]
    pub trait DynamicDispatchedStateStoreIter: Send {
        async fn try_next(&mut self) -> StorageResult<Option<StateStoreIterItemRef<'_>>>;
    }

    #[async_trait::async_trait]
    impl<I: StateStoreIter> DynamicDispatchedStateStoreIter for I {
        async fn try_next(&mut self) -> StorageResult<Option<StateStoreIterItemRef<'_>>> {
            self.try_next().await
        }
    }

    pub type BoxStateStoreIter<'a> = Box<dyn DynamicDispatchedStateStoreIter + 'a>;
    impl<'a> StateStoreIter for BoxStateStoreIter<'a> {
        fn try_next(
            &mut self,
        ) -> impl Future<Output = StorageResult<Option<StateStoreIterItemRef<'_>>>> + Send + '_
        {
            self.deref_mut().try_next()
        }
    }

    // For StateStoreRead

<<<<<<< HEAD
    pub type BoxStateStoreReadIterStream = BoxStream<'static, StorageResult<StateStoreIterItem>>;
    pub type BoxStateStoreReadChangeLogStream =
        BoxStream<'static, StorageResult<StateStoreReadLogItem>>;
=======
    pub type BoxStateStoreReadIter = BoxStateStoreIter<'static>;
>>>>>>> df496cb7

    #[async_trait::async_trait]
    pub trait DynamicDispatchedStateStoreRead: StaticSendSync {
        async fn get(
            &self,
            key: TableKey<Bytes>,
            epoch: u64,
            read_options: ReadOptions,
        ) -> StorageResult<Option<Bytes>>;

        async fn iter(
            &self,
            key_range: TableKeyRange,
            epoch: u64,
            read_options: ReadOptions,
<<<<<<< HEAD
        ) -> StorageResult<BoxStateStoreReadIterStream>;

        async fn iter_log(
            &self,
            epoch_range: (u64, u64),
            key_range: TableKeyRange,
            options: ReadLogOptions,
        ) -> StorageResult<BoxStateStoreReadChangeLogStream>;
=======
        ) -> StorageResult<BoxStateStoreReadIter>;
>>>>>>> df496cb7
    }

    #[async_trait::async_trait]
    impl<S: StateStoreRead> DynamicDispatchedStateStoreRead for S {
        async fn get(
            &self,
            key: TableKey<Bytes>,
            epoch: u64,
            read_options: ReadOptions,
        ) -> StorageResult<Option<Bytes>> {
            self.get(key, epoch, read_options).await
        }

        async fn iter(
            &self,
            key_range: TableKeyRange,
            epoch: u64,
            read_options: ReadOptions,
        ) -> StorageResult<BoxStateStoreReadIter> {
            Ok(Box::new(self.iter(key_range, epoch, read_options).await?))
        }

        async fn iter_log(
            &self,
            epoch_range: (u64, u64),
            key_range: TableKeyRange,
            options: ReadLogOptions,
        ) -> StorageResult<BoxStateStoreReadChangeLogStream> {
            Ok(self
                .iter_log(epoch_range, key_range, options)
                .await?
                .boxed())
        }
    }

    // For LocalStateStore
    pub type BoxLocalStateStoreIterStream<'a> = BoxStateStoreIter<'a>;
    #[async_trait::async_trait]
    pub trait DynamicDispatchedLocalStateStore: StaticSendSync {
        async fn may_exist(
            &self,
            key_range: TableKeyRange,
            read_options: ReadOptions,
        ) -> StorageResult<bool>;

        async fn get(
            &self,
            key: TableKey<Bytes>,
            read_options: ReadOptions,
        ) -> StorageResult<Option<Bytes>>;

        async fn iter(
            &self,
            key_range: TableKeyRange,
            read_options: ReadOptions,
        ) -> StorageResult<BoxLocalStateStoreIterStream<'_>>;

        fn insert(
            &mut self,
            key: TableKey<Bytes>,
            new_val: Bytes,
            old_val: Option<Bytes>,
        ) -> StorageResult<()>;

        fn delete(&mut self, key: TableKey<Bytes>, old_val: Bytes) -> StorageResult<()>;

        async fn flush(&mut self) -> StorageResult<usize>;

        async fn try_flush(&mut self) -> StorageResult<()>;

        fn epoch(&self) -> u64;

        fn is_dirty(&self) -> bool;

        async fn init(&mut self, epoch: InitOptions) -> StorageResult<()>;

        fn seal_current_epoch(&mut self, next_epoch: u64, opts: SealCurrentEpochOptions);

        fn update_vnode_bitmap(&mut self, vnodes: Arc<Bitmap>) -> Arc<Bitmap>;
    }

    #[async_trait::async_trait]
    impl<S: LocalStateStore> DynamicDispatchedLocalStateStore for S {
        async fn may_exist(
            &self,
            key_range: TableKeyRange,
            read_options: ReadOptions,
        ) -> StorageResult<bool> {
            self.may_exist(key_range, read_options).await
        }

        async fn get(
            &self,
            key: TableKey<Bytes>,
            read_options: ReadOptions,
        ) -> StorageResult<Option<Bytes>> {
            self.get(key, read_options).await
        }

        async fn iter(
            &self,
            key_range: TableKeyRange,
            read_options: ReadOptions,
        ) -> StorageResult<BoxLocalStateStoreIterStream<'_>> {
            Ok(Box::new(self.iter(key_range, read_options).await?))
        }

        fn insert(
            &mut self,
            key: TableKey<Bytes>,
            new_val: Bytes,
            old_val: Option<Bytes>,
        ) -> StorageResult<()> {
            self.insert(key, new_val, old_val)
        }

        fn delete(&mut self, key: TableKey<Bytes>, old_val: Bytes) -> StorageResult<()> {
            self.delete(key, old_val)
        }

        async fn flush(&mut self) -> StorageResult<usize> {
            self.flush().await
        }

        async fn try_flush(&mut self) -> StorageResult<()> {
            self.try_flush().await
        }

        fn epoch(&self) -> u64 {
            self.epoch()
        }

        fn is_dirty(&self) -> bool {
            self.is_dirty()
        }

        async fn init(&mut self, options: InitOptions) -> StorageResult<()> {
            self.init(options).await
        }

        fn seal_current_epoch(&mut self, next_epoch: u64, opts: SealCurrentEpochOptions) {
            self.seal_current_epoch(next_epoch, opts)
        }

        fn update_vnode_bitmap(&mut self, vnodes: Arc<Bitmap>) -> Arc<Bitmap> {
            self.update_vnode_bitmap(vnodes)
        }
    }

    pub type BoxDynamicDispatchedLocalStateStore = Box<dyn DynamicDispatchedLocalStateStore>;

    impl LocalStateStore for BoxDynamicDispatchedLocalStateStore {
        type Iter<'a> = BoxLocalStateStoreIterStream<'a>;

        fn may_exist(
            &self,
            key_range: TableKeyRange,
            read_options: ReadOptions,
        ) -> impl Future<Output = StorageResult<bool>> + Send + '_ {
            self.deref().may_exist(key_range, read_options)
        }

        fn get(
            &self,
            key: TableKey<Bytes>,
            read_options: ReadOptions,
        ) -> impl Future<Output = StorageResult<Option<Bytes>>> + Send + '_ {
            self.deref().get(key, read_options)
        }

        fn iter(
            &self,
            key_range: TableKeyRange,
            read_options: ReadOptions,
        ) -> impl Future<Output = StorageResult<Self::Iter<'_>>> + Send + '_ {
            self.deref().iter(key_range, read_options)
        }

        fn insert(
            &mut self,
            key: TableKey<Bytes>,
            new_val: Bytes,
            old_val: Option<Bytes>,
        ) -> StorageResult<()> {
            self.deref_mut().insert(key, new_val, old_val)
        }

        fn delete(&mut self, key: TableKey<Bytes>, old_val: Bytes) -> StorageResult<()> {
            self.deref_mut().delete(key, old_val)
        }

        fn flush(&mut self) -> impl Future<Output = StorageResult<usize>> + Send + '_ {
            self.deref_mut().flush()
        }

        fn try_flush(&mut self) -> impl Future<Output = StorageResult<()>> + Send + '_ {
            self.deref_mut().try_flush()
        }

        fn epoch(&self) -> u64 {
            self.deref().epoch()
        }

        fn is_dirty(&self) -> bool {
            self.deref().is_dirty()
        }

        fn init(
            &mut self,
            options: InitOptions,
        ) -> impl Future<Output = StorageResult<()>> + Send + '_ {
            self.deref_mut().init(options)
        }

        fn seal_current_epoch(&mut self, next_epoch: u64, opts: SealCurrentEpochOptions) {
            self.deref_mut().seal_current_epoch(next_epoch, opts)
        }

        fn update_vnode_bitmap(&mut self, vnodes: Arc<Bitmap>) -> Arc<Bitmap> {
            self.deref_mut().update_vnode_bitmap(vnodes)
        }
    }

    // For global StateStore

    #[async_trait::async_trait]
    pub trait DynamicDispatchedStateStoreExt: StaticSendSync {
        async fn try_wait_epoch(&self, epoch: HummockReadEpoch) -> StorageResult<()>;

        async fn sync(&self, epoch: u64) -> StorageResult<SyncResult>;

        fn seal_epoch(&self, epoch: u64, is_checkpoint: bool);

        async fn clear_shared_buffer(&self, prev_epoch: u64);

        async fn new_local(&self, option: NewLocalOptions) -> BoxDynamicDispatchedLocalStateStore;

        fn validate_read_epoch(&self, epoch: HummockReadEpoch) -> StorageResult<()>;
    }

    #[async_trait::async_trait]
    impl<S: StateStore> DynamicDispatchedStateStoreExt for S {
        async fn try_wait_epoch(&self, epoch: HummockReadEpoch) -> StorageResult<()> {
            self.try_wait_epoch(epoch).await
        }

        async fn sync(&self, epoch: u64) -> StorageResult<SyncResult> {
            self.sync(epoch).await
        }

        fn seal_epoch(&self, epoch: u64, is_checkpoint: bool) {
            self.seal_epoch(epoch, is_checkpoint);
        }

        async fn clear_shared_buffer(&self, prev_epoch: u64) {
            self.clear_shared_buffer(prev_epoch).await
        }

        async fn new_local(&self, option: NewLocalOptions) -> BoxDynamicDispatchedLocalStateStore {
            Box::new(self.new_local(option).await)
        }

        fn validate_read_epoch(&self, epoch: HummockReadEpoch) -> StorageResult<()> {
            self.validate_read_epoch(epoch)
        }
    }

    pub type BoxDynamicDispatchedStateStore = Box<dyn DynamicDispatchedStateStore>;

    impl StateStoreRead for BoxDynamicDispatchedStateStore {
<<<<<<< HEAD
        type ChangeLogStream = BoxStateStoreReadChangeLogStream;
        type IterStream = BoxStateStoreReadIterStream;
=======
        type Iter = BoxStateStoreReadIter;
>>>>>>> df496cb7

        fn get(
            &self,
            key: TableKey<Bytes>,
            epoch: u64,
            read_options: ReadOptions,
        ) -> impl Future<Output = StorageResult<Option<Bytes>>> + Send + '_ {
            self.deref().get(key, epoch, read_options)
        }

        fn iter(
            &self,
            key_range: TableKeyRange,
            epoch: u64,
            read_options: ReadOptions,
        ) -> impl Future<Output = StorageResult<Self::Iter>> + '_ {
            self.deref().iter(key_range, epoch, read_options)
        }

        fn iter_log(
            &self,
            epoch_range: (u64, u64),
            key_range: TableKeyRange,
            options: ReadLogOptions,
        ) -> impl Future<Output = StorageResult<Self::ChangeLogStream>> + Send + '_ {
            self.deref().iter_log(epoch_range, key_range, options)
        }
    }

    pub trait DynamicDispatchedStateStore:
        DynClone + DynamicDispatchedStateStoreRead + DynamicDispatchedStateStoreExt + AsHummock
    {
    }

    clone_trait_object!(DynamicDispatchedStateStore);

    impl AsHummock for BoxDynamicDispatchedStateStore {
        fn as_hummock(&self) -> Option<&HummockStorage> {
            self.deref().as_hummock()
        }
    }

    impl<
            S: DynClone + DynamicDispatchedStateStoreRead + DynamicDispatchedStateStoreExt + AsHummock,
        > DynamicDispatchedStateStore for S
    {
    }

    impl StateStore for BoxDynamicDispatchedStateStore {
        type Local = BoxDynamicDispatchedLocalStateStore;

        fn try_wait_epoch(
            &self,
            epoch: HummockReadEpoch,
        ) -> impl Future<Output = StorageResult<()>> + Send + '_ {
            self.deref().try_wait_epoch(epoch)
        }

        fn sync(&self, epoch: u64) -> impl Future<Output = StorageResult<SyncResult>> + Send + '_ {
            self.deref().sync(epoch)
        }

        fn clear_shared_buffer(&self, prev_epoch: u64) -> impl Future<Output = ()> + Send + '_ {
            self.deref().clear_shared_buffer(prev_epoch)
        }

        fn seal_epoch(&self, epoch: u64, is_checkpoint: bool) {
            self.deref().seal_epoch(epoch, is_checkpoint)
        }

        fn new_local(
            &self,
            option: NewLocalOptions,
        ) -> impl Future<Output = Self::Local> + Send + '_ {
            self.deref().new_local(option)
        }

        fn validate_read_epoch(&self, epoch: HummockReadEpoch) -> StorageResult<()> {
            self.deref().validate_read_epoch(epoch)
        }
    }
}<|MERGE_RESOLUTION|>--- conflicted
+++ resolved
@@ -13,6 +13,7 @@
 // limitations under the License.
 
 use std::fmt::Debug;
+use std::marker::PhantomData;
 use std::path::PathBuf;
 use std::sync::Arc;
 use std::time::Duration;
@@ -98,6 +99,7 @@
         VerifyStateStore {
             actual: state_store,
             expected,
+            _phantom: PhantomData::<()>,
         }
     }
 }
@@ -202,6 +204,7 @@
 pub mod verify {
     use std::fmt::Debug;
     use std::future::Future;
+    use std::marker::PhantomData;
     use std::ops::{Bound, Deref};
     use std::sync::Arc;
 
@@ -209,7 +212,6 @@
     use risingwave_common::buffer::Bitmap;
     use risingwave_hummock_sdk::key::{TableKey, TableKeyRange};
     use risingwave_hummock_sdk::HummockReadEpoch;
-    use tonic::codegen::tokio_stream::Stream;
     use tracing::log::warn;
 
     use crate::error::StorageResult;
@@ -238,9 +240,10 @@
         }
     }
 
-    pub struct VerifyStateStore<A, E> {
+    pub struct VerifyStateStore<A, E, T = ()> {
         pub actual: A,
         pub expected: Option<E>,
+        pub _phantom: PhantomData<T>,
     }
 
     impl<A: AsHummock, E> AsHummock for VerifyStateStore<A, E> {
@@ -250,12 +253,8 @@
     }
 
     impl<A: StateStoreRead, E: StateStoreRead> StateStoreRead for VerifyStateStore<A, E> {
-<<<<<<< HEAD
-        type ChangeLogStream = impl StateStoreReadLogStream;
-        type IterStream = impl StateStoreReadIterStream;
-=======
+        type ChangeLogIter = impl StateStoreReadChangeLogIter;
         type Iter = impl StateStoreReadIter;
->>>>>>> df496cb7
 
         async fn get(
             &self,
@@ -294,7 +293,7 @@
                     None
                 };
 
-                Ok(verify_iter(actual, expected))
+                Ok(verify_iter::<StateStoreIterItem>(actual, expected))
             }
         }
 
@@ -303,7 +302,7 @@
             epoch_range: (u64, u64),
             key_range: TableKeyRange,
             options: ReadLogOptions,
-        ) -> StorageResult<Self::ChangeLogStream> {
+        ) -> StorageResult<Self::ChangeLogIter> {
             let actual = self
                 .actual
                 .iter_log(epoch_range, key_range.clone(), options.clone())
@@ -314,29 +313,18 @@
                 None
             };
 
-            Ok(verify_stream(actual, expected))
-        }
-    }
-
-<<<<<<< HEAD
-    #[try_stream(ok = T, error = StorageError)]
-    async fn verify_stream<T: PartialEq + Debug>(
-        actual: impl Stream<Item = StorageResult<T>>,
-        expected: Option<impl Stream<Item = StorageResult<T>>>,
-    ) {
-        pin_mut!(actual);
-        pin_mut!(expected);
-        let mut expected = expected.as_pin_mut();
-
-        loop {
-            let actual = actual.try_next().await?;
-            if let Some(expected) = expected.as_mut() {
-=======
-    impl<A: StateStoreIter, E: StateStoreIter> StateStoreIter for VerifyStateStore<A, E> {
-        async fn try_next(&mut self) -> StorageResult<Option<StateStoreIterItemRef<'_>>> {
+            Ok(verify_iter::<StateStoreReadLogItem>(actual, expected))
+        }
+    }
+
+    impl<A: StateStoreIter<T>, E: StateStoreIter<T>, T: IterItem> StateStoreIter<T>
+        for VerifyStateStore<A, E, T>
+    where
+        for<'a> T::ItemRef<'a>: PartialEq + Debug,
+    {
+        async fn try_next(&mut self) -> StorageResult<Option<T::ItemRef<'_>>> {
             let actual = self.actual.try_next().await?;
             if let Some(expected) = self.expected.as_mut() {
->>>>>>> df496cb7
                 let expected = expected.try_next().await?;
                 assert_eq!(actual, expected);
             }
@@ -344,11 +332,18 @@
         }
     }
 
-    fn verify_iter(
-        actual: impl StateStoreIter,
-        expected: Option<impl StateStoreIter>,
-    ) -> impl StateStoreIter {
-        VerifyStateStore { actual, expected }
+    fn verify_iter<T: IterItem>(
+        actual: impl StateStoreIter<T>,
+        expected: Option<impl StateStoreIter<T>>,
+    ) -> impl StateStoreIter<T>
+    where
+        for<'a> T::ItemRef<'a>: PartialEq + Debug,
+    {
+        VerifyStateStore {
+            actual,
+            expected,
+            _phantom: PhantomData::<T>,
+        }
     }
 
     impl<A: StateStoreWrite, E: StateStoreWrite> StateStoreWrite for VerifyStateStore<A, E> {
@@ -376,6 +371,7 @@
             Self {
                 actual: self.actual.clone(),
                 expected: self.expected.clone(),
+                _phantom: PhantomData,
             }
         }
     }
@@ -424,7 +420,7 @@
                     None
                 };
 
-                Ok(verify_iter(actual, expected))
+                Ok(verify_iter::<StateStoreIterItem>(actual, expected))
             }
         }
 
@@ -538,6 +534,7 @@
             VerifyStateStore {
                 actual: self.actual.new_local(option).await,
                 expected,
+                _phantom: PhantomData::<()>,
             }
         }
 
@@ -741,36 +738,30 @@
     use crate::StateStore;
 
     #[async_trait::async_trait]
-    pub trait DynamicDispatchedStateStoreIter: Send {
-        async fn try_next(&mut self) -> StorageResult<Option<StateStoreIterItemRef<'_>>>;
+    pub trait DynamicDispatchedStateStoreIter<T: IterItem>: Send {
+        async fn try_next(&mut self) -> StorageResult<Option<T::ItemRef<'_>>>;
     }
 
     #[async_trait::async_trait]
-    impl<I: StateStoreIter> DynamicDispatchedStateStoreIter for I {
-        async fn try_next(&mut self) -> StorageResult<Option<StateStoreIterItemRef<'_>>> {
+    impl<T: IterItem, I: StateStoreIter<T>> DynamicDispatchedStateStoreIter<T> for I {
+        async fn try_next(&mut self) -> StorageResult<Option<T::ItemRef<'_>>> {
             self.try_next().await
         }
     }
 
-    pub type BoxStateStoreIter<'a> = Box<dyn DynamicDispatchedStateStoreIter + 'a>;
-    impl<'a> StateStoreIter for BoxStateStoreIter<'a> {
+    pub type BoxStateStoreIter<'a, T> = Box<dyn DynamicDispatchedStateStoreIter<T> + 'a>;
+    impl<'a, T: IterItem> StateStoreIter<T> for BoxStateStoreIter<'a, T> {
         fn try_next(
             &mut self,
-        ) -> impl Future<Output = StorageResult<Option<StateStoreIterItemRef<'_>>>> + Send + '_
-        {
+        ) -> impl Future<Output = StorageResult<Option<T::ItemRef<'_>>>> + Send + '_ {
             self.deref_mut().try_next()
         }
     }
 
     // For StateStoreRead
 
-<<<<<<< HEAD
-    pub type BoxStateStoreReadIterStream = BoxStream<'static, StorageResult<StateStoreIterItem>>;
-    pub type BoxStateStoreReadChangeLogStream =
-        BoxStream<'static, StorageResult<StateStoreReadLogItem>>;
-=======
-    pub type BoxStateStoreReadIter = BoxStateStoreIter<'static>;
->>>>>>> df496cb7
+    pub type BoxStateStoreReadIter = BoxStateStoreIter<'static, StateStoreIterItem>;
+    pub type BoxStateStoreReadChangeLogIter = BoxStateStoreIter<'static, StateStoreReadLogItem>;
 
     #[async_trait::async_trait]
     pub trait DynamicDispatchedStateStoreRead: StaticSendSync {
@@ -786,18 +777,14 @@
             key_range: TableKeyRange,
             epoch: u64,
             read_options: ReadOptions,
-<<<<<<< HEAD
-        ) -> StorageResult<BoxStateStoreReadIterStream>;
+        ) -> StorageResult<BoxStateStoreReadIter>;
 
         async fn iter_log(
             &self,
             epoch_range: (u64, u64),
             key_range: TableKeyRange,
             options: ReadLogOptions,
-        ) -> StorageResult<BoxStateStoreReadChangeLogStream>;
-=======
-        ) -> StorageResult<BoxStateStoreReadIter>;
->>>>>>> df496cb7
+        ) -> StorageResult<BoxStateStoreReadChangeLogIter>;
     }
 
     #[async_trait::async_trait]
@@ -825,16 +812,15 @@
             epoch_range: (u64, u64),
             key_range: TableKeyRange,
             options: ReadLogOptions,
-        ) -> StorageResult<BoxStateStoreReadChangeLogStream> {
-            Ok(self
-                .iter_log(epoch_range, key_range, options)
-                .await?
-                .boxed())
+        ) -> StorageResult<BoxStateStoreReadChangeLogIter> {
+            Ok(Box::new(
+                self.iter_log(epoch_range, key_range, options).await?,
+            ))
         }
     }
 
     // For LocalStateStore
-    pub type BoxLocalStateStoreIterStream<'a> = BoxStateStoreIter<'a>;
+    pub type BoxLocalStateStoreIterStream<'a> = BoxStateStoreIter<'a, StateStoreIterItem>;
     #[async_trait::async_trait]
     pub trait DynamicDispatchedLocalStateStore: StaticSendSync {
         async fn may_exist(
@@ -1068,12 +1054,8 @@
     pub type BoxDynamicDispatchedStateStore = Box<dyn DynamicDispatchedStateStore>;
 
     impl StateStoreRead for BoxDynamicDispatchedStateStore {
-<<<<<<< HEAD
-        type ChangeLogStream = BoxStateStoreReadChangeLogStream;
-        type IterStream = BoxStateStoreReadIterStream;
-=======
+        type ChangeLogIter = BoxStateStoreReadChangeLogIter;
         type Iter = BoxStateStoreReadIter;
->>>>>>> df496cb7
 
         fn get(
             &self,
@@ -1098,7 +1080,7 @@
             epoch_range: (u64, u64),
             key_range: TableKeyRange,
             options: ReadLogOptions,
-        ) -> impl Future<Output = StorageResult<Self::ChangeLogStream>> + Send + '_ {
+        ) -> impl Future<Output = StorageResult<Self::ChangeLogIter>> + Send + '_ {
             self.deref().iter_log(epoch_range, key_range, options)
         }
     }
