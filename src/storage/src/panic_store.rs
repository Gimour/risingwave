--- conflicted
+++ resolved
@@ -31,12 +31,8 @@
 pub struct PanicStateStore;
 
 impl StateStoreRead for PanicStateStore {
-<<<<<<< HEAD
-    type ChangeLogStream = PanicStateStoreStream<StateStoreReadLogItem>;
-    type IterStream = PanicStateStoreStream<StateStoreIterItem>;
-=======
-    type Iter = PanicStateStoreStream;
->>>>>>> df496cb7
+    type ChangeLogIter = PanicStateStoreIter<StateStoreReadLogItem>;
+    type Iter = PanicStateStoreIter<StateStoreIterItem>;
 
     #[allow(clippy::unused_async)]
     async fn get(
@@ -63,7 +59,7 @@
         _epoch_range: (u64, u64),
         _key_range: TableKeyRange,
         _options: ReadLogOptions,
-    ) -> StorageResult<Self::ChangeLogStream> {
+    ) -> StorageResult<Self::ChangeLogIter> {
         unimplemented!()
     }
 }
@@ -80,11 +76,7 @@
 }
 
 impl LocalStateStore for PanicStateStore {
-<<<<<<< HEAD
-    type IterStream<'a> = PanicStateStoreStream<StateStoreIterItem>;
-=======
-    type Iter<'a> = PanicStateStoreStream;
->>>>>>> df496cb7
+    type Iter<'a> = PanicStateStoreIter<StateStoreIterItem>;
 
     #[allow(clippy::unused_async)]
     async fn may_exist(
@@ -190,21 +182,10 @@
     }
 }
 
-<<<<<<< HEAD
-pub struct PanicStateStoreStream<T> {
-    _phantom: PhantomData<T>,
-}
+pub struct PanicStateStoreIter<T: IterItem>(PhantomData<T>);
 
-impl<T> Stream for PanicStateStoreStream<T> {
-    type Item = StorageResult<T>;
-
-    fn poll_next(self: Pin<&mut Self>, _cx: &mut Context<'_>) -> Poll<Option<Self::Item>> {
-=======
-pub struct PanicStateStoreStream;
-
-impl StateStoreIter for PanicStateStoreStream {
-    async fn try_next(&mut self) -> StorageResult<Option<StateStoreIterItemRef<'_>>> {
->>>>>>> df496cb7
-        panic!("should not call next on panic state store stream")
+impl<T: IterItem> StateStoreIter<T> for PanicStateStoreIter<T> {
+    async fn try_next(&mut self) -> StorageResult<Option<T::ItemRef<'_>>> {
+        panic!("should not call next on panic state store iter")
     }
 }