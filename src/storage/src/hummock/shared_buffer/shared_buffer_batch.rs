// Copyright 2024 RisingWave Labs
//
// Licensed under the Apache License, Version 2.0 (the "License");
// you may not use this file except in compliance with the License.
// You may obtain a copy of the License at
//
//     http://www.apache.org/licenses/LICENSE-2.0
//
// Unless required by applicable law or agreed to in writing, software
// distributed under the License is distributed on an "AS IS" BASIS,
// WITHOUT WARRANTIES OR CONDITIONS OF ANY KIND, either express or implied.
// See the License for the specific language governing permissions and
// limitations under the License.

use std::cmp::Ordering;
use std::fmt::Debug;
use std::future::Future;
use std::marker::PhantomData;
use std::ops::Bound::Included;
use std::ops::{Bound, RangeBounds};
use std::sync::atomic::AtomicU64;
use std::sync::atomic::Ordering::Relaxed;
use std::sync::{Arc, LazyLock};

use bytes::Bytes;
use itertools::Itertools;
use risingwave_common::catalog::TableId;
use risingwave_common::hash::VirtualNode;
use risingwave_hummock_sdk::key::{FullKey, PointRange, TableKey, TableKeyRange, UserKey};
use risingwave_hummock_sdk::EpochWithGap;

use crate::hummock::event_handler::LocalInstanceId;
use crate::hummock::iterator::{
    Backward, DeleteRangeIterator, DirectionEnum, Forward, HummockIterator,
    HummockIteratorDirection,
};
use crate::hummock::utils::{range_overlap, MemoryTracker};
use crate::hummock::value::HummockValue;
use crate::hummock::{HummockEpoch, HummockResult, MonotonicDeleteEvent};
use crate::mem_table::ImmId;
use crate::store::ReadOptions;

#[derive(Clone, Copy, Debug, PartialEq)]
pub enum SharedBufferValue<T> {
    Insert(T),
    Update(T),
    Delete,
}

impl<T> SharedBufferValue<T> {
    fn to_ref(&self) -> SharedBufferValue<&T> {
        match self {
            SharedBufferValue::Insert(val) => SharedBufferValue::Insert(val),
            SharedBufferValue::Update(val) => SharedBufferValue::Update(val),
            SharedBufferValue::Delete => SharedBufferValue::Delete,
        }
    }
}

impl<T> From<SharedBufferValue<T>> for HummockValue<T> {
    fn from(val: SharedBufferValue<T>) -> HummockValue<T> {
        match val {
            SharedBufferValue::Insert(val) | SharedBufferValue::Update(val) => {
                HummockValue::Put(val)
            }
            SharedBufferValue::Delete => HummockValue::Delete,
        }
    }
}

impl<'a, T: AsRef<[u8]>> SharedBufferValue<&'a T> {
    pub(crate) fn to_slice(self) -> SharedBufferValue<&'a [u8]> {
        match self {
            SharedBufferValue::Insert(val) => SharedBufferValue::Insert(val.as_ref()),
            SharedBufferValue::Update(val) => SharedBufferValue::Update(val.as_ref()),
            SharedBufferValue::Delete => SharedBufferValue::Delete,
        }
    }
}

/// The key is `table_key`, which does not contain table id or epoch.
pub(crate) type SharedBufferItem = (TableKey<Bytes>, SharedBufferValue<Bytes>);
pub type SharedBufferBatchId = u64;

pub(crate) type VersionedSharedBufferValue = (EpochWithGap, SharedBufferValue<Bytes>);

pub(crate) struct SharedBufferVersionedEntryRef<'a> {
    pub(crate) key: &'a TableKey<Bytes>,
    pub(crate) new_values: &'a [VersionedSharedBufferValue],
    pub(crate) old_values: Option<&'a [Bytes]>,
}

<<<<<<< HEAD
/// Return an exclusive offset of the values of key of index `i`
fn value_end_offset<'a, T>(
    i: usize,
    entries: &'a [SharedBufferKeyEntry],
    values: &'a [T],
) -> usize {
    entries
        .get(i + 1)
        .map(|entry| entry.value_offset)
        .unwrap_or(values.len())
}

fn values<'a, T>(i: usize, entries: &'a [SharedBufferKeyEntry], values: &'a [T]) -> &'a [T] {
    &values[entries[i].value_offset..value_end_offset(i, entries, values)]
}

=======
>>>>>>> 96ad9d0c
#[derive(PartialEq, Debug)]
pub(crate) struct SharedBufferKeyEntry {
    pub(crate) key: TableKey<Bytes>,
    /// A shared buffer may contain data from multiple epochs for a specific key.
    /// The values of all keys are stored together in the field `new_values` of `SharedBufferBatchInner`
    /// as a single vector. `value_offset` is the starting offset of values of the current `key` in the `new_values` vector.
    /// The end offset is the `value_offset` of the next entry or the vector end if the current entry is not the last one.
    pub(crate) value_offset: usize,
}

impl SharedBufferKeyEntry {
    /// Return an exclusive offset of the values of key of index `i`
    fn value_end_offset<'a>(
        i: usize,
        entries: &'a [SharedBufferKeyEntry],
        values: &'a [VersionedSharedBufferValue],
    ) -> usize {
        entries
            .get(i + 1)
            .map(|entry| entry.value_offset)
            .unwrap_or(values.len())
    }

    fn values<'a>(
        i: usize,
        entries: &'a [SharedBufferKeyEntry],
        values: &'a [VersionedSharedBufferValue],
    ) -> &'a [VersionedSharedBufferValue] {
        &values[entries[i].value_offset..Self::value_end_offset(i, entries, values)]
    }
}

#[derive(Debug)]
pub(crate) struct SharedBufferBatchInner {
    entries: Vec<SharedBufferKeyEntry>,
    new_values: Vec<VersionedSharedBufferValue>,
    old_values: Option<Vec<Bytes>>,
    /// The epochs of the data in batch, sorted in ascending order (old to new)
    epochs: Vec<HummockEpoch>,
    /// Total size of all key-value items (excluding the `epoch` of value versions)
    size: usize,
    _tracker: Option<MemoryTracker>,
    /// For a batch created from multiple batches, this will be
    /// the largest batch id among input batches
    batch_id: SharedBufferBatchId,
}

impl SharedBufferBatchInner {
    pub(crate) fn new(
        epoch: HummockEpoch,
        spill_offset: u16,
        payload: Vec<SharedBufferItem>,
        old_values: Option<Vec<Bytes>>,
        size: usize,
        _tracker: Option<MemoryTracker>,
    ) -> Self {
        assert!(!payload.is_empty());
        debug_assert!(payload.iter().is_sorted_by_key(|(key, _)| key));

        let epoch_with_gap = EpochWithGap::new(epoch, spill_offset);
        let mut entries = Vec::with_capacity(payload.len());
        let mut new_values = Vec::with_capacity(payload.len());
        for (i, (key, value)) in payload.into_iter().enumerate() {
            entries.push(SharedBufferKeyEntry {
                key,
                value_offset: i,
            });
            new_values.push((epoch_with_gap, value));
        }

        let batch_id = SHARED_BUFFER_BATCH_ID_GENERATOR.fetch_add(1, Relaxed);
        SharedBufferBatchInner {
            entries,
            new_values,
            old_values,
            epochs: vec![epoch],
            size,
            _tracker,
            batch_id,
        }
    }

    pub fn values(&self, i: usize) -> &[VersionedSharedBufferValue] {
        SharedBufferKeyEntry::values(i, &self.entries, &self.new_values)
    }

    #[allow(clippy::too_many_arguments)]
    pub(crate) fn new_with_multi_epoch_batches(
        epochs: Vec<HummockEpoch>,
        entries: Vec<SharedBufferKeyEntry>,
        new_values: Vec<VersionedSharedBufferValue>,
        old_values: Option<Vec<Bytes>>,
        size: usize,
        imm_id: ImmId,
        tracker: Option<MemoryTracker>,
    ) -> Self {
        assert!(new_values.len() >= entries.len());
        assert!(!entries.is_empty());
        debug_assert!(entries.iter().is_sorted_by_key(|entry| &entry.key));
        debug_assert!(entries.iter().is_sorted_by_key(|entry| &entry.value_offset));
        debug_assert!((0..entries.len()).all(|i| SharedBufferKeyEntry::values(
            i,
            &entries,
            &new_values
        )
        .iter()
        .rev()
        .is_sorted_by_key(|(epoch_with_gap, _)| epoch_with_gap)));
        debug_assert!(!epochs.is_empty());
        debug_assert!(epochs.is_sorted());

        Self {
            entries,
            new_values,
            old_values,
            epochs,
            size,
            _tracker: tracker,
            batch_id: imm_id,
        }
    }

    /// Return `None` if cannot find a visible version
    /// Return `HummockValue::Delete` if the key has been deleted by some epoch <= `read_epoch`
    fn get_value(
        &self,
        table_key: TableKey<&[u8]>,
        read_epoch: HummockEpoch,
    ) -> Option<(HummockValue<Bytes>, EpochWithGap)> {
        // Perform binary search on table key to find the corresponding entry
        if let Ok(i) = self
            .entries
            .binary_search_by(|m| (m.key.as_ref()).cmp(*table_key))
        {
            let entry = &self.entries[i];
            assert_eq!(entry.key.as_ref(), *table_key);
            // Scan to find the first version <= epoch
            for (e, v) in self.values(i) {
                // skip invisible versions
                if read_epoch < e.pure_epoch() {
                    continue;
                }
                return Some((v.clone().into(), *e));
            }
            // cannot find a visible version
        }

        None
    }
}

impl PartialEq for SharedBufferBatchInner {
    fn eq(&self, other: &Self) -> bool {
        self.entries == other.entries && self.new_values == other.new_values
    }
}

pub static SHARED_BUFFER_BATCH_ID_GENERATOR: LazyLock<AtomicU64> =
    LazyLock::new(|| AtomicU64::new(0));

/// A write batch stored in the shared buffer.
#[derive(Clone, Debug)]
pub struct SharedBufferBatch {
    pub(crate) inner: Arc<SharedBufferBatchInner>,
    pub table_id: TableId,
    pub instance_id: LocalInstanceId,
}

impl SharedBufferBatch {
    pub fn for_test(
        sorted_items: Vec<SharedBufferItem>,
        epoch: HummockEpoch,
        table_id: TableId,
    ) -> Self {
        Self::for_test_inner(sorted_items, None, epoch, table_id)
    }

    pub fn for_test_with_old_values(
        sorted_items: Vec<SharedBufferItem>,
        old_values: Vec<Bytes>,
        epoch: HummockEpoch,
        table_id: TableId,
    ) -> Self {
        Self::for_test_inner(sorted_items, Some(old_values), epoch, table_id)
    }

    fn for_test_inner(
        sorted_items: Vec<SharedBufferItem>,
        old_values: Option<Vec<Bytes>>,
        epoch: HummockEpoch,
        table_id: TableId,
    ) -> Self {
        let size = Self::measure_batch_size(&sorted_items);

        Self {
            inner: Arc::new(SharedBufferBatchInner::new(
                epoch,
                0,
                sorted_items,
                old_values,
                size,
                None,
            )),
            table_id,
            instance_id: SHARED_BUFFER_BATCH_ID_GENERATOR.fetch_add(1, Relaxed),
        }
    }

    pub fn measure_delete_range_size(batch_items: &[(Bound<Bytes>, Bound<Bytes>)]) -> usize {
        batch_items
            .iter()
            .map(|(left, right)| {
                // is_exclude_left_key(bool) + table_id + epoch
                let l1 = match left {
                    Bound::Excluded(x) | Bound::Included(x) => x.len() + 13,
                    Bound::Unbounded => 13,
                };
                let l2 = match right {
                    Bound::Excluded(x) | Bound::Included(x) => x.len() + 13,
                    Bound::Unbounded => 13,
                };
                l1 + l2
            })
            .sum()
    }

    pub fn measure_batch_size(batch_items: &[SharedBufferItem]) -> usize {
        // size = Sum(length of full key + length of user value)
        batch_items
            .iter()
            .map(|(k, v)| {
                k.len() + {
                    match v {
                        SharedBufferValue::Insert(val) | SharedBufferValue::Update(val) => {
                            val.len()
                        }
                        SharedBufferValue::Delete => 0,
                    }
                }
            })
            .sum()
    }

    pub fn filter<R, B>(&self, table_id: TableId, table_key_range: &R) -> bool
    where
        R: RangeBounds<TableKey<B>>,
        B: AsRef<[u8]>,
    {
        let left = table_key_range
            .start_bound()
            .as_ref()
            .map(|key| TableKey(key.0.as_ref()));
        let right = table_key_range
            .end_bound()
            .as_ref()
            .map(|key| TableKey(key.0.as_ref()));
        self.table_id == table_id
            && range_overlap(
                &(left, right),
                &self.start_table_key(),
                Included(&self.end_table_key()),
            )
    }

    pub fn table_id(&self) -> TableId {
        self.table_id
    }

    pub fn min_epoch(&self) -> HummockEpoch {
        *self.inner.epochs.first().unwrap()
    }

    pub fn max_epoch(&self) -> HummockEpoch {
        *self.inner.epochs.last().unwrap()
    }

    pub fn key_count(&self) -> usize {
        self.inner.entries.len()
    }

    pub fn value_count(&self) -> usize {
        self.inner.new_values.len()
    }

    pub fn has_old_value(&self) -> bool {
        self.inner.old_values.is_some()
    }

    pub fn get(
        &self,
        table_key: TableKey<&[u8]>,
        read_epoch: HummockEpoch,
        _read_options: &ReadOptions,
    ) -> Option<(HummockValue<Bytes>, EpochWithGap)> {
        self.inner.get_value(table_key, read_epoch)
    }

    pub fn range_exists(&self, table_key_range: &TableKeyRange) -> bool {
        self.inner
            .entries
            .binary_search_by(|m| {
                let key = &m.key;
                let too_left = match &table_key_range.0 {
                    std::ops::Bound::Included(range_start) => range_start.as_ref() > key.as_ref(),
                    std::ops::Bound::Excluded(range_start) => range_start.as_ref() >= key.as_ref(),
                    std::ops::Bound::Unbounded => false,
                };
                if too_left {
                    return Ordering::Less;
                }

                let too_right = match &table_key_range.1 {
                    std::ops::Bound::Included(range_end) => range_end.as_ref() < key.as_ref(),
                    std::ops::Bound::Excluded(range_end) => range_end.as_ref() <= key.as_ref(),
                    std::ops::Bound::Unbounded => false,
                };
                if too_right {
                    return Ordering::Greater;
                }

                Ordering::Equal
            })
            .is_ok()
    }

    pub fn into_directed_iter<D: HummockIteratorDirection, const IS_NEW_VALUE: bool>(
        self,
    ) -> SharedBufferBatchIterator<D, IS_NEW_VALUE> {
        SharedBufferBatchIterator::<D, IS_NEW_VALUE>::new(self.inner, self.table_id)
    }

    pub fn into_old_value_iter(self) -> SharedBufferBatchIterator<Forward, false> {
        self.into_directed_iter()
    }

    pub fn into_forward_iter(self) -> SharedBufferBatchIterator<Forward> {
        self.into_directed_iter()
    }

    pub fn into_backward_iter(self) -> SharedBufferBatchIterator<Backward> {
        self.into_directed_iter()
    }

    #[inline(always)]
    pub fn start_table_key(&self) -> TableKey<&[u8]> {
        TableKey(self.inner.entries.first().expect("non-empty").key.as_ref())
    }

    #[inline(always)]
    pub fn end_table_key(&self) -> TableKey<&[u8]> {
        TableKey(self.inner.entries.last().expect("non-empty").key.as_ref())
    }

    #[inline(always)]
    pub fn raw_largest_key(&self) -> &TableKey<Bytes> {
        &self.inner.entries.last().expect("non-empty").key
    }

    /// return inclusive left endpoint, which means that all data in this batch should be larger or
    /// equal than this key.
    pub fn start_user_key(&self) -> UserKey<&[u8]> {
        UserKey::new(self.table_id, self.start_table_key())
    }

    pub fn size(&self) -> usize {
        self.inner.size
    }

    pub fn batch_id(&self) -> SharedBufferBatchId {
        self.inner.batch_id
    }

    pub fn epochs(&self) -> &Vec<HummockEpoch> {
        &self.inner.epochs
    }

    pub fn build_shared_buffer_batch(
        epoch: HummockEpoch,
        spill_offset: u16,
        sorted_items: Vec<SharedBufferItem>,
        old_values: Option<Vec<Bytes>>,
        size: usize,
        table_id: TableId,
        instance_id: LocalInstanceId,
        tracker: Option<MemoryTracker>,
    ) -> Self {
        let inner = SharedBufferBatchInner::new(
            epoch,
            spill_offset,
            sorted_items,
            old_values,
            size,
            tracker,
        );
        SharedBufferBatch {
            inner: Arc::new(inner),
            table_id,
            instance_id,
        }
    }

    pub fn collect_vnodes(&self) -> Vec<usize> {
        let mut vnodes = Vec::with_capacity(VirtualNode::COUNT);
        let mut next_vnode_id = 0;
        while next_vnode_id < VirtualNode::COUNT {
            let seek_key = TableKey(
                VirtualNode::from_index(next_vnode_id)
                    .to_be_bytes()
                    .to_vec(),
            );
            let idx = match self
                .inner
                .entries
                .binary_search_by(|m| (m.key.as_ref()).cmp(seek_key.as_slice()))
            {
                Ok(idx) => idx,
                Err(idx) => idx,
            };
            if idx >= self.inner.entries.len() {
                break;
            }
            let item = &self.inner.entries[idx];
            if item.key.len() <= VirtualNode::SIZE {
                break;
            }
            let current_vnode_id = item.key.vnode_part().to_index();
            vnodes.push(current_vnode_id);
            next_vnode_id = current_vnode_id + 1;
        }
        vnodes
    }

    #[cfg(any(test, feature = "test"))]
    pub fn build_shared_buffer_batch_for_test(
        epoch: HummockEpoch,
        spill_offset: u16,
        sorted_items: Vec<SharedBufferItem>,
        size: usize,
        table_id: TableId,
    ) -> Self {
        let inner =
            SharedBufferBatchInner::new(epoch, spill_offset, sorted_items, None, size, None);
        SharedBufferBatch {
            inner: Arc::new(inner),
            table_id,
            instance_id: LocalInstanceId::default(),
        }
    }
}

/// Iterate all the items in the shared buffer batch
/// If there are multiple versions of a key, the iterator will return all versions
pub struct SharedBufferBatchIterator<D: HummockIteratorDirection, const IS_NEW_VALUE: bool = true> {
    inner: Arc<SharedBufferBatchInner>,
    /// The index of the current entry in the payload
    current_entry_idx: usize,
    /// The index of current value
    current_value_idx: usize,
    /// The exclusive end offset of the value index of current key.
    value_end_offset: usize,
    table_id: TableId,
    _phantom: PhantomData<D>,
}

impl<D: HummockIteratorDirection, const IS_NEW_VALUE: bool>
    SharedBufferBatchIterator<D, IS_NEW_VALUE>
{
    pub(crate) fn new(inner: Arc<SharedBufferBatchInner>, table_id: TableId) -> Self {
        if !IS_NEW_VALUE {
            assert!(
                inner.old_values.is_some(),
                "create old value iter with no old value: {:?}",
                table_id
            );
        }
        Self {
            inner,
            current_entry_idx: 0,
            current_value_idx: 0,
            value_end_offset: 0,
            table_id,
            _phantom: Default::default(),
        }
    }

    fn is_valid_entry_idx(&self) -> bool {
        self.current_entry_idx < self.inner.entries.len()
    }

    fn advance_to_next_entry(&mut self) {
        debug_assert!(self.is_valid_entry_idx());
        match D::direction() {
            DirectionEnum::Forward => {
                self.current_entry_idx += 1;
            }
            DirectionEnum::Backward => {
                if self.current_entry_idx == 0 {
                    self.current_entry_idx = self.inner.entries.len();
                } else {
                    self.current_entry_idx -= 1;
                }
            }
        }
    }

    fn reset_value_idx(&mut self) {
        debug_assert!(self.is_valid_entry_idx());
        self.current_value_idx = self.inner.entries[self.current_entry_idx].value_offset;
        self.value_end_offset = self.get_value_end_offset();
    }

    fn get_value_end_offset(&self) -> usize {
        debug_assert!(self.is_valid_entry_idx());
<<<<<<< HEAD
        value_end_offset(
=======
        SharedBufferKeyEntry::value_end_offset(
>>>>>>> 96ad9d0c
            self.current_entry_idx,
            &self.inner.entries,
            &self.inner.new_values,
        )
    }

    fn assert_valid_idx(&self) {
        debug_assert!(self.is_valid_entry_idx());
        debug_assert!(
            self.current_value_idx >= self.inner.entries[self.current_entry_idx].value_offset
        );
        debug_assert_eq!(self.value_end_offset, self.get_value_end_offset());
        debug_assert!(self.current_value_idx < self.value_end_offset);
<<<<<<< HEAD
        if !IS_NEW_VALUE {
            debug_assert!(!matches!(
                &self.inner.new_values[self.current_value_idx].1,
                SharedBufferValue::Insert(_)
            ));
        }
=======
>>>>>>> 96ad9d0c
    }

    fn advance_to_next_value(&mut self) {
        self.assert_valid_idx();

        if self.current_value_idx + 1 < self.value_end_offset {
            self.current_value_idx += 1;
        } else {
            self.advance_to_next_entry();
            if self.is_valid_entry_idx() {
                self.reset_value_idx();
            }
        }
    }
<<<<<<< HEAD

    fn advance_until_valid_old_value(&mut self) {
        debug_assert!(!IS_NEW_VALUE);
        if !self.is_valid_entry_idx() {
            return;
        }
        loop {
            while self.current_value_idx < self.value_end_offset
                && matches!(
                    &self.inner.new_values[self.current_value_idx].1,
                    SharedBufferValue::Insert(_)
                )
            {
                self.current_value_idx += 1;
            }
            if self.current_value_idx >= self.value_end_offset {
                debug_assert_eq!(self.current_value_idx, self.value_end_offset);
                self.advance_to_next_entry();
                if self.is_valid_entry_idx() {
                    self.reset_value_idx();
                    continue;
                } else {
                    break;
                }
            } else {
                break;
            }
        }
    }
=======
>>>>>>> 96ad9d0c
}

impl SharedBufferBatchIterator<Forward> {
    pub(crate) fn advance_to_next_key(&mut self) {
        self.advance_to_next_entry();
        if self.is_valid_entry_idx() {
            self.reset_value_idx();
        }
    }

    pub(crate) fn current_key_entry(&self) -> SharedBufferVersionedEntryRef<'_> {
        self.assert_valid_idx();
        debug_assert_eq!(
            self.current_value_idx,
            self.inner.entries[self.current_entry_idx].value_offset
        );
        SharedBufferVersionedEntryRef {
            key: &self.inner.entries[self.current_entry_idx].key,
            new_values: &self.inner.new_values[self.current_value_idx..self.value_end_offset],
<<<<<<< HEAD
            old_values: self
                .inner
                .old_values
                .as_ref()
                .map(|old_values| &old_values[self.current_value_idx..self.value_end_offset]),
=======
>>>>>>> 96ad9d0c
        }
    }
}

impl<D: HummockIteratorDirection, const IS_NEW_VALUE: bool> HummockIterator
    for SharedBufferBatchIterator<D, IS_NEW_VALUE>
{
    type Direction = D;

    async fn next(&mut self) -> HummockResult<()> {
        self.advance_to_next_value();
<<<<<<< HEAD
        if !IS_NEW_VALUE {
            self.advance_until_valid_old_value();
        }
=======
>>>>>>> 96ad9d0c
        Ok(())
    }

    fn key(&self) -> FullKey<&[u8]> {
        self.assert_valid_idx();
        let key = self.inner.entries[self.current_entry_idx].key.as_ref();
        let epoch_with_gap = self.inner.new_values[self.current_value_idx].0;
        FullKey::new_with_gap_epoch(self.table_id, TableKey(key), epoch_with_gap)
    }

    fn value(&self) -> HummockValue<&[u8]> {
        self.assert_valid_idx();
<<<<<<< HEAD
        if IS_NEW_VALUE {
            self.inner.new_values[self.current_value_idx]
                .1
                .to_ref()
                .to_slice()
                .into()
        } else {
            HummockValue::put(
                self.inner.old_values.as_ref().unwrap()[self.current_value_idx].as_ref(),
            )
        }
=======
        self.inner.new_values[self.current_value_idx].1.as_slice()
>>>>>>> 96ad9d0c
    }

    fn is_valid(&self) -> bool {
        self.is_valid_entry_idx()
    }

    async fn rewind(&mut self) -> HummockResult<()> {
        match D::direction() {
            DirectionEnum::Forward => {
                self.current_entry_idx = 0;
            }
            DirectionEnum::Backward => {
                self.current_entry_idx = self.inner.entries.len() - 1;
            }
        };
        self.reset_value_idx();
<<<<<<< HEAD
        if !IS_NEW_VALUE {
            self.advance_until_valid_old_value();
        }
=======
>>>>>>> 96ad9d0c
        Ok(())
    }

    async fn seek<'a>(&'a mut self, key: FullKey<&'a [u8]>) -> HummockResult<()> {
        debug_assert_eq!(key.user_key.table_id, self.table_id);
        // Perform binary search on table key because the items in SharedBufferBatch is ordered
        // by table key.
        let partition_point = self
            .inner
            .entries
            .binary_search_by(|probe| probe.key.as_ref().cmp(*key.user_key.table_key));
        let seek_key_epoch = key.epoch_with_gap;
        match partition_point {
            Ok(i) => {
                self.current_entry_idx = i;
                self.reset_value_idx();
                while self.current_value_idx < self.value_end_offset {
                    let epoch_with_gap = self.inner.new_values[self.current_value_idx].0;
                    if epoch_with_gap <= seek_key_epoch {
                        break;
                    }
                    self.current_value_idx += 1;
                }
                if self.current_value_idx == self.value_end_offset {
                    self.advance_to_next_entry();
                    if self.is_valid_entry_idx() {
                        self.reset_value_idx();
                    }
                }
            }
            Err(i) => match D::direction() {
                DirectionEnum::Forward => {
                    self.current_entry_idx = i;
                    if self.is_valid_entry_idx() {
                        self.reset_value_idx();
                    }
                }
                DirectionEnum::Backward => {
                    if i == 0 {
                        self.current_entry_idx = self.inner.entries.len();
                    } else {
                        self.current_entry_idx = i - 1;
                        self.reset_value_idx();
                    }
                }
            },
        };
<<<<<<< HEAD
        if !IS_NEW_VALUE {
            self.advance_until_valid_old_value();
        }
=======
>>>>>>> 96ad9d0c
        Ok(())
    }

    fn collect_local_statistic(&self, _stats: &mut crate::monitor::StoreLocalStatistic) {}
}

pub struct SharedBufferDeleteRangeIterator {
    monotonic_tombstone_events: Vec<MonotonicDeleteEvent>,
    next_idx: usize,
}

impl SharedBufferDeleteRangeIterator {
    #[cfg(any(test, feature = "test"))]
    pub(crate) fn new(
        epoch: HummockEpoch,
        table_id: TableId,
        delete_ranges: Vec<(Bound<Bytes>, Bound<Bytes>)>,
    ) -> Self {
        let point_range_pairs = delete_ranges
            .into_iter()
            .map(|(left_bound, right_bound)| {
                (
                    match left_bound {
                        Bound::Excluded(x) => PointRange::from_user_key(
                            UserKey::new(table_id, TableKey(x.to_vec())),
                            true,
                        ),
                        Bound::Included(x) => PointRange::from_user_key(
                            UserKey::new(table_id, TableKey(x.to_vec())),
                            false,
                        ),
                        Bound::Unbounded => unreachable!(),
                    },
                    match right_bound {
                        Bound::Excluded(x) => PointRange::from_user_key(
                            UserKey::new(table_id, TableKey(x.to_vec())),
                            false,
                        ),
                        Bound::Included(x) => PointRange::from_user_key(
                            UserKey::new(table_id, TableKey(x.to_vec())),
                            true,
                        ),
                        Bound::Unbounded => PointRange::from_user_key(
                            UserKey::new(
                                TableId::new(table_id.table_id() + 1),
                                TableKey::default(),
                            ),
                            false,
                        ),
                    },
                )
            })
            .collect_vec();
        let mut monotonic_tombstone_events = Vec::with_capacity(point_range_pairs.len() * 2);
        for (start_point_range, end_point_range) in point_range_pairs {
            monotonic_tombstone_events.push(MonotonicDeleteEvent {
                event_key: start_point_range,
                new_epoch: epoch,
            });
            monotonic_tombstone_events.push(MonotonicDeleteEvent {
                event_key: end_point_range,
                new_epoch: HummockEpoch::MAX,
            });
        }
        Self {
            monotonic_tombstone_events,
            next_idx: 0,
        }
    }
}

impl DeleteRangeIterator for SharedBufferDeleteRangeIterator {
    type NextFuture<'a> = impl Future<Output = HummockResult<()>> + 'a;
    type RewindFuture<'a> = impl Future<Output = HummockResult<()>> + 'a;
    type SeekFuture<'a> = impl Future<Output = HummockResult<()>> + 'a;

    fn next_extended_user_key(&self) -> PointRange<&[u8]> {
        self.monotonic_tombstone_events[self.next_idx]
            .event_key
            .as_ref()
    }

    fn current_epoch(&self) -> HummockEpoch {
        if self.next_idx > 0 {
            self.monotonic_tombstone_events[self.next_idx - 1].new_epoch
        } else {
            HummockEpoch::MAX
        }
    }

    fn next(&mut self) -> Self::NextFuture<'_> {
        async move {
            self.next_idx += 1;
            Ok(())
        }
    }

    fn rewind(&mut self) -> Self::RewindFuture<'_> {
        async move {
            self.next_idx = 0;
            Ok(())
        }
    }

    fn seek<'a>(&'a mut self, target_user_key: UserKey<&'a [u8]>) -> Self::SeekFuture<'a> {
        async move {
            let target_extended_user_key = PointRange::from_user_key(target_user_key, false);
            self.next_idx = self.monotonic_tombstone_events.partition_point(
                |MonotonicDeleteEvent { event_key, .. }| {
                    event_key.as_ref().le(&target_extended_user_key)
                },
            );
            Ok(())
        }
    }

    fn is_valid(&self) -> bool {
        self.next_idx < self.monotonic_tombstone_events.len()
    }
}

#[cfg(test)]
mod tests {
    use std::ops::Bound::{Excluded, Included};

    use itertools::zip_eq;
    use risingwave_hummock_sdk::key::map_table_key_range;

    use super::*;
    use crate::hummock::compactor::merge_imms_in_memory;
    use crate::hummock::iterator::test_utils::{
        iterator_test_key_of_epoch, iterator_test_table_key_of, transform_shared_buffer,
    };

    fn to_hummock_value_batch(
        items: Vec<(Vec<u8>, SharedBufferValue<Bytes>)>,
    ) -> Vec<(Vec<u8>, HummockValue<Bytes>)> {
        items.into_iter().map(|(k, v)| (k, v.into())).collect()
    }

    #[tokio::test]
    async fn test_shared_buffer_batch_basic() {
        let epoch = 1;
        let shared_buffer_items: Vec<(Vec<u8>, SharedBufferValue<Bytes>)> = vec![
            (
                iterator_test_table_key_of(0),
                SharedBufferValue::Insert(Bytes::from("value1")),
            ),
            (
                iterator_test_table_key_of(1),
                SharedBufferValue::Insert(Bytes::from("value1")),
            ),
            (
                iterator_test_table_key_of(2),
                SharedBufferValue::Insert(Bytes::from("value1")),
            ),
        ];
        let shared_buffer_batch = SharedBufferBatch::for_test(
            transform_shared_buffer(shared_buffer_items.clone()),
            epoch,
            Default::default(),
        );
        let shared_buffer_items = to_hummock_value_batch(shared_buffer_items);

        // Sketch
        assert_eq!(
            *shared_buffer_batch.start_table_key(),
            shared_buffer_items[0].0
        );
        assert_eq!(
            *shared_buffer_batch.end_table_key(),
            shared_buffer_items[2].0
        );

        // Point lookup
        for (k, v) in &shared_buffer_items {
            assert_eq!(
                shared_buffer_batch
                    .get(TableKey(k.as_slice()), epoch, &ReadOptions::default())
                    .unwrap()
                    .0,
                v.clone()
            );
        }
        assert_eq!(
            shared_buffer_batch.get(
                TableKey(iterator_test_table_key_of(3).as_slice()),
                epoch,
                &ReadOptions::default()
            ),
            None
        );
        assert_eq!(
            shared_buffer_batch.get(
                TableKey(iterator_test_table_key_of(4).as_slice()),
                epoch,
                &ReadOptions::default()
            ),
            None
        );

        // Forward iterator
        let mut iter = shared_buffer_batch.clone().into_forward_iter();
        iter.rewind().await.unwrap();
        let mut output = vec![];
        while iter.is_valid() {
            output.push((
                iter.key().user_key.table_key.to_vec(),
                iter.value().to_bytes(),
            ));
            iter.next().await.unwrap();
        }
        assert_eq!(output, shared_buffer_items);

        // Backward iterator
        let mut backward_iter = shared_buffer_batch.clone().into_backward_iter();
        backward_iter.rewind().await.unwrap();
        let mut output = vec![];
        while backward_iter.is_valid() {
            output.push((
                backward_iter.key().user_key.table_key.to_vec(),
                backward_iter.value().to_bytes(),
            ));
            backward_iter.next().await.unwrap();
        }
        output.reverse();
        assert_eq!(output, shared_buffer_items);
    }

    #[tokio::test]
    async fn test_shared_buffer_batch_seek() {
        let epoch = 1;
        let shared_buffer_items = vec![
            (
                iterator_test_table_key_of(1),
                SharedBufferValue::Insert(Bytes::from("value1")),
            ),
            (
                iterator_test_table_key_of(2),
                SharedBufferValue::Insert(Bytes::from("value2")),
            ),
            (
                iterator_test_table_key_of(3),
                SharedBufferValue::Insert(Bytes::from("value3")),
            ),
        ];
        let shared_buffer_batch = SharedBufferBatch::for_test(
            transform_shared_buffer(shared_buffer_items.clone()),
            epoch,
            Default::default(),
        );
        let shared_buffer_items = to_hummock_value_batch(shared_buffer_items);

        // FORWARD: Seek to a key < 1st key, expect all three items to return
        let mut iter = shared_buffer_batch.clone().into_forward_iter();
        iter.seek(iterator_test_key_of_epoch(0, epoch).to_ref())
            .await
            .unwrap();
        for item in &shared_buffer_items {
            assert!(iter.is_valid());
            assert_eq!(*iter.key().user_key.table_key, item.0);
            assert_eq!(iter.value(), item.1.as_slice());
            iter.next().await.unwrap();
        }
        assert!(!iter.is_valid());

        // FORWARD: Seek to a key > the last key, expect no items to return
        let mut iter = shared_buffer_batch.clone().into_forward_iter();
        iter.seek(iterator_test_key_of_epoch(4, epoch).to_ref())
            .await
            .unwrap();
        assert!(!iter.is_valid());

        // FORWARD: Seek to 2nd key with current epoch, expect last two items to return
        let mut iter = shared_buffer_batch.clone().into_forward_iter();
        iter.seek(iterator_test_key_of_epoch(2, epoch).to_ref())
            .await
            .unwrap();
        for item in &shared_buffer_items[1..] {
            assert!(iter.is_valid());
            assert_eq!(*iter.key().user_key.table_key, item.0);
            assert_eq!(iter.value(), item.1.as_slice());
            iter.next().await.unwrap();
        }
        assert!(!iter.is_valid());

        // FORWARD: Seek to 2nd key with future epoch, expect last two items to return
        let mut iter = shared_buffer_batch.clone().into_forward_iter();
        iter.seek(iterator_test_key_of_epoch(2, epoch + 1).to_ref())
            .await
            .unwrap();
        for item in &shared_buffer_items[1..] {
            assert!(iter.is_valid());
            assert_eq!(*iter.key().user_key.table_key, item.0.as_slice());
            assert_eq!(iter.value(), item.1.as_slice());
            iter.next().await.unwrap();
        }
        assert!(!iter.is_valid());

        // FORWARD: Seek to 2nd key with old epoch, expect last item to return
        let mut iter = shared_buffer_batch.clone().into_forward_iter();
        iter.seek(iterator_test_key_of_epoch(2, epoch - 1).to_ref())
            .await
            .unwrap();
        let item = shared_buffer_items.last().unwrap();
        assert!(iter.is_valid());
        assert_eq!(*iter.key().user_key.table_key, item.0.as_slice());
        assert_eq!(iter.value(), item.1.as_slice());
        iter.next().await.unwrap();
        assert!(!iter.is_valid());

        // BACKWARD: Seek to a key < 1st key, expect no items to return
        let mut iter = shared_buffer_batch.clone().into_backward_iter();
        iter.seek(iterator_test_key_of_epoch(0, epoch).to_ref())
            .await
            .unwrap();
        assert!(!iter.is_valid());

        // BACKWARD: Seek to a key > the last key, expect all items to return
        let mut iter = shared_buffer_batch.clone().into_backward_iter();
        iter.seek(iterator_test_key_of_epoch(4, epoch).to_ref())
            .await
            .unwrap();
        for item in shared_buffer_items.iter().rev() {
            assert!(iter.is_valid());
            assert_eq!(*iter.key().user_key.table_key, item.0.as_slice());
            assert_eq!(iter.value(), item.1.as_slice());
            iter.next().await.unwrap();
        }
        assert!(!iter.is_valid());

        // BACKWARD: Seek to 2nd key with current epoch, expect first two items to return
        let mut iter = shared_buffer_batch.clone().into_backward_iter();
        iter.seek(iterator_test_key_of_epoch(2, epoch).to_ref())
            .await
            .unwrap();
        for item in shared_buffer_items[0..=1].iter().rev() {
            assert!(iter.is_valid());
            assert_eq!(*iter.key().user_key.table_key, item.0.as_slice());
            assert_eq!(iter.value(), item.1.as_slice());
            iter.next().await.unwrap();
        }
        assert!(!iter.is_valid());

        // BACKWARD: Seek to 2nd key with old epoch, expect first item to return
        let mut iter = shared_buffer_batch.clone().into_backward_iter();
        iter.seek(iterator_test_key_of_epoch(2, epoch - 1).to_ref())
            .await
            .unwrap();
        assert!(iter.is_valid());
        let item = shared_buffer_items.first().unwrap();
        assert_eq!(*iter.key().user_key.table_key, item.0.as_slice());
        assert_eq!(iter.value(), item.1.as_slice());
        iter.next().await.unwrap();
        assert!(!iter.is_valid());

        // BACKWARD: Seek to 2nd key with future epoch, expect first two item to return
        let mut iter = shared_buffer_batch.clone().into_backward_iter();
        iter.seek(iterator_test_key_of_epoch(2, epoch + 1).to_ref())
            .await
            .unwrap();
        for item in shared_buffer_items[0..=1].iter().rev() {
            assert!(iter.is_valid());
            assert_eq!(*iter.key().user_key.table_key, item.0.as_slice());
            assert_eq!(iter.value(), item.1.as_slice());
            iter.next().await.unwrap();
        }
        assert!(!iter.is_valid());
    }

    #[tokio::test]
    async fn test_shared_buffer_batch_old_value_iter() {
        let epoch = 1;
        let key_values = vec![
            (
                iterator_test_table_key_of(1),
                SharedBufferValue::Insert(Bytes::from("value1")),
            ),
            (
                iterator_test_table_key_of(2),
                SharedBufferValue::Update(Bytes::from("value2")),
            ),
            (
                iterator_test_table_key_of(3),
                SharedBufferValue::Insert(Bytes::from("value3")),
            ),
            (iterator_test_table_key_of(4), SharedBufferValue::Delete),
        ];
        let old_values = vec![
            Bytes::new(),
            Bytes::from("old_value2"),
            Bytes::new(),
            Bytes::from("old_value4"),
        ];
        let shared_buffer_batch = SharedBufferBatch::for_test_with_old_values(
            transform_shared_buffer(key_values.clone()),
            old_values.clone(),
            epoch,
            Default::default(),
        );
        let shared_buffer_items = to_hummock_value_batch(key_values.clone());
        let expected_old_value_iter_items = zip_eq(&key_values, &old_values)
            .filter(|((_, new_value), _)| !matches!(new_value, SharedBufferValue::Insert(_)))
            .map(|((key, _), old_value)| (key.clone(), HummockValue::Put(old_value)))
            .collect_vec();

        let mut iter = shared_buffer_batch.clone().into_old_value_iter();
        iter.rewind().await.unwrap();
        for item in &expected_old_value_iter_items {
            assert!(iter.is_valid());
            assert_eq!(*iter.key().user_key.table_key, item.0);
            assert_eq!(iter.value(), item.1.as_slice());
            iter.next().await.unwrap();
        }
        assert!(!iter.is_valid());

        // FORWARD: Seek to a key < 1st key, expect all three items to return
        let mut iter = shared_buffer_batch.clone().into_forward_iter();
        iter.seek(iterator_test_key_of_epoch(0, epoch).to_ref())
            .await
            .unwrap();
        for item in &shared_buffer_items {
            assert!(iter.is_valid());
            assert_eq!(*iter.key().user_key.table_key, item.0);
            assert_eq!(iter.value(), item.1.as_slice());
            iter.next().await.unwrap();
        }
        assert!(!iter.is_valid());

        let mut iter = shared_buffer_batch.clone().into_old_value_iter();
        iter.seek(iterator_test_key_of_epoch(0, epoch).to_ref())
            .await
            .unwrap();
        for item in &expected_old_value_iter_items {
            assert!(iter.is_valid());
            assert_eq!(*iter.key().user_key.table_key, item.0);
            assert_eq!(iter.value(), item.1.as_slice());
            iter.next().await.unwrap();
        }
        assert!(!iter.is_valid());

        // FORWARD: Seek to a key > the last key, expect no items to return
        let mut iter = shared_buffer_batch.clone().into_forward_iter();
        iter.seek(iterator_test_key_of_epoch(5, epoch).to_ref())
            .await
            .unwrap();
        assert!(!iter.is_valid());

        let mut iter = shared_buffer_batch.clone().into_old_value_iter();
        iter.seek(iterator_test_key_of_epoch(5, epoch).to_ref())
            .await
            .unwrap();
        assert!(!iter.is_valid());

        // FORWARD: Seek to 2nd key with current epoch, expect last two items to return
        let mut iter = shared_buffer_batch.clone().into_forward_iter();
        iter.seek(iterator_test_key_of_epoch(2, epoch).to_ref())
            .await
            .unwrap();
        for item in &shared_buffer_items[1..] {
            assert!(iter.is_valid());
            assert_eq!(*iter.key().user_key.table_key, item.0);
            assert_eq!(iter.value(), item.1.as_slice());
            iter.next().await.unwrap();
        }
        assert!(!iter.is_valid());

        let mut iter = shared_buffer_batch.clone().into_old_value_iter();
        iter.seek(iterator_test_key_of_epoch(2, epoch).to_ref())
            .await
            .unwrap();
        for item in &expected_old_value_iter_items {
            assert!(iter.is_valid());
            assert_eq!(*iter.key().user_key.table_key, item.0);
            assert_eq!(iter.value(), item.1.as_slice());
            iter.next().await.unwrap();
        }
        assert!(!iter.is_valid());

        // FORWARD: Seek to 2nd key with future epoch, expect last two items to return
        let mut iter = shared_buffer_batch.clone().into_forward_iter();
        iter.seek(iterator_test_key_of_epoch(2, epoch + 1).to_ref())
            .await
            .unwrap();
        for item in &shared_buffer_items[1..] {
            assert!(iter.is_valid());
            assert_eq!(*iter.key().user_key.table_key, item.0.as_slice());
            assert_eq!(iter.value(), item.1.as_slice());
            iter.next().await.unwrap();
        }
        assert!(!iter.is_valid());

        let mut iter = shared_buffer_batch.clone().into_old_value_iter();
        iter.seek(iterator_test_key_of_epoch(2, epoch + 1).to_ref())
            .await
            .unwrap();
        for item in &expected_old_value_iter_items {
            assert!(iter.is_valid());
            assert_eq!(*iter.key().user_key.table_key, item.0);
            assert_eq!(iter.value(), item.1.as_slice());
            iter.next().await.unwrap();
        }
        assert!(!iter.is_valid());

        let mut iter = shared_buffer_batch.clone().into_old_value_iter();
        iter.seek(iterator_test_key_of_epoch(2, epoch - 1).to_ref())
            .await
            .unwrap();
        for item in &expected_old_value_iter_items[1..] {
            assert!(iter.is_valid());
            assert_eq!(*iter.key().user_key.table_key, item.0);
            assert_eq!(iter.value(), item.1.as_slice());
            iter.next().await.unwrap();
        }
        assert!(!iter.is_valid());

        // FORWARD: Seek to 2nd key with old epoch, expect last item to return
        let mut iter = shared_buffer_batch.clone().into_forward_iter();
        iter.seek(iterator_test_key_of_epoch(3, epoch - 1).to_ref())
            .await
            .unwrap();
        let item = shared_buffer_items.last().unwrap();
        assert!(iter.is_valid());
        assert_eq!(*iter.key().user_key.table_key, item.0.as_slice());
        assert_eq!(iter.value(), item.1.as_slice());
        iter.next().await.unwrap();
        assert!(!iter.is_valid());

        // Seek to an insert key
        let mut iter = shared_buffer_batch.clone().into_old_value_iter();
        iter.seek(iterator_test_key_of_epoch(3, epoch).to_ref())
            .await
            .unwrap();
        for item in &expected_old_value_iter_items[1..] {
            assert!(iter.is_valid());
            assert_eq!(*iter.key().user_key.table_key, item.0);
            assert_eq!(iter.value(), item.1.as_slice());
            iter.next().await.unwrap();
        }
        assert!(!iter.is_valid());
    }

    #[tokio::test]
    #[should_panic]
    async fn test_invalid_table_id() {
        let epoch = 1;
        let shared_buffer_batch = SharedBufferBatch::for_test(vec![], epoch, Default::default());
        // Seeking to non-current epoch should panic
        let mut iter = shared_buffer_batch.into_forward_iter();
        iter.seek(FullKey::for_test(TableId::new(1), vec![], epoch).to_ref())
            .await
            .unwrap();
    }

    #[tokio::test]
    async fn test_shared_buffer_batch_range_existx() {
        let epoch = 1;
        let shared_buffer_items = vec![
            (
                Vec::from("a_1"),
                SharedBufferValue::Insert(Bytes::from("value1")),
            ),
            (
                Vec::from("a_3"),
                SharedBufferValue::Insert(Bytes::from("value2")),
            ),
            (
                Vec::from("a_5"),
                SharedBufferValue::Insert(Bytes::from("value3")),
            ),
            (
                Vec::from("b_2"),
                SharedBufferValue::Insert(Bytes::from("value3")),
            ),
        ];
        let shared_buffer_batch = SharedBufferBatch::for_test(
            transform_shared_buffer(shared_buffer_items),
            epoch,
            Default::default(),
        );

        let range = (Included(Bytes::from("a")), Excluded(Bytes::from("b")));
        assert!(shared_buffer_batch.range_exists(&map_table_key_range(range)));
        let range = (Included(Bytes::from("a_")), Excluded(Bytes::from("b_")));
        assert!(shared_buffer_batch.range_exists(&map_table_key_range(range)));
        let range = (Included(Bytes::from("a_1")), Included(Bytes::from("a_1")));
        assert!(shared_buffer_batch.range_exists(&map_table_key_range(range)));
        let range = (Included(Bytes::from("a_1")), Included(Bytes::from("a_2")));
        assert!(shared_buffer_batch.range_exists(&map_table_key_range(range)));
        let range = (Included(Bytes::from("a_0x")), Included(Bytes::from("a_2x")));
        assert!(shared_buffer_batch.range_exists(&map_table_key_range(range)));
        let range = (Included(Bytes::from("a_")), Excluded(Bytes::from("c_")));
        assert!(shared_buffer_batch.range_exists(&map_table_key_range(range)));
        let range = (Included(Bytes::from("b_0x")), Included(Bytes::from("b_2x")));
        assert!(shared_buffer_batch.range_exists(&map_table_key_range(range)));
        let range = (Included(Bytes::from("b_2")), Excluded(Bytes::from("c_1x")));
        assert!(shared_buffer_batch.range_exists(&map_table_key_range(range)));

        let range = (Included(Bytes::from("a_0")), Excluded(Bytes::from("a_1")));
        assert!(!shared_buffer_batch.range_exists(&map_table_key_range(range)));
        let range = (Included(Bytes::from("a__0")), Excluded(Bytes::from("a__5")));
        assert!(!shared_buffer_batch.range_exists(&map_table_key_range(range)));
        let range = (Included(Bytes::from("b_1")), Excluded(Bytes::from("b_2")));
        assert!(!shared_buffer_batch.range_exists(&map_table_key_range(range)));
        let range = (Included(Bytes::from("b_3")), Excluded(Bytes::from("c_1")));
        assert!(!shared_buffer_batch.range_exists(&map_table_key_range(range)));
        let range = (Included(Bytes::from("b__x")), Excluded(Bytes::from("c__x")));
        assert!(!shared_buffer_batch.range_exists(&map_table_key_range(range)));
    }

    #[tokio::test]
    async fn test_merge_imms_basic() {
        let table_id = TableId { table_id: 1004 };
        let shared_buffer_items1: Vec<(Vec<u8>, SharedBufferValue<Bytes>)> = vec![
            (
                iterator_test_table_key_of(1),
                SharedBufferValue::Insert(Bytes::from("value1")),
            ),
            (
                iterator_test_table_key_of(2),
                SharedBufferValue::Insert(Bytes::from("value2")),
            ),
            (
                iterator_test_table_key_of(3),
                SharedBufferValue::Insert(Bytes::from("value3")),
            ),
        ];
        let epoch = 1;
        let imm1 = SharedBufferBatch::for_test(
            transform_shared_buffer(shared_buffer_items1.clone()),
            epoch,
            table_id,
        );
        let shared_buffer_items1 = to_hummock_value_batch(shared_buffer_items1);
        let shared_buffer_items2: Vec<(Vec<u8>, SharedBufferValue<Bytes>)> = vec![
            (
                iterator_test_table_key_of(1),
                SharedBufferValue::Insert(Bytes::from("value12")),
            ),
            (
                iterator_test_table_key_of(2),
                SharedBufferValue::Insert(Bytes::from("value22")),
            ),
            (
                iterator_test_table_key_of(3),
                SharedBufferValue::Insert(Bytes::from("value32")),
            ),
        ];
        let epoch = 2;
        let imm2 = SharedBufferBatch::for_test(
            transform_shared_buffer(shared_buffer_items2.clone()),
            epoch,
            table_id,
        );
        let shared_buffer_items2 = to_hummock_value_batch(shared_buffer_items2);

        let shared_buffer_items3: Vec<(Vec<u8>, SharedBufferValue<Bytes>)> = vec![
            (
                iterator_test_table_key_of(1),
                SharedBufferValue::Insert(Bytes::from("value13")),
            ),
            (
                iterator_test_table_key_of(2),
                SharedBufferValue::Insert(Bytes::from("value23")),
            ),
            (
                iterator_test_table_key_of(3),
                SharedBufferValue::Insert(Bytes::from("value33")),
            ),
        ];
        let epoch = 3;
        let imm3 = SharedBufferBatch::for_test(
            transform_shared_buffer(shared_buffer_items3.clone()),
            epoch,
            table_id,
        );
        let shared_buffer_items3 = to_hummock_value_batch(shared_buffer_items3);

        let batch_items = [
            shared_buffer_items1,
            shared_buffer_items2,
            shared_buffer_items3,
        ];
        // newer data comes first
        let imms = vec![imm3, imm2, imm1];
        let merged_imm = merge_imms_in_memory(table_id, 0, imms.clone(), None).await;

        // Point lookup
        for (i, items) in batch_items.iter().enumerate() {
            for (key, value) in items {
                assert_eq!(
                    merged_imm
                        .get(
                            TableKey(key.as_slice()),
                            i as u64 + 1,
                            &ReadOptions::default()
                        )
                        .unwrap()
                        .0,
                    value.clone(),
                    "epoch: {}, key: {:?}",
                    i + 1,
                    String::from_utf8(key.clone())
                );
            }
        }
        assert_eq!(
            merged_imm.get(
                TableKey(iterator_test_table_key_of(4).as_slice()),
                1,
                &ReadOptions::default()
            ),
            None
        );
        assert_eq!(
            merged_imm.get(
                TableKey(iterator_test_table_key_of(5).as_slice()),
                1,
                &ReadOptions::default()
            ),
            None
        );

        // Forward iterator
        for snapshot_epoch in 1..=3 {
            let mut iter = merged_imm.clone().into_forward_iter();
            iter.rewind().await.unwrap();
            let mut output = vec![];
            while iter.is_valid() {
                let epoch = iter.key().epoch_with_gap.pure_epoch();
                if snapshot_epoch == epoch {
                    output.push((
                        iter.key().user_key.table_key.to_vec(),
                        iter.value().to_bytes(),
                    ));
                }
                iter.next().await.unwrap();
            }
            assert_eq!(output, batch_items[snapshot_epoch as usize - 1]);
        }

        // Forward and Backward iterator
        {
            let mut iter = merged_imm.clone().into_forward_iter();
            iter.rewind().await.unwrap();
            let mut output = vec![];
            while iter.is_valid() {
                output.push((
                    iter.key().user_key.table_key.to_vec(),
                    iter.value().to_bytes(),
                ));
                iter.next().await.unwrap();
            }

            let mut expected = vec![];
            for key_idx in 0..=2 {
                for epoch in (1..=3).rev() {
                    let item = batch_items[epoch - 1][key_idx].clone();
                    expected.push(item);
                }
            }
            assert_eq!(expected, output);

            let mut backward_iter = merged_imm.clone().into_backward_iter();
            backward_iter.rewind().await.unwrap();
            let mut output = vec![];
            while backward_iter.is_valid() {
                output.push((
                    backward_iter.key().user_key.table_key.to_vec(),
                    backward_iter.value().to_bytes(),
                ));
                backward_iter.next().await.unwrap();
            }
            let mut expected = vec![];
            for key_idx in (0..=2).rev() {
                for epoch in (1..=3).rev() {
                    let item = batch_items[epoch - 1][key_idx].clone();
                    expected.push(item);
                }
            }
            assert_eq!(expected, output);
        }
    }

    #[tokio::test]
    async fn test_merge_imms_with_old_values() {
        let table_id = TableId { table_id: 1004 };
        let key_value1: Vec<(Vec<u8>, SharedBufferValue<Bytes>)> = vec![
            (
                iterator_test_table_key_of(1),
                SharedBufferValue::Insert(Bytes::from("value1")),
            ),
            (
                iterator_test_table_key_of(2),
                SharedBufferValue::Update(Bytes::from("value2")),
            ),
            (iterator_test_table_key_of(3), SharedBufferValue::Delete),
        ];
        let old_value1 = vec![
            Bytes::new(),
            Bytes::from("old_value2"),
            Bytes::from("old_value3"),
        ];
        let epoch = 1;
        let imm1 = SharedBufferBatch::for_test_with_old_values(
            transform_shared_buffer(key_value1.clone()),
            old_value1.clone(),
            epoch,
            table_id,
        );
        let shared_buffer_items1 = to_hummock_value_batch(key_value1.clone());
        let key_value2: Vec<(Vec<u8>, SharedBufferValue<Bytes>)> = vec![
            (
                iterator_test_table_key_of(1),
                SharedBufferValue::Update(Bytes::from("value12")),
            ),
            (
                iterator_test_table_key_of(2),
                SharedBufferValue::Update(Bytes::from("value22")),
            ),
            (
                iterator_test_table_key_of(3),
                SharedBufferValue::Insert(Bytes::from("value32")),
            ),
        ];
        let old_value2 = vec![Bytes::from("value1"), Bytes::from("value2"), Bytes::new()];
        let epoch = 2;
        let imm2 = SharedBufferBatch::for_test_with_old_values(
            transform_shared_buffer(key_value2.clone()),
            old_value2.clone(),
            epoch,
            table_id,
        );
        let shared_buffer_items2 = to_hummock_value_batch(key_value2.clone());

        let key_value3: Vec<(Vec<u8>, SharedBufferValue<Bytes>)> = vec![
            (iterator_test_table_key_of(1), SharedBufferValue::Delete),
            (iterator_test_table_key_of(2), SharedBufferValue::Delete),
            (
                iterator_test_table_key_of(3),
                SharedBufferValue::Update(Bytes::from("value33")),
            ),
        ];
        let old_value3 = vec![
            Bytes::from("value12"),
            Bytes::from("value22"),
            Bytes::from("value32"),
        ];
        let epoch = 3;
        let imm3 = SharedBufferBatch::for_test_with_old_values(
            transform_shared_buffer(key_value3.clone()),
            old_value3.clone(),
            epoch,
            table_id,
        );
        let shared_buffer_items3 = to_hummock_value_batch(key_value3.clone());

        let key_values = [
            (key_value1, old_value1),
            (key_value2, old_value2),
            (key_value3, old_value3),
        ];

        let batch_items = [
            shared_buffer_items1,
            shared_buffer_items2,
            shared_buffer_items3,
        ];
        // newer data comes first
        let imms = vec![imm3, imm2, imm1];
        let merged_imm = merge_imms_in_memory(table_id, 0, imms.clone(), None).await;

        // Point lookup
        for (i, items) in batch_items.iter().enumerate() {
            for (key, value) in items {
                assert_eq!(
                    merged_imm
                        .get(
                            TableKey(key.as_slice()),
                            i as u64 + 1,
                            &ReadOptions::default()
                        )
                        .unwrap()
                        .0,
                    value.clone(),
                    "epoch: {}, key: {:?}",
                    i + 1,
                    String::from_utf8(key.clone())
                );
            }
        }
        assert_eq!(
            merged_imm.get(
                TableKey(iterator_test_table_key_of(4).as_slice()),
                1,
                &ReadOptions::default()
            ),
            None
        );
        assert_eq!(
            merged_imm.get(
                TableKey(iterator_test_table_key_of(5).as_slice()),
                1,
                &ReadOptions::default()
            ),
            None
        );

        // Forward iterator
        for snapshot_epoch in 1..=3 {
            let mut iter = merged_imm.clone().into_forward_iter();
            iter.rewind().await.unwrap();
            let mut output = vec![];
            while iter.is_valid() {
                let epoch = iter.key().epoch_with_gap.pure_epoch();
                if snapshot_epoch == epoch {
                    output.push((
                        iter.key().user_key.table_key.to_vec(),
                        iter.value().to_bytes(),
                    ));
                }
                iter.next().await.unwrap();
            }
            assert_eq!(output, batch_items[snapshot_epoch as usize - 1]);
        }

        // Forward and Backward iterator
        {
            let mut iter = merged_imm.clone().into_forward_iter();
            iter.rewind().await.unwrap();
            let mut output = vec![];
            while iter.is_valid() {
                output.push((
                    iter.key().user_key.table_key.to_vec(),
                    iter.value().to_bytes(),
                ));
                iter.next().await.unwrap();
            }

            let mut expected = vec![];
            for key_idx in 0..=2 {
                for epoch in (1..=3).rev() {
                    let item = batch_items[epoch - 1][key_idx].clone();
                    expected.push(item);
                }
            }
            assert_eq!(expected, output);

            let mut backward_iter = merged_imm.clone().into_backward_iter();
            backward_iter.rewind().await.unwrap();
            let mut output = vec![];
            while backward_iter.is_valid() {
                output.push((
                    backward_iter.key().user_key.table_key.to_vec(),
                    backward_iter.value().to_bytes(),
                ));
                backward_iter.next().await.unwrap();
            }
            let mut expected = vec![];
            for key_idx in (0..=2).rev() {
                for epoch in (1..=3).rev() {
                    let item = batch_items[epoch - 1][key_idx].clone();
                    expected.push(item);
                }
            }
<<<<<<< HEAD
            assert_eq!(expected, output);
        }

        // old value iter
        {
            let mut iter = merged_imm.clone().into_old_value_iter();
            iter.rewind().await.unwrap();
            let mut output = vec![];
            while iter.is_valid() {
                output.push((
                    iter.key().user_key.table_key.to_vec(),
                    iter.value().to_bytes(),
                ));
                iter.next().await.unwrap();
            }

            let mut expected = vec![];
            for key_idx in 0..=2 {
                for epoch in (0..=2).rev() {
                    let (key_values, old_values) = &key_values[epoch];
                    let (key, new_value) = &key_values[key_idx];
                    let old_value = &old_values[key_idx];
                    if matches!(new_value, SharedBufferValue::Insert(_)) {
                        continue;
                    }
                    expected.push((key.clone(), HummockValue::Put(old_value.clone())));
                }
            }
=======
>>>>>>> 96ad9d0c
            assert_eq!(expected, output);
        }
    }
}<|MERGE_RESOLUTION|>--- conflicted
+++ resolved
@@ -90,25 +90,6 @@
     pub(crate) old_values: Option<&'a [Bytes]>,
 }
 
-<<<<<<< HEAD
-/// Return an exclusive offset of the values of key of index `i`
-fn value_end_offset<'a, T>(
-    i: usize,
-    entries: &'a [SharedBufferKeyEntry],
-    values: &'a [T],
-) -> usize {
-    entries
-        .get(i + 1)
-        .map(|entry| entry.value_offset)
-        .unwrap_or(values.len())
-}
-
-fn values<'a, T>(i: usize, entries: &'a [SharedBufferKeyEntry], values: &'a [T]) -> &'a [T] {
-    &values[entries[i].value_offset..value_end_offset(i, entries, values)]
-}
-
-=======
->>>>>>> 96ad9d0c
 #[derive(PartialEq, Debug)]
 pub(crate) struct SharedBufferKeyEntry {
     pub(crate) key: TableKey<Bytes>,
@@ -121,10 +102,10 @@
 
 impl SharedBufferKeyEntry {
     /// Return an exclusive offset of the values of key of index `i`
-    fn value_end_offset<'a>(
+    fn value_end_offset<'a, T>(
         i: usize,
         entries: &'a [SharedBufferKeyEntry],
-        values: &'a [VersionedSharedBufferValue],
+        values: &'a [T],
     ) -> usize {
         entries
             .get(i + 1)
@@ -132,11 +113,7 @@
             .unwrap_or(values.len())
     }
 
-    fn values<'a>(
-        i: usize,
-        entries: &'a [SharedBufferKeyEntry],
-        values: &'a [VersionedSharedBufferValue],
-    ) -> &'a [VersionedSharedBufferValue] {
+    fn values<'a, T>(i: usize, entries: &'a [SharedBufferKeyEntry], values: &'a [T]) -> &'a [T] {
         &values[entries[i].value_offset..Self::value_end_offset(i, entries, values)]
     }
 }
@@ -622,11 +599,7 @@
 
     fn get_value_end_offset(&self) -> usize {
         debug_assert!(self.is_valid_entry_idx());
-<<<<<<< HEAD
-        value_end_offset(
-=======
         SharedBufferKeyEntry::value_end_offset(
->>>>>>> 96ad9d0c
             self.current_entry_idx,
             &self.inner.entries,
             &self.inner.new_values,
@@ -640,15 +613,12 @@
         );
         debug_assert_eq!(self.value_end_offset, self.get_value_end_offset());
         debug_assert!(self.current_value_idx < self.value_end_offset);
-<<<<<<< HEAD
         if !IS_NEW_VALUE {
             debug_assert!(!matches!(
                 &self.inner.new_values[self.current_value_idx].1,
                 SharedBufferValue::Insert(_)
             ));
         }
-=======
->>>>>>> 96ad9d0c
     }
 
     fn advance_to_next_value(&mut self) {
@@ -663,7 +633,6 @@
             }
         }
     }
-<<<<<<< HEAD
 
     fn advance_until_valid_old_value(&mut self) {
         debug_assert!(!IS_NEW_VALUE);
@@ -693,8 +662,6 @@
             }
         }
     }
-=======
->>>>>>> 96ad9d0c
 }
 
 impl SharedBufferBatchIterator<Forward> {
@@ -714,14 +681,11 @@
         SharedBufferVersionedEntryRef {
             key: &self.inner.entries[self.current_entry_idx].key,
             new_values: &self.inner.new_values[self.current_value_idx..self.value_end_offset],
-<<<<<<< HEAD
             old_values: self
                 .inner
                 .old_values
                 .as_ref()
                 .map(|old_values| &old_values[self.current_value_idx..self.value_end_offset]),
-=======
->>>>>>> 96ad9d0c
         }
     }
 }
@@ -733,12 +697,9 @@
 
     async fn next(&mut self) -> HummockResult<()> {
         self.advance_to_next_value();
-<<<<<<< HEAD
         if !IS_NEW_VALUE {
             self.advance_until_valid_old_value();
         }
-=======
->>>>>>> 96ad9d0c
         Ok(())
     }
 
@@ -751,7 +712,6 @@
 
     fn value(&self) -> HummockValue<&[u8]> {
         self.assert_valid_idx();
-<<<<<<< HEAD
         if IS_NEW_VALUE {
             self.inner.new_values[self.current_value_idx]
                 .1
@@ -763,9 +723,6 @@
                 self.inner.old_values.as_ref().unwrap()[self.current_value_idx].as_ref(),
             )
         }
-=======
-        self.inner.new_values[self.current_value_idx].1.as_slice()
->>>>>>> 96ad9d0c
     }
 
     fn is_valid(&self) -> bool {
@@ -782,12 +739,9 @@
             }
         };
         self.reset_value_idx();
-<<<<<<< HEAD
         if !IS_NEW_VALUE {
             self.advance_until_valid_old_value();
         }
-=======
->>>>>>> 96ad9d0c
         Ok(())
     }
 
@@ -835,12 +789,9 @@
                 }
             },
         };
-<<<<<<< HEAD
         if !IS_NEW_VALUE {
             self.advance_until_valid_old_value();
         }
-=======
->>>>>>> 96ad9d0c
         Ok(())
     }
 
@@ -1806,7 +1757,6 @@
                     expected.push(item);
                 }
             }
-<<<<<<< HEAD
             assert_eq!(expected, output);
         }
 
@@ -1835,8 +1785,6 @@
                     expected.push((key.clone(), HummockValue::Put(old_value.clone())));
                 }
             }
-=======
->>>>>>> 96ad9d0c
             assert_eq!(expected, output);
         }
     }
