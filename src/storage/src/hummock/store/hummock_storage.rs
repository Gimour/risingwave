// Copyright 2024 RisingWave Labs
//
// Licensed under the Apache License, Version 2.0 (the "License");
// you may not use this file except in compliance with the License.
// You may obtain a copy of the License at
//
//     http://www.apache.org/licenses/LICENSE-2.0
//
// Unless required by applicable law or agreed to in writing, software
// distributed under the License is distributed on an "AS IS" BASIS,
// WITHOUT WARRANTIES OR CONDITIONS OF ANY KIND, either express or implied.
// See the License for the specific language governing permissions and
// limitations under the License.

use std::future::Future;
use std::ops::{Bound, Deref};
use std::sync::atomic::{AtomicU64, Ordering as MemOrdering};
use std::sync::Arc;

use arc_swap::ArcSwap;
use bytes::Bytes;
use itertools::Itertools;
use more_asserts::assert_gt;
use risingwave_common::catalog::TableId;
use risingwave_common::util::epoch::is_max_epoch;
use risingwave_common_service::observer_manager::{NotificationClient, ObserverManager};
use risingwave_hummock_sdk::key::{
    is_empty_key_range, vnode, vnode_range, TableKey, TableKeyRange,
};
use risingwave_hummock_sdk::HummockReadEpoch;
use risingwave_pb::hummock::SstableInfo;
use risingwave_rpc_client::HummockMetaClient;
use tokio::sync::mpsc::{unbounded_channel, UnboundedSender};
use tokio::sync::oneshot;
use tracing::error;

use super::local_hummock_storage::LocalHummockStorage;
use super::version::{read_filter_for_version, CommittedVersion, HummockVersionReader};
use crate::error::StorageResult;
use crate::filter_key_extractor::{FilterKeyExtractorManager, RpcFilterKeyExtractorManager};
use crate::hummock::backup_reader::{BackupReader, BackupReaderRef};
use crate::hummock::compactor::CompactorContext;
use crate::hummock::event_handler::hummock_event_handler::BufferTracker;
use crate::hummock::event_handler::{
    HummockEvent, HummockEventHandler, HummockVersionUpdate, ReadOnlyReadVersionMapping,
};
use crate::hummock::local_version::pinned_version::{start_pinned_version_worker, PinnedVersion};
use crate::hummock::observer_manager::HummockObserverNode;
use crate::hummock::utils::{validate_safe_epoch, wait_for_epoch};
use crate::hummock::write_limiter::{WriteLimiter, WriteLimiterRef};
use crate::hummock::{
    HummockEpoch, HummockError, HummockResult, HummockStorageIterator, MemoryLimiter,
    SstableObjectIdManager, SstableObjectIdManagerRef, SstableStoreRef,
};
use crate::mem_table::ImmutableMemtable;
use crate::monitor::{CompactorMetrics, HummockStateStoreMetrics, StoreLocalStatistic};
use crate::opts::StorageOpts;
use crate::store::*;
use crate::StateStore;

struct HummockStorageShutdownGuard {
    shutdown_sender: UnboundedSender<HummockEvent>,
}

impl Drop for HummockStorageShutdownGuard {
    fn drop(&mut self) {
        let _ = self
            .shutdown_sender
            .send(HummockEvent::Shutdown)
            .inspect_err(|e| error!(event = ?e.0, "unable to send shutdown"));
    }
}

/// `HummockStorage` is the entry point of the Hummock state store backend.
/// It implements the `StateStore` and `StateStoreRead` traits but not the `StateStoreWrite` trait
/// since all writes should be done via `LocalHummockStorage` to ensure the single writer property
/// of hummock. `LocalHummockStorage` instance can be created via `new_local` call.
/// Hummock is the state store backend.
#[derive(Clone)]
pub struct HummockStorage {
    hummock_event_sender: UnboundedSender<HummockEvent>,
    // only used in test for setting hummock version in uploader
    _version_update_sender: UnboundedSender<HummockVersionUpdate>,

    context: CompactorContext,

    filter_key_extractor_manager: FilterKeyExtractorManager,

    sstable_object_id_manager: SstableObjectIdManagerRef,

    buffer_tracker: BufferTracker,

    version_update_notifier_tx: Arc<tokio::sync::watch::Sender<HummockEpoch>>,

    seal_epoch: Arc<AtomicU64>,

    pinned_version: Arc<ArcSwap<PinnedVersion>>,

    hummock_version_reader: HummockVersionReader,

    _shutdown_guard: Arc<HummockStorageShutdownGuard>,

    read_version_mapping: ReadOnlyReadVersionMapping,

    backup_reader: BackupReaderRef,

    /// current_epoch < min_current_epoch cannot be read.
    min_current_epoch: Arc<AtomicU64>,

    write_limiter: WriteLimiterRef,
}

pub type ReadVersionTuple = (Vec<ImmutableMemtable>, Vec<SstableInfo>, CommittedVersion);

pub fn get_committed_read_version_tuple(
    version: PinnedVersion,
    table_id: TableId,
    mut key_range: TableKeyRange,
    epoch: HummockEpoch,
) -> (TableKeyRange, ReadVersionTuple) {
    if let Some(index) = version.table_watermark_index().get(&table_id) {
        index.rewrite_range_with_table_watermark(epoch, &mut key_range)
    }
    (key_range, (vec![], vec![], version))
}

impl HummockStorage {
    /// Creates a [`HummockStorage`].
    #[allow(clippy::too_many_arguments)]
    pub async fn new(
        options: Arc<StorageOpts>,
        sstable_store: SstableStoreRef,
        hummock_meta_client: Arc<dyn HummockMetaClient>,
        notification_client: impl NotificationClient,
        filter_key_extractor_manager: Arc<RpcFilterKeyExtractorManager>,
        state_store_metrics: Arc<HummockStateStoreMetrics>,
        compactor_metrics: Arc<CompactorMetrics>,
    ) -> HummockResult<Self> {
        let sstable_object_id_manager = Arc::new(SstableObjectIdManager::new(
            hummock_meta_client.clone(),
            options.sstable_id_remote_fetch_number,
        ));
        let backup_reader = BackupReader::new(
            &options.backup_storage_url,
            &options.backup_storage_directory,
        )
        .await
        .map_err(HummockError::read_backup_error)?;
        let write_limiter = Arc::new(WriteLimiter::default());
        let (version_update_tx, mut version_update_rx) = unbounded_channel();

        let observer_manager = ObserverManager::new(
            notification_client,
            HummockObserverNode::new(
                filter_key_extractor_manager.clone(),
                backup_reader.clone(),
                version_update_tx.clone(),
                write_limiter.clone(),
            ),
        )
        .await;
        observer_manager.start().await;

        let hummock_version = match version_update_rx.recv().await {
            Some(HummockVersionUpdate::PinnedVersion(version)) => version,
            _ => unreachable!("the hummock observer manager is the first one to take the event tx. Should be full hummock version")
        };

        let (pin_version_tx, pin_version_rx) = unbounded_channel();
        let pinned_version = PinnedVersion::new(hummock_version, pin_version_tx);
        tokio::spawn(start_pinned_version_worker(
            pin_version_rx,
            hummock_meta_client.clone(),
            options.max_version_pinning_duration_sec,
        ));
        let filter_key_extractor_manager = FilterKeyExtractorManager::RpcFilterKeyExtractorManager(
            filter_key_extractor_manager.clone(),
        );
        let compactor_context = CompactorContext::new_local_compact_context(
            options.clone(),
            sstable_store.clone(),
            compactor_metrics.clone(),
        );

        let seal_epoch = Arc::new(AtomicU64::new(pinned_version.max_committed_epoch()));
        let min_current_epoch = Arc::new(AtomicU64::new(pinned_version.max_committed_epoch()));
        let hummock_event_handler = HummockEventHandler::new(
            version_update_rx,
            pinned_version,
            compactor_context.clone(),
            filter_key_extractor_manager.clone(),
            sstable_object_id_manager.clone(),
            state_store_metrics.clone(),
        );

        let event_tx = hummock_event_handler.event_sender();

        let instance = Self {
            context: compactor_context,
            filter_key_extractor_manager: filter_key_extractor_manager.clone(),
            sstable_object_id_manager,
            buffer_tracker: hummock_event_handler.buffer_tracker().clone(),
            version_update_notifier_tx: hummock_event_handler.version_update_notifier_tx(),
            seal_epoch,
            hummock_event_sender: event_tx.clone(),
            _version_update_sender: version_update_tx,
            pinned_version: hummock_event_handler.pinned_version(),
            hummock_version_reader: HummockVersionReader::new(
                sstable_store,
                state_store_metrics.clone(),
                options.max_preload_io_retry_times,
            ),
            _shutdown_guard: Arc::new(HummockStorageShutdownGuard {
                shutdown_sender: event_tx,
            }),
            read_version_mapping: hummock_event_handler.read_version_mapping(),
            backup_reader,
            min_current_epoch,
            write_limiter,
        };

        tokio::spawn(hummock_event_handler.start_hummock_event_handler_worker());

        Ok(instance)
    }

    /// Gets the value of a specified `key` in the table specified in `read_options`.
    /// The result is based on a snapshot corresponding to the given `epoch`.
    /// if `key` has consistent hash virtual node value, then such value is stored in `value_meta`
    ///
    /// If `Ok(Some())` is returned, the key is found. If `Ok(None)` is returned,
    /// the key is not found. If `Err()` is returned, the searching for the key
    /// failed due to other non-EOF errors.
    async fn get_inner(
        &self,
        key: TableKey<Bytes>,
        epoch: HummockEpoch,
        read_options: ReadOptions,
    ) -> StorageResult<Option<Bytes>> {
        let key_range = (Bound::Included(key.clone()), Bound::Included(key.clone()));

        let (key_range, read_version_tuple) = if read_options.read_version_from_backup {
            self.build_read_version_tuple_from_backup(epoch, read_options.table_id, key_range)
                .await?
        } else {
            self.build_read_version_tuple(epoch, read_options.table_id, key_range)?
        };

        if is_empty_key_range(&key_range) {
            return Ok(None);
        }

        self.hummock_version_reader
            .get(key, epoch, read_options, read_version_tuple)
            .await
    }

    async fn iter_inner(
        &self,
        key_range: TableKeyRange,
        epoch: u64,
        read_options: ReadOptions,
    ) -> StorageResult<HummockStorageIterator> {
        let (key_range, read_version_tuple) = if read_options.read_version_from_backup {
            self.build_read_version_tuple_from_backup(epoch, read_options.table_id, key_range)
                .await?
        } else {
            self.build_read_version_tuple(epoch, read_options.table_id, key_range)?
        };

        self.hummock_version_reader
            .iter(key_range, epoch, read_options, read_version_tuple)
            .await
    }

    async fn build_read_version_tuple_from_backup(
        &self,
        epoch: u64,
        table_id: TableId,
        key_range: TableKeyRange,
    ) -> StorageResult<(TableKeyRange, ReadVersionTuple)> {
        match self.backup_reader.try_get_hummock_version(epoch).await {
            Ok(Some(backup_version)) => {
                validate_safe_epoch(backup_version.safe_epoch(), epoch)?;
                Ok(get_committed_read_version_tuple(
                    backup_version,
                    table_id,
                    key_range,
                    epoch,
                ))
            }
            Ok(None) => Err(HummockError::read_backup_error(format!(
                "backup include epoch {} not found",
                epoch
            ))
            .into()),
            Err(e) => Err(e),
        }
    }

    fn build_read_version_tuple(
        &self,
        epoch: u64,
        table_id: TableId,
        key_range: TableKeyRange,
    ) -> StorageResult<(TableKeyRange, ReadVersionTuple)> {
        let pinned_version = self.pinned_version.load();
        validate_safe_epoch(pinned_version.safe_epoch(), epoch)?;

        // check epoch if lower mce
        let ret = if epoch <= pinned_version.max_committed_epoch() {
            // read committed_version directly without build snapshot
            get_committed_read_version_tuple((**pinned_version).clone(), table_id, key_range, epoch)
        } else {
            let vnode = vnode(&key_range);
            let mut matched_replicated_read_version_cnt = 0;
            let read_version_vec = {
                let read_guard = self.read_version_mapping.read();
                read_guard
                    .get(&table_id)
                    .map(|v| {
                        v.values()
                            .filter(|v| {
                                let read_version = v.read();
                                if read_version.contains(vnode) {
                                    if read_version.is_replicated() {
                                        matched_replicated_read_version_cnt += 1;
                                        false
                                    } else {
                                        // Only non-replicated read version with matched vnode is considered
                                        true
                                    }
                                } else {
                                    false
                                }
                            })
                            .cloned()
                            .collect_vec()
                    })
                    .unwrap_or_default()
            };

            // When the system has just started and no state has been created, the memory state
            // may be empty
            if read_version_vec.is_empty() {
                if matched_replicated_read_version_cnt > 0 {
                    tracing::warn!(
                        "Read(table_id={} vnode={} epoch={}) is not allowed on replicated read version ({} found). Fall back to committed version (epoch={})",
                        table_id,
                        vnode.to_index(),
                        epoch,
                        matched_replicated_read_version_cnt,
                        pinned_version.max_committed_epoch()
                    );
                } else {
                    tracing::debug!(
                        "No read version found for read(table_id={} vnode={} epoch={}). Fall back to committed version (epoch={})",
                        table_id,
                        vnode.to_index(),
                        epoch,
                        pinned_version.max_committed_epoch()
                    );
                }
                get_committed_read_version_tuple(
                    (**pinned_version).clone(),
                    table_id,
                    key_range,
                    epoch,
                )
            } else {
                if read_version_vec.len() != 1 {
                    let read_version_vnodes = read_version_vec
                        .into_iter()
                        .map(|v| {
                            let v = v.read();
                            v.vnodes().iter_ones().collect_vec()
                        })
                        .collect_vec();
                    panic!("There are {} read version associated with vnode {}. read_version_vnodes={:?}", read_version_vnodes.len(), vnode.to_index(), read_version_vnodes);
                }
                read_filter_for_version(
                    epoch,
                    table_id,
                    key_range,
                    read_version_vec.first().unwrap(),
                )?
            }
        };

        Ok(ret)
    }

    async fn new_local_inner(&self, option: NewLocalOptions) -> LocalHummockStorage {
        let (tx, rx) = tokio::sync::oneshot::channel();
        self.hummock_event_sender
            .send(HummockEvent::RegisterReadVersion {
                table_id: option.table_id,
                new_read_version_sender: tx,
                is_replicated: option.is_replicated,
                vnodes: option.vnodes.clone(),
            })
            .unwrap();

        let (basic_read_version, instance_guard) = rx.await.unwrap();
        let version_update_notifier_tx = self.version_update_notifier_tx.clone();
        LocalHummockStorage::new(
            instance_guard,
            basic_read_version,
            self.hummock_version_reader.clone(),
            self.hummock_event_sender.clone(),
            self.buffer_tracker.get_memory_limiter().clone(),
            self.write_limiter.clone(),
            option,
            version_update_notifier_tx,
            self.context.storage_opts.mem_table_spill_threshold,
        )
    }

    pub fn sstable_store(&self) -> SstableStoreRef {
        self.context.sstable_store.clone()
    }

    pub fn sstable_object_id_manager(&self) -> &SstableObjectIdManagerRef {
        &self.sstable_object_id_manager
    }

    pub fn filter_key_extractor_manager(&self) -> &FilterKeyExtractorManager {
        &self.filter_key_extractor_manager
    }

    pub fn get_memory_limiter(&self) -> Arc<MemoryLimiter> {
        self.buffer_tracker.get_memory_limiter().clone()
    }

    pub fn get_pinned_version(&self) -> PinnedVersion {
        self.pinned_version.load().deref().deref().clone()
    }

    pub fn backup_reader(&self) -> BackupReaderRef {
        self.backup_reader.clone()
    }
}

impl StateStoreRead for HummockStorage {
<<<<<<< HEAD
    type ChangeLogStream = PanicStateStoreStream<StateStoreReadLogItem>;
    type IterStream = StreamTypeOfIter<HummockStorageIterator>;
=======
    type Iter = HummockStorageIterator;
>>>>>>> df496cb7

    fn get(
        &self,
        key: TableKey<Bytes>,
        epoch: u64,
        read_options: ReadOptions,
    ) -> impl Future<Output = StorageResult<Option<Bytes>>> + '_ {
        self.get_inner(key, epoch, read_options)
    }

    fn iter(
        &self,
        key_range: TableKeyRange,
        epoch: u64,
        read_options: ReadOptions,
    ) -> impl Future<Output = StorageResult<Self::Iter>> + '_ {
        let (l_vnode_inclusive, r_vnode_exclusive) = vnode_range(&key_range);
        assert_eq!(
            r_vnode_exclusive - l_vnode_inclusive,
            1,
            "read range {:?} for table {} iter contains more than one vnode",
            key_range,
            read_options.table_id
        );
        self.iter_inner(key_range, epoch, read_options)
    }

    async fn iter_log(
        &self,
        _epoch_range: (u64, u64),
        _key_range: TableKeyRange,
        _options: ReadLogOptions,
    ) -> StorageResult<Self::ChangeLogStream> {
        unimplemented!()
    }
}

impl StateStore for HummockStorage {
    type Local = LocalHummockStorage;

    /// Waits until the local hummock version contains the epoch. If `wait_epoch` is `Current`,
    /// we will only check whether it is le `sealed_epoch` and won't wait.
    async fn try_wait_epoch(&self, wait_epoch: HummockReadEpoch) -> StorageResult<()> {
        self.validate_read_epoch(wait_epoch)?;
        let wait_epoch = match wait_epoch {
            HummockReadEpoch::Committed(epoch) => {
                assert!(!is_max_epoch(epoch), "epoch should not be MAX EPOCH");
                epoch
            }
            _ => return Ok(()),
        };
        wait_for_epoch(&self.version_update_notifier_tx, wait_epoch).await
    }

    async fn sync(&self, epoch: u64) -> StorageResult<SyncResult> {
        let (tx, rx) = oneshot::channel();
        self.hummock_event_sender
            .send(HummockEvent::AwaitSyncEpoch {
                new_sync_epoch: epoch,
                sync_result_sender: tx,
            })
            .expect("should send success");
        Ok(rx.await.expect("should wait success")?)
    }

    fn seal_epoch(&self, epoch: u64, is_checkpoint: bool) {
        // Update `seal_epoch` synchronously,
        // as `HummockEvent::SealEpoch` is handled asynchronously.
        let prev_epoch = self.seal_epoch.swap(epoch, MemOrdering::SeqCst);
        assert_gt!(epoch, prev_epoch);

        if is_checkpoint {
            let _ = self.min_current_epoch.compare_exchange(
                HummockEpoch::MAX,
                epoch,
                MemOrdering::SeqCst,
                MemOrdering::SeqCst,
            );
        }
        self.hummock_event_sender
            .send(HummockEvent::SealEpoch {
                epoch,
                is_checkpoint,
            })
            .expect("should send success");
        StoreLocalStatistic::flush_all();
    }

    async fn clear_shared_buffer(&self, prev_epoch: u64) {
        let (tx, rx) = oneshot::channel();
        self.hummock_event_sender
            .send(HummockEvent::Clear(tx, prev_epoch))
            .expect("should send success");
        rx.await.expect("should wait success");

        let epoch = self.pinned_version.load().max_committed_epoch();
        self.min_current_epoch
            .store(HummockEpoch::MAX, MemOrdering::SeqCst);
        self.seal_epoch.store(epoch, MemOrdering::SeqCst);
    }

    fn new_local(&self, option: NewLocalOptions) -> impl Future<Output = Self::Local> + Send + '_ {
        self.new_local_inner(option)
    }

    fn validate_read_epoch(&self, epoch: HummockReadEpoch) -> StorageResult<()> {
        if let HummockReadEpoch::Current(read_current_epoch) = epoch {
            assert!(
                !is_max_epoch(read_current_epoch),
                "epoch should not be MAX EPOCH"
            );
            let sealed_epoch = self.seal_epoch.load(MemOrdering::SeqCst);
            if read_current_epoch > sealed_epoch {
                tracing::warn!(
                    "invalid barrier read {} > max seal epoch {}",
                    read_current_epoch,
                    sealed_epoch
                );
                return Err(HummockError::read_current_epoch().into());
            }

            let min_current_epoch = self.min_current_epoch.load(MemOrdering::SeqCst);
            if read_current_epoch < min_current_epoch {
                tracing::warn!(
                    "invalid barrier read {} < min current epoch {}",
                    read_current_epoch,
                    min_current_epoch
                );
                return Err(HummockError::read_current_epoch().into());
            }
        }
        Ok(())
    }
}

#[cfg(any(test, feature = "test"))]
use risingwave_hummock_sdk::version::HummockVersion;

use crate::panic_store::PanicStateStoreStream;

#[cfg(any(test, feature = "test"))]
impl HummockStorage {
    pub async fn seal_and_sync_epoch(&self, epoch: u64) -> StorageResult<SyncResult> {
        self.seal_epoch(epoch, true);
        self.sync(epoch).await
    }

    /// Used in the compaction test tool
    #[cfg(any(test, feature = "test"))]
    pub async fn update_version_and_wait(&self, version: HummockVersion) {
        use tokio::task::yield_now;
        let version_id = version.id;
        self._version_update_sender
            .send(HummockVersionUpdate::PinnedVersion(version))
            .unwrap();
        loop {
            if self.pinned_version.load().id() >= version_id {
                break;
            }

            yield_now().await
        }
    }

    pub async fn wait_version(&self, version: HummockVersion) {
        use tokio::task::yield_now;
        loop {
            if self.pinned_version.load().id() >= version.id {
                break;
            }

            yield_now().await
        }
    }

    pub fn get_shared_buffer_size(&self) -> usize {
        self.buffer_tracker.get_buffer_size()
    }

    pub async fn try_wait_epoch_for_test(&self, wait_epoch: u64) {
        let mut rx = self.version_update_notifier_tx.subscribe();
        while *(rx.borrow_and_update()) < wait_epoch {
            rx.changed().await.unwrap();
        }
    }

    /// Creates a [`HummockStorage`] with default stats. Should only be used by tests.
    pub async fn for_test(
        options: Arc<StorageOpts>,
        sstable_store: SstableStoreRef,
        hummock_meta_client: Arc<dyn HummockMetaClient>,
        notification_client: impl NotificationClient,
    ) -> HummockResult<Self> {
        Self::new(
            options,
            sstable_store,
            hummock_meta_client,
            notification_client,
            Arc::new(RpcFilterKeyExtractorManager::default()),
            Arc::new(HummockStateStoreMetrics::unused()),
            Arc::new(CompactorMetrics::unused()),
        )
        .await
    }

    pub fn storage_opts(&self) -> &Arc<StorageOpts> {
        &self.context.storage_opts
    }

    pub fn version_reader(&self) -> &HummockVersionReader {
        &self.hummock_version_reader
    }

    pub async fn wait_version_update(&self, old_id: u64) -> u64 {
        use tokio::task::yield_now;
        loop {
            let cur_id = self.pinned_version.load().id();
            if cur_id > old_id {
                return cur_id;
            }
            yield_now().await;
        }
    }
}<|MERGE_RESOLUTION|>--- conflicted
+++ resolved
@@ -442,12 +442,8 @@
 }
 
 impl StateStoreRead for HummockStorage {
-<<<<<<< HEAD
-    type ChangeLogStream = PanicStateStoreStream<StateStoreReadLogItem>;
-    type IterStream = StreamTypeOfIter<HummockStorageIterator>;
-=======
+    type ChangeLogIter = PanicStateStoreIter<StateStoreReadLogItem>;
     type Iter = HummockStorageIterator;
->>>>>>> df496cb7
 
     fn get(
         &self,
@@ -480,7 +476,7 @@
         _epoch_range: (u64, u64),
         _key_range: TableKeyRange,
         _options: ReadLogOptions,
-    ) -> StorageResult<Self::ChangeLogStream> {
+    ) -> StorageResult<Self::ChangeLogIter> {
         unimplemented!()
     }
 }
@@ -586,7 +582,7 @@
 #[cfg(any(test, feature = "test"))]
 use risingwave_hummock_sdk::version::HummockVersion;
 
-use crate::panic_store::PanicStateStoreStream;
+use crate::panic_store::PanicStateStoreIter;
 
 #[cfg(any(test, feature = "test"))]
 impl HummockStorage {
