// Copyright 2024 RisingWave Labs
//
// Licensed under the Apache License, Version 2.0 (the "License");
// you may not use this file except in compliance with the License.
// You may obtain a copy of the License at
//
//     http://www.apache.org/licenses/LICENSE-2.0
//
// Unless required by applicable law or agreed to in writing, software
// distributed under the License is distributed on an "AS IS" BASIS,
// WITHOUT WARRANTIES OR CONDITIONS OF ANY KIND, either express or implied.
// See the License for the specific language governing permissions and
// limitations under the License.

use bincode::{Decode, Encode};
<<<<<<< HEAD
use foyer::memory::eviction::lru::LruContext;
=======
use risingwave_common::buffer::Bitmap;
>>>>>>> 672ab0e0
use risingwave_common::cache::CachePriority;
use risingwave_common::catalog::{TableId, TableOption};
use risingwave_common::util::epoch::EpochPair;
use risingwave_hummock_sdk::HummockReadEpoch;
use risingwave_pb::common::PbBuffer;

use crate::TracedBytes;

#[derive(Encode, Decode, PartialEq, Eq, Debug, Clone)]
pub struct TracedPrefetchOptions {
    pub prefetch: bool,
    pub for_large_query: bool,
}

#[derive(Encode, Decode, PartialEq, Eq, Debug, Clone)]
pub enum TracedCachePolicy {
    Disable,
    Fill(TracedCachePriority),
    FileFileCache,
    NotFill,
}

#[derive(Encode, Decode, PartialEq, Eq, Debug, Clone)]
pub enum TracedCachePriority {
    High,
    Low,
}

impl From<CachePriority> for TracedCachePriority {
    fn from(value: CachePriority) -> Self {
        match value {
            CachePriority::High => Self::High,
            CachePriority::Low => Self::Low,
        }
    }
}

impl From<TracedCachePriority> for CachePriority {
    fn from(value: TracedCachePriority) -> Self {
        match value {
            TracedCachePriority::High => Self::High,
            TracedCachePriority::Low => Self::Low,
        }
    }
}

<<<<<<< HEAD
impl From<LruContext> for TracedCachePriority {
    fn from(value: LruContext) -> Self {
        match value {
            LruContext::HighPriority => Self::High,
            LruContext::LowPriority => Self::Low,
        }
    }
}

impl From<TracedCachePriority> for LruContext {
    fn from(value: TracedCachePriority) -> Self {
        match value {
            TracedCachePriority::High => Self::HighPriority,
            TracedCachePriority::Low => Self::LowPriority,
        }
    }
}

#[derive(Copy, Encode, Decode, PartialEq, Eq, Debug, Clone, Hash)]
=======
#[derive(Encode, Decode, PartialEq, Eq, Debug, Clone)]
>>>>>>> 672ab0e0
pub struct TracedTableId {
    pub table_id: u32,
}

impl From<TableId> for TracedTableId {
    fn from(value: TableId) -> Self {
        Self {
            table_id: value.table_id,
        }
    }
}

impl From<TracedTableId> for TableId {
    fn from(value: TracedTableId) -> Self {
        Self {
            table_id: value.table_id,
        }
    }
}

#[derive(Encode, Decode, PartialEq, Eq, Debug, Clone)]
pub struct TracedReadOptions {
    pub prefix_hint: Option<TracedBytes>,
    pub ignore_range_tombstone: bool,
    pub prefetch_options: TracedPrefetchOptions,
    pub cache_policy: TracedCachePolicy,

    pub retention_seconds: Option<u32>,
    pub table_id: TracedTableId,
    pub read_version_from_backup: bool,
}

impl TracedReadOptions {
    pub fn for_test(table_id: u32) -> Self {
        Self {
            prefix_hint: Some(TracedBytes::from(vec![0])),
            ignore_range_tombstone: true,
            prefetch_options: TracedPrefetchOptions {
                prefetch: true,
                for_large_query: true,
            },
            cache_policy: TracedCachePolicy::Disable,
            retention_seconds: None,
            table_id: TracedTableId { table_id },
            read_version_from_backup: true,
        }
    }
}

#[derive(Encode, Decode, PartialEq, Eq, Debug, Clone)]
pub struct TracedWriteOptions {
    pub epoch: u64,
    pub table_id: TracedTableId,
}

#[derive(Encode, Decode, PartialEq, Eq, Debug, Clone)]
pub struct TracedTableOption {
    pub retention_seconds: Option<u32>,
}

impl From<TableOption> for TracedTableOption {
    fn from(value: TableOption) -> Self {
        Self {
            retention_seconds: value.retention_seconds,
        }
    }
}

impl From<TracedTableOption> for TableOption {
    fn from(value: TracedTableOption) -> Self {
        Self {
            retention_seconds: value.retention_seconds,
        }
    }
}

#[derive(Encode, Decode, PartialEq, Eq, Debug, Clone)]
pub enum TracedOpConsistencyLevel {
    Inconsistent,
    ConsistentOldValue,
}

#[derive(Encode, Decode, PartialEq, Eq, Debug, Clone)]
pub struct TracedNewLocalOptions {
    pub table_id: TracedTableId,
    pub op_consistency_level: TracedOpConsistencyLevel,
    pub table_option: TracedTableOption,
    pub is_replicated: bool,
}

#[cfg(test)]
impl TracedNewLocalOptions {
    pub(crate) fn for_test(table_id: u32) -> Self {
        Self {
            table_id: TracedTableId { table_id },
            op_consistency_level: TracedOpConsistencyLevel::Inconsistent,
            table_option: TracedTableOption {
                retention_seconds: None,
            },
            is_replicated: false,
        }
    }
}

pub type TracedHummockEpoch = u64;

#[derive(Debug, Clone, PartialEq, Eq, Decode, Encode)]
pub enum TracedHummockReadEpoch {
    Committed(TracedHummockEpoch),
    Current(TracedHummockEpoch),
    NoWait(TracedHummockEpoch),
    Backup(TracedHummockEpoch),
}

impl From<HummockReadEpoch> for TracedHummockReadEpoch {
    fn from(value: HummockReadEpoch) -> Self {
        match value {
            HummockReadEpoch::Committed(epoch) => Self::Committed(epoch),
            HummockReadEpoch::Current(epoch) => Self::Current(epoch),
            HummockReadEpoch::NoWait(epoch) => Self::NoWait(epoch),
            HummockReadEpoch::Backup(epoch) => Self::Backup(epoch),
        }
    }
}

impl From<TracedHummockReadEpoch> for HummockReadEpoch {
    fn from(value: TracedHummockReadEpoch) -> Self {
        match value {
            TracedHummockReadEpoch::Committed(epoch) => Self::Committed(epoch),
            TracedHummockReadEpoch::Current(epoch) => Self::Current(epoch),
            TracedHummockReadEpoch::NoWait(epoch) => Self::NoWait(epoch),
            TracedHummockReadEpoch::Backup(epoch) => Self::Backup(epoch),
        }
    }
}

#[derive(Debug, Clone, PartialEq, Eq, Decode, Encode)]
pub struct TracedEpochPair {
    pub curr: TracedHummockEpoch,
    pub prev: TracedHummockEpoch,
}

impl From<EpochPair> for TracedEpochPair {
    fn from(value: EpochPair) -> Self {
        TracedEpochPair {
            curr: value.curr,
            prev: value.prev,
        }
    }
}

impl From<TracedEpochPair> for EpochPair {
    fn from(value: TracedEpochPair) -> Self {
        EpochPair {
            curr: value.curr,
            prev: value.prev,
        }
    }
}

#[derive(Debug, Clone, PartialEq, Eq, Decode, Encode)]
pub struct TracedInitOptions {
    pub epoch: TracedEpochPair,
    pub vnodes: TracedBitmap,
}

#[derive(Debug, Clone, PartialEq, Eq, Decode, Encode)]
pub struct TracedSealCurrentEpochOptions {
    // The watermark is serialized into protobuf
    pub table_watermarks: Option<(bool, Vec<Vec<u8>>)>,
    pub switch_op_consistency_level: Option<bool>,
}

#[derive(Debug, Clone, PartialEq, Eq, Decode, Encode)]
pub struct TracedBitmap {
    pub compression: i32,
    pub body: Vec<u8>,
}

impl From<Bitmap> for TracedBitmap {
    fn from(value: Bitmap) -> Self {
        let pb = value.to_protobuf();
        Self {
            compression: pb.compression,
            body: pb.body,
        }
    }
}

impl From<TracedBitmap> for Bitmap {
    fn from(value: TracedBitmap) -> Self {
        let pb = PbBuffer {
            compression: value.compression,
            body: value.body,
        };
        Bitmap::from(&pb)
    }
}<|MERGE_RESOLUTION|>--- conflicted
+++ resolved
@@ -13,11 +13,8 @@
 // limitations under the License.
 
 use bincode::{Decode, Encode};
-<<<<<<< HEAD
 use foyer::memory::eviction::lru::LruContext;
-=======
 use risingwave_common::buffer::Bitmap;
->>>>>>> 672ab0e0
 use risingwave_common::cache::CachePriority;
 use risingwave_common::catalog::{TableId, TableOption};
 use risingwave_common::util::epoch::EpochPair;
@@ -64,7 +61,6 @@
     }
 }
 
-<<<<<<< HEAD
 impl From<LruContext> for TracedCachePriority {
     fn from(value: LruContext) -> Self {
         match value {
@@ -83,10 +79,7 @@
     }
 }
 
-#[derive(Copy, Encode, Decode, PartialEq, Eq, Debug, Clone, Hash)]
-=======
-#[derive(Encode, Decode, PartialEq, Eq, Debug, Clone)]
->>>>>>> 672ab0e0
+#[derive(Encode, Decode, PartialEq, Eq, Debug, Clone)]
 pub struct TracedTableId {
     pub table_id: u32,
 }
