--- conflicted
+++ resolved
@@ -149,11 +149,8 @@
     pub op_consistency_level: TracedOpConsistencyLevel,
     pub table_option: TracedTableOption,
     pub is_replicated: bool,
-<<<<<<< HEAD
+    pub vnodes: TracedBitmap,
     pub is_log_store: bool,
-=======
-    pub vnodes: TracedBitmap,
->>>>>>> 5a8a6a2a
 }
 
 #[cfg(test)]
@@ -168,11 +165,8 @@
                 retention_seconds: None,
             },
             is_replicated: false,
-<<<<<<< HEAD
+            vnodes: TracedBitmap::from(Bitmap::ones(VirtualNode::COUNT)),
             is_log_store: false,
-=======
-            vnodes: TracedBitmap::from(Bitmap::ones(VirtualNode::COUNT)),
->>>>>>> 5a8a6a2a
         }
     }
 }
