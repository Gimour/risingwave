// Copyright 2023 RisingWave Labs
//
// Licensed under the Apache License, Version 2.0 (the "License");
// you may not use this file except in compliance with the License.
// You may obtain a copy of the License at
//
//     http://www.apache.org/licenses/LICENSE-2.0
//
// Unless required by applicable law or agreed to in writing, software
// distributed under the License is distributed on an "AS IS" BASIS,
// WITHOUT WARRANTIES OR CONDITIONS OF ANY KIND, either express or implied.
// See the License for the specific language governing permissions and
// limitations under the License.

use std::collections::HashMap;
use std::future::Future;
use std::io::Write;
use std::path::PathBuf;
use std::sync::Arc;
use std::time::Duration;
use std::vec::Vec;

use anyhow::{anyhow, bail, Result};
use clap::Parser;
use futures::channel::{mpsc, oneshot};
use futures::future::join_all;
use futures::{SinkExt, StreamExt};
use itertools::Itertools;
use madsim::net::ipvs::*;
use madsim::runtime::{Handle, NodeHandle};
use rand::seq::SliceRandom;
use rand::Rng;
use risingwave_common::config::MAX_CONNECTION_WINDOW_SIZE;
use risingwave_common::util::addr::HostAddr;
use risingwave_pb::common::{HostAddress, WorkerNode, WorkerType};
use risingwave_pb::meta::cluster_service_client::ClusterServiceClient;
use risingwave_pb::meta::{DeleteWorkerNodeRequest, ListAllNodesRequest};
use risingwave_rpc_client;
use risingwave_rpc_client::error::RpcError;
use sqllogictest::AsyncDB;
use tonic::transport::{Channel, Endpoint};

use crate::client::RisingWave;

/// The path to the configuration file for the cluster.
#[derive(Clone, Debug)]
pub enum ConfigPath {
    /// A regular path pointing to a external configuration file.
    Regular(String),
    /// A temporary path pointing to a configuration file created at runtime.
    Temp(Arc<tempfile::TempPath>),
}

impl ConfigPath {
    fn as_str(&self) -> &str {
        match self {
            ConfigPath::Regular(s) => s,
            ConfigPath::Temp(p) => p.as_os_str().to_str().unwrap(),
        }
    }
}

/// RisingWave cluster configuration.
#[derive(Debug, Clone)]
pub struct Configuration {
    /// The path to configuration file.
    ///
    /// Empty string means using the default config.
    pub config_path: ConfigPath,

    /// The number of frontend nodes.
    pub frontend_nodes: usize,

    /// The number of compute nodes.
    pub compute_nodes: usize,

    /// The number of meta nodes.
    pub meta_nodes: usize,

    /// The number of compactor nodes.
    pub compactor_nodes: usize,

    /// The number of CPU cores for each compute node.
    ///
    /// This determines worker_node_parallelism.
    pub compute_node_cores: usize,

    /// The probability of etcd request timeout.
    pub etcd_timeout_rate: f32,

    /// Path to etcd data file.
    pub etcd_data_path: Option<PathBuf>,
}

impl Configuration {
    /// Returns the config for scale test.
    pub fn for_scale() -> Self {
        // Embed the config file and create a temporary file at runtime. The file will be deleted
        // automatically when it's dropped.
        let config_path = {
            let mut file =
                tempfile::NamedTempFile::new().expect("failed to create temp config file");
            file.write_all(include_bytes!("risingwave-scale.toml"))
                .expect("failed to write config file");
            file.into_temp_path()
        };

        Configuration {
            config_path: ConfigPath::Temp(config_path.into()),
            frontend_nodes: 2,
            compute_nodes: 3,
            meta_nodes: 3,
            compactor_nodes: 2,
            compute_node_cores: 2,
            etcd_timeout_rate: 0.0,
            etcd_data_path: None,
        }
    }
}

/// A risingwave cluster.
///
/// # Nodes
///
/// | Name           | IP            |
/// | -------------- | ------------- |
/// | meta-x         | 192.168.1.x   |
/// | frontend-x     | 192.168.2.x   |
/// | compute-x      | 192.168.3.x   |
/// | compactor-x    | 192.168.4.x   |
/// | etcd           | 192.168.10.1  |
/// | kafka-broker   | 192.168.11.1  |
/// | kafka-producer | 192.168.11.2  |
/// | s3             | 192.168.12.1  |
/// | client         | 192.168.100.1 |
/// | ctl            | 192.168.101.1 |
pub struct Cluster {
    config: Configuration,
    handle: Handle,
    pub(crate) client: NodeHandle,
    pub(crate) ctl: NodeHandle,
}

impl Cluster {
    /// Start a RisingWave cluster for testing.
    ///
    /// This function should be called exactly once in a test.
    pub async fn start(conf: Configuration) -> Result<Self> {
        let handle = madsim::runtime::Handle::current();
        println!("seed = {}", handle.seed());
        println!("{:#?}", conf);

        // setup DNS and load balance
        let net = madsim::net::NetSim::current();
        net.add_dns_record("etcd", "192.168.10.1".parse().unwrap());
        for i in 1..=conf.meta_nodes {
            net.add_dns_record(
                &format!("meta-{i}"),
                format!("192.168.1.{i}").parse().unwrap(),
            );
        }

        net.add_dns_record("frontend", "192.168.2.0".parse().unwrap());
        net.global_ipvs().add_service(
            ServiceAddr::Tcp("192.168.2.0:4566".into()),
            Scheduler::RoundRobin,
        );
        for i in 1..=conf.frontend_nodes {
            net.global_ipvs().add_server(
                ServiceAddr::Tcp("192.168.2.0:4566".into()),
                &format!("192.168.2.{i}:4566"),
            )
        }

        // etcd node
        let etcd_data = conf
            .etcd_data_path
            .as_ref()
            .map(|path| std::fs::read_to_string(path).unwrap());
        handle
            .create_node()
            .name("etcd")
            .ip("192.168.10.1".parse().unwrap())
            .init(move || {
                let addr = "0.0.0.0:2388".parse().unwrap();
                let mut builder =
                    etcd_client::SimServer::builder().timeout_rate(conf.etcd_timeout_rate);
                if let Some(data) = &etcd_data {
                    builder = builder.load(data.clone());
                }
                builder.serve(addr)
            })
            .build();

        // kafka broker
        handle
            .create_node()
            .name("kafka-broker")
            .ip("192.168.11.1".parse().unwrap())
            .init(move || async move {
                rdkafka::SimBroker::default()
                    .serve("0.0.0.0:29092".parse().unwrap())
                    .await
            })
            .build();

        // s3
        handle
            .create_node()
            .name("s3")
            .ip("192.168.12.1".parse().unwrap())
            .init(move || async move {
                aws_sdk_s3::server::SimServer::default()
                    .with_bucket("hummock001")
                    .serve("0.0.0.0:9301".parse().unwrap())
                    .await
            })
            .build();

        // wait for the service to be ready
        tokio::time::sleep(std::time::Duration::from_secs(1)).await;

        let mut meta_addrs = vec![];
        for i in 1..=conf.meta_nodes {
            meta_addrs.push(format!("http://meta-{i}:5690"));
        }
        std::env::set_var("RW_META_ADDR", meta_addrs.join(","));

        // meta node
        for i in 1..=conf.meta_nodes {
            let opts = risingwave_meta::MetaNodeOpts::parse_from([
                "meta-node",
                "--config-path",
                conf.config_path.as_str(),
                "--listen-addr",
                "0.0.0.0:5690",
                "--advertise-addr",
                &format!("meta-{i}:5690"),
                "--backend",
                "etcd",
                "--etcd-endpoints",
                "etcd:2388",
                "--state-store",
                "hummock+minio://hummockadmin:hummockadmin@192.168.12.1:9301/hummock001",
                "--data-directory",
                "hummock_001",
            ]);
            handle
                .create_node()
                .name(format!("meta-{i}"))
                .ip([192, 168, 1, i as u8].into())
                .init(move || risingwave_meta::start(opts.clone()))
                .build();
        }

        // wait for the service to be ready
        tokio::time::sleep(std::time::Duration::from_secs(15)).await;

        // frontend node
        for i in 1..=conf.frontend_nodes {
            let opts = risingwave_frontend::FrontendOpts::parse_from([
                "frontend-node",
                "--config-path",
                conf.config_path.as_str(),
                "--listen-addr",
                "0.0.0.0:4566",
                "--advertise-addr",
                &format!("192.168.2.{i}:4566"),
            ]);
            handle
                .create_node()
                .name(format!("frontend-{i}"))
                .ip([192, 168, 2, i as u8].into())
                .init(move || risingwave_frontend::start(opts.clone()))
                .build();
        }

        // compute node
        for i in 1..=conf.compute_nodes {
            let opts = risingwave_compute::ComputeNodeOpts::parse_from([
                "compute-node",
                "--config-path",
                conf.config_path.as_str(),
                "--listen-addr",
                "0.0.0.0:5688",
                "--advertise-addr",
                &format!("192.168.3.{i}:5688"),
                "--total-memory-bytes",
                "6979321856",
                "--parallelism",
                &conf.compute_node_cores.to_string(),
            ]);
            handle
                .create_node()
                .name(format!("compute-{i}"))
                .ip([192, 168, 3, i as u8].into())
                .cores(conf.compute_node_cores)
                .init(move || risingwave_compute::start(opts.clone()))
                .build();
        }

        // compactor node
        for i in 1..=conf.compactor_nodes {
            let opts = risingwave_compactor::CompactorOpts::parse_from([
                "compactor-node",
                "--config-path",
                conf.config_path.as_str(),
                "--listen-addr",
                "0.0.0.0:6660",
                "--advertise-addr",
                &format!("192.168.4.{i}:6660"),
            ]);
            handle
                .create_node()
                .name(format!("compactor-{i}"))
                .ip([192, 168, 4, i as u8].into())
                .init(move || risingwave_compactor::start(opts.clone()))
                .build();
        }

        // wait for the service to be ready
        tokio::time::sleep(Duration::from_secs(15)).await;

        // client
        let client = handle
            .create_node()
            .name("client")
            .ip([192, 168, 100, 1].into())
            .build();

        // risectl
        let ctl = handle
            .create_node()
            .name("ctl")
            .ip([192, 168, 101, 1].into())
            .build();

        Ok(Self {
            config: conf,
            handle,
            client,
            ctl,
        })
    }

    pub fn add_compute_node(&mut self, number_of_nodes: usize) {
        // compute node
        for i in self.config.compute_nodes + 1..=self.config.compute_nodes + number_of_nodes {
            let opts = risingwave_compute::ComputeNodeOpts::parse_from([
                "compute-node",
                "--config-path",
                self.config.config_path.as_str(),
                "--listen-addr",
                "0.0.0.0:5688",
                "--advertise-addr",
                &format!("192.168.3.{i}:5688"),
                "--total-memory-bytes",
                "6979321856",
                "--parallelism",
                &self.config.compute_node_cores.to_string(),
            ]);
            self.handle
                .create_node()
                .name(format!("compute-{i}"))
                .ip([192, 168, 3, i as u8].into())
                .cores(self.config.compute_node_cores)
                .init(move || risingwave_compute::start(opts.clone()))
                .build();
        }
        self.config.compute_nodes += number_of_nodes;
    }

    /// Start a SQL session on the client node.
    pub fn start_session(&mut self) -> Session {
        let (query_tx, mut query_rx) = mpsc::channel::<SessionRequest>(0);

        self.client.spawn(async move {
            let mut client = RisingWave::connect("frontend".into(), "dev".into()).await?;

            while let Some((sql, tx)) = query_rx.next().await {
                let result = client
                    .run(&sql)
                    .await
                    .map(|output| match output {
                        sqllogictest::DBOutput::Rows { rows, .. } => rows
                            .into_iter()
                            .map(|row| {
                                row.into_iter()
                                    .map(|v| v.to_string())
                                    .collect::<Vec<_>>()
                                    .join(" ")
                            })
                            .collect::<Vec<_>>()
                            .join("\n"),
                        _ => "".to_string(),
                    })
                    .map_err(Into::into);

                let _ = tx.send(result);
            }

            Ok::<_, anyhow::Error>(())
        });

        Session { query_tx }
    }

    /// Run a SQL query on a **new** session of the client node.
    ///
    /// This is a convenience method that creates a new session and runs the query on it. If you
    /// want to run multiple queries on the same session, use `start_session` and `Session::run`.
    pub async fn run(&mut self, sql: impl Into<String>) -> Result<String> {
        self.start_session().run(sql).await
    }

    /// Run a future on the client node.
    pub async fn run_on_client<F>(&self, future: F) -> F::Output
    where
        F: Future + Send + 'static,
        F::Output: Send + 'static,
    {
        self.client.spawn(future).await.unwrap()
    }

    /// Run a SQL query from the client and wait until the condition is met.
    pub async fn wait_until(
        &mut self,
        sql: impl Into<String> + Clone,
        mut p: impl FnMut(&str) -> bool,
        interval: Duration,
        timeout: Duration,
    ) -> Result<String> {
        let fut = async move {
            let mut interval = madsim::time::interval(interval);
            loop {
                interval.tick().await;
                let result = self.run(sql.clone()).await?;
                if p(&result) {
                    return Ok::<_, anyhow::Error>(result);
                }
            }
        };

        match madsim::time::timeout(timeout, fut).await {
            Ok(r) => Ok(r?),
            Err(_) => bail!("wait_until timeout"),
        }
    }

    /// Run a SQL query from the client and wait until the return result is not empty.
    pub async fn wait_until_non_empty(
        &mut self,
        sql: &str,
        interval: Duration,
        timeout: Duration,
    ) -> Result<String> {
        self.wait_until(sql, |r| !r.trim().is_empty(), interval, timeout)
            .await
    }

<<<<<<< HEAD
    /// Kill some nodes and restart them in 2s.
    pub async fn restart_rand_nodes(&self, opts: &KillOpts) {
=======
    /// Kill some nodes and restart them in 2s + restart_delay_secs with a probability of 0.1.
    pub async fn kill_node(&self, opts: &KillOpts) {
>>>>>>> 9e628a05
        let mut nodes = vec![];
        if opts.kill_meta {
            let rand = rand::thread_rng().gen_range(0..3);
            for i in 1..=self.config.meta_nodes {
                match rand {
                    0 => break,                                         // no killed
                    1 => {}                                             // all killed
                    _ if !rand::thread_rng().gen_bool(0.5) => continue, // random killed
                    _ => {}
                }
                nodes.push(format!("meta-{}", i));
            }
            // don't kill all meta services
            if nodes.len() == self.config.meta_nodes {
                nodes.truncate(1);
            }
        }
        if opts.kill_frontend {
            let rand = rand::thread_rng().gen_range(0..3);
            for i in 1..=self.config.frontend_nodes {
                match rand {
                    0 => break,                                         // no killed
                    1 => {}                                             // all killed
                    _ if !rand::thread_rng().gen_bool(0.5) => continue, // random killed
                    _ => {}
                }
                nodes.push(format!("frontend-{}", i));
            }
        }
        if opts.kill_compute {
            let rand = rand::thread_rng().gen_range(0..3);
            for i in 1..=self.config.compute_nodes {
                match rand {
                    0 => break,                                         // no killed
                    1 => {}                                             // all killed
                    _ if !rand::thread_rng().gen_bool(0.5) => continue, // random killed
                    _ => {}
                }
                nodes.push(format!("compute-{}", i));
            }
        }
        if opts.kill_compactor {
            let rand = rand::thread_rng().gen_range(0..3);
            for i in 1..=self.config.compactor_nodes {
                match rand {
                    0 => break,                                         // no killed
                    1 => {}                                             // all killed
                    _ if !rand::thread_rng().gen_bool(0.5) => continue, // random killed
                    _ => {}
                }
                nodes.push(format!("compactor-{}", i));
            }
        }

        self.restart_nodes(&nodes, opts.restart_delay_secs as u64)
            .await;
    }

    /// Kills specified nodes and does not restart them
    pub async fn kill_nodes(&self, nodes: &Vec<String>) {
        self.kill_or_restart_nodes(nodes, false, None).await;
    }

    /// Restarts specified nodes
    pub async fn restart_nodes(&self, nodes: &Vec<String>, restart_delay_secs: u64) {
        self.kill_or_restart_nodes(nodes, true, Some(restart_delay_secs))
            .await;
    }

    /// Kills and optionally restarts nodes. Restart delay only relevant if restart is true
    async fn kill_or_restart_nodes(
        &self,
        nodes: &Vec<String>,
        restart: bool,
        restart_delay_secs: Option<u64>,
    ) {
        join_all(nodes.iter().map(|name| async move {
            let t = rand::thread_rng().gen_range(Duration::from_secs(0)..Duration::from_secs(1));
            tokio::time::sleep(t).await;
            tracing::info!("kill {name}");
            println!("kill {name}"); // TODO: remove line

            madsim::runtime::Handle::current().kill(name);

            let mut t =
                rand::thread_rng().gen_range(Duration::from_secs(0)..Duration::from_secs(1));
            // has a small chance to restart after a long time
            // so that the node is expired and removed from the cluster
            if rand::thread_rng().gen_bool(0.1) {
                // max_heartbeat_interval_secs = 60
                t += Duration::from_secs(restart_delay_secs.unwrap_or_default());
            }
            if restart {
                tokio::time::sleep(t).await;
                tracing::info!("restart {name}");
                madsim::runtime::Handle::current().restart(name);
            }
        }))
        .await;
    }

    fn addr_to_endpoint(addr: String) -> Result<Endpoint> {
        let res = Endpoint::from_shared(addr)
            .map(|endpoint| endpoint.initial_connection_window_size(MAX_CONNECTION_WINDOW_SIZE));
        match res {
            Ok(ept) => Ok(ept),
            Err(_) => Err(anyhow!("Unable to connect")),
        }
    }

    // Copy of the implementation in meta_client
    pub async fn try_build_rpc_channel(addrs: Vec<String>) -> Result<(Channel, String)> {
        assert!(addrs.len() > 0, "Unable to connect without addresses");

        let endpoints: Vec<_> = addrs
            .into_iter()
            .map(|addr| Self::addr_to_endpoint(addr.clone()).map(|endpoint| (endpoint, addr)))
            .try_collect()?;

        let endpoints = endpoints.clone();

        for (endpoint, addr) in endpoints {
            match Self::connect_to_endpoint(endpoint).await {
                Ok(channel) => {
                    tracing::info!("Connect to meta server {} successfully", addr);
                    return Ok((channel, addr));
                }
                Err(e) => {
                    tracing::warn!(
                        "Failed to connect to meta server {}, trying again: {}",
                        addr,
                        e
                    )
                }
            }
        }

        Err(anyhow!("Failed to connect to meta server"))
    }

    async fn connect_to_endpoint(endpoint: Endpoint) -> Result<Channel> {
        let res = endpoint
            .http2_keep_alive_interval(Duration::from_secs(60)) // Self::ENDPOINT_KEEP_ALIVE_INTERVAL_SEC
            .keep_alive_timeout(Duration::from_secs(60)) // Self::ENDPOINT_KEEP_ALIVE_TIMEOUT_SEC
            .connect_timeout(Duration::from_secs(5))
            .connect()
            .await;
        match res {
            Ok(c) => Ok(c),
            Err(_) => Err(anyhow!("unable to connect to endpoint")),
        }
    }

    /// simple mapping between compute node HostAddr and its task name
    pub fn cn_host_addr_to_task(&self, addr: HostAddress) -> String {
        // host like 192.168.3.1:5688
        let host = addr.host.clone();
        let x = format!("compute-{}", host.split('.').collect::<Vec<&str>>()[3]);
        println!("task name is: {}", x); // TODO: remove
        x
    }

    pub async fn get_number_worker_nodes(&self) -> usize {
        self.get_cluster_info()
            .await
            .unwrap()
            .get_worker_nodes()
            .len()
    }

    /// remove n random nodes from cluster gracefully by informing meta that node is no longer
    /// available.
    pub async fn unregister_compute_nodes(&self, n: usize) -> Result<Vec<WorkerNode>> {
        let worker_nodes = self.get_cluster_info().await?.get_worker_nodes().clone();
        if worker_nodes.len() < n {
            return Err(anyhow!("cannot remove more nodes than present"));
        }
        let rand_nodes: Vec<&WorkerNode> = worker_nodes
            .choose_multiple(&mut rand::thread_rng(), 2)
            .collect();
        let rand_nodes = rand_nodes.iter().map(|n| n.clone().clone()).collect_vec();
        for rand_node in rand_nodes.clone() {
            let addr = rand_node.clone().host.expect("node does not have host");
            let addr = HostAddr {
                host: addr.host,
                port: addr.port as u16,
            };
            self.unregister_worker_node(addr.clone()).await?;
        }
        Ok(rand_nodes)
    }

    /// Create a node for kafka producer and prepare data.
    pub async fn create_kafka_producer(&self, datadir: &str) {
        self.handle
            .create_node()
            .name("kafka-producer")
            .ip("192.168.11.2".parse().unwrap())
            .build()
            .spawn(crate::kafka::producer(
                "192.168.11.1:29092",
                datadir.to_string(),
            ))
            .await
            .unwrap();
    }

    /// Create a kafka topic.
    pub fn create_kafka_topics(&self, topics: HashMap<String, i32>) {
        self.handle
            .create_node()
            .name("kafka-topic-create")
            .ip("192.168.11.3".parse().unwrap())
            .build()
            .spawn(crate::kafka::create_topics("192.168.11.1:29092", topics));
    }

    pub fn config(&self) -> Configuration {
        self.config.clone()
    }

    /// Graceful shutdown all RisingWave nodes.
    pub async fn graceful_shutdown(&self) {
        let mut nodes = vec![];
        let mut metas = vec![];
        for i in 1..=self.config.meta_nodes {
            metas.push(format!("meta-{i}"));
        }
        for i in 1..=self.config.frontend_nodes {
            nodes.push(format!("frontend-{i}"));
        }
        for i in 1..=self.config.compute_nodes {
            nodes.push(format!("compute-{i}"));
        }
        for i in 1..=self.config.compactor_nodes {
            nodes.push(format!("compactor-{i}"));
        }

        tracing::info!("graceful shutdown");
        let waiting_time = Duration::from_secs(10);
        // shutdown frontends, computes, compactors
        for node in &nodes {
            self.handle.send_ctrl_c(node);
        }
        madsim::time::sleep(waiting_time).await;
        // shutdown metas
        for meta in &metas {
            self.handle.send_ctrl_c(meta);
        }
        madsim::time::sleep(waiting_time).await;

        // check all nodes are exited
        for node in nodes.iter().chain(metas.iter()) {
            if !self.handle.is_exit(node) {
                panic!("failed to graceful shutdown {node} in {waiting_time:?}");
            }
        }
    }
}

type SessionRequest = (
    String,                          // query sql
    oneshot::Sender<Result<String>>, // channel to send result back
);

/// A SQL session on the simulated client node.
#[derive(Debug, Clone)]
pub struct Session {
    query_tx: mpsc::Sender<SessionRequest>,
}

impl Session {
    /// Run the given SQL query on the session.
    pub async fn run(&mut self, sql: impl Into<String>) -> Result<String> {
        let (tx, rx) = oneshot::channel();
        self.query_tx.send((sql.into(), tx)).await?;
        rx.await?
    }
}

/// Options for killing nodes.
#[derive(Debug, Clone, Copy, PartialEq)]
pub struct KillOpts {
    pub kill_rate: f32,
    pub kill_meta: bool,
    pub kill_frontend: bool,
    pub kill_compute: bool,
    pub kill_compactor: bool,
    pub restart_delay_secs: u32,
}

impl KillOpts {
    /// Killing all kind of nodes.
    pub const ALL: Self = KillOpts {
        kill_rate: 1.0,
        kill_meta: true,
        kill_frontend: true,
        kill_compute: true,
        kill_compactor: true,
        restart_delay_secs: 20,
    };
}<|MERGE_RESOLUTION|>--- conflicted
+++ resolved
@@ -458,13 +458,8 @@
             .await
     }
 
-<<<<<<< HEAD
-    /// Kill some nodes and restart them in 2s.
+    /// Kill some nodes and restart them in 2s + restart_delay_secs with a probability of 0.1.
     pub async fn restart_rand_nodes(&self, opts: &KillOpts) {
-=======
-    /// Kill some nodes and restart them in 2s + restart_delay_secs with a probability of 0.1.
-    pub async fn kill_node(&self, opts: &KillOpts) {
->>>>>>> 9e628a05
         let mut nodes = vec![];
         if opts.kill_meta {
             let rand = rand::thread_rng().gen_range(0..3);
