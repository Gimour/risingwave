// Copyright 2023 RisingWave Labs
//
// Licensed under the Apache License, Version 2.0 (the "License");
// you may not use this file except in compliance with the License.
// You may obtain a copy of the License at
//
//     http://www.apache.org/licenses/LICENSE-2.0
//
// Unless required by applicable law or agreed to in writing, software
// distributed under the License is distributed on an "AS IS" BASIS,
// WITHOUT WARRANTIES OR CONDITIONS OF ANY KIND, either express or implied.
// See the License for the specific language governing permissions and
// limitations under the License.

use anyhow::anyhow;
use arrow_schema::Fields;
use itertools::Itertools;
use pgwire::pg_response::StatementType;
use risingwave_common::catalog::FunctionId;
use risingwave_common::types::DataType;
use risingwave_pb::catalog::function::{Kind, PbExtra, ScalarFunction, TableFunction};
use risingwave_pb::catalog::Function;
use risingwave_pb::expr::{PbExternalUdfExtra, PbWasmUdfExtra};
use risingwave_sqlparser::ast::{
    CreateFunctionBody, FunctionDefinition, ObjectName, OperateFunctionArg,
};
use risingwave_udf::wasm::WasmEngine;
use risingwave_udf::ArrowFlightUdfClient;
use tracing::Instrument;

use super::*;
use crate::catalog::CatalogError;
use crate::{bind_data_type, Binder};

pub async fn handle_create_function(
    handler_args: HandlerArgs,
    or_replace: bool,
    temporary: bool,
    name: ObjectName,
    args: Option<Vec<OperateFunctionArg>>,
    returns: Option<CreateFunctionReturns>,
    params: CreateFunctionBody,
) -> Result<RwPgResponse> {
    if or_replace {
        return Err(ErrorCode::NotImplemented(
            "CREATE OR REPLACE FUNCTION".to_string(),
            None.into(),
        )
        .into());
    }
    if temporary {
        return Err(ErrorCode::NotImplemented(
            "CREATE TEMPORARY FUNCTION".to_string(),
            None.into(),
        )
        .into());
    }

    let return_type;
    let kind = match returns {
        Some(CreateFunctionReturns::Value(data_type)) => {
            return_type = bind_data_type(&data_type)?;
            Kind::Scalar(ScalarFunction {})
        }
        Some(CreateFunctionReturns::Table(columns)) => {
            if columns.len() == 1 {
                // return type is the original type for single column
                return_type = bind_data_type(&columns[0].data_type)?;
            } else {
                // return type is a struct for multiple columns
                let it = columns
                    .into_iter()
                    .map(|c| bind_data_type(&c.data_type).map(|ty| (ty, c.name.real_value())));
                let (datatypes, names) = itertools::process_results(it, |it| it.unzip())?;
                return_type = DataType::new_struct(datatypes, names);
            }
            Kind::Table(TableFunction {})
        }
        None => {
            return Err(ErrorCode::InvalidParameterValue(
                "return type must be specified".to_string(),
            )
            .into())
        }
    };

    let language = match params.language {
        Some(lang) => {
            let language = lang.real_value().to_lowercase();
            if !matches!(language.as_str(), "python" | "java" | "wasm_v1") {
                return Err(ErrorCode::InvalidParameterValue(
                    "LANGUAGE should be one of: python, java, wasm_v1".to_string(),
                )
                .into());
            }
            language
        }
        None => "".to_string(),
    };

    let Some(using) = params.using else {
        return Err(ErrorCode::InvalidParameterValue("USING must be specified".to_string()).into());
    };

    let mut arg_types = vec![];
    for arg in args.unwrap_or_default() {
        arg_types.push(bind_data_type(&arg.data_type)?);
    }

    // resolve database and schema id
    let session = &handler_args.session;
    let db_name = session.database();
    let (schema_name, function_name) = Binder::resolve_schema_qualified_name(db_name, name)?;
    let (database_id, schema_id) = session.get_database_and_schema_id_for_create(schema_name)?;

    // check if the function exists in the catalog
    if (session.env().catalog_reader().read_guard())
        .get_schema_by_id(&database_id, &schema_id)?
        .get_function_by_name_args(&function_name, &arg_types)
        .is_some()
    {
        let name = format!(
            "{function_name}({})",
            arg_types.iter().map(|t| t.to_string()).join(",")
        );
        return Err(CatalogError::Duplicated("function", name).into());
    }

<<<<<<< HEAD
    let link;
    let identifier;

    // judge the type of the UDF, and do some type-specific checks correspondingly.
    let extra = match using {
        CreateFunctionUsing::Link(l) => {
            let Some(FunctionDefinition::SingleQuotedDef(id)) = params.as_ else {
                return Err(ErrorCode::InvalidParameterValue("AS must be specified for USING link".to_string()).into());
            };
            identifier = id;
            link = l;

            // check UDF server
            {
                let client = ArrowFlightUdfClient::connect(&link)
                    .await
                    .map_err(|e| anyhow!(e))?;
                /// A helper function to create a unnamed field from data type.
                fn to_field(data_type: arrow_schema::DataType) -> arrow_schema::Field {
                    arrow_schema::Field::new("", data_type, true)
                }
                let args = arrow_schema::Schema::new(
                    arg_types
                        .iter()
                        .map::<Result<_>, _>(|t| Ok(to_field(t.try_into()?)))
                        .try_collect()?,
                );
                let returns = arrow_schema::Schema::new(match kind {
                    Kind::Scalar(_) => vec![to_field(return_type.clone().try_into()?)],
                    Kind::Table(_) => vec![
                        arrow_schema::Field::new("row_index", arrow_schema::DataType::Int32, true),
                        to_field(return_type.clone().try_into()?),
                    ],
                    _ => unreachable!(),
                });
                client
                    .check(&identifier, &args, &returns)
                    .await
                    .map_err(|e| anyhow!(e))?;
            }

            PbExtra::External(PbExternalUdfExtra {})
        }
        CreateFunctionUsing::Base64(module) => {
            link = String::new();
            identifier = format!("{}.{}.{}", database_id, schema_id, function_name);
            if language != "wasm_v1" {
                return Err(ErrorCode::InvalidParameterValue(
                    "LANGUAGE should be wasm_v1 for USING base64".to_string(),
                )
                .into());
            }

            use base64::prelude::{Engine, BASE64_STANDARD};
            let module = BASE64_STANDARD.decode(module).map_err(|e| anyhow!(e))?;

            let system_params = session.env().meta_client().get_system_params().await?;
            let wasm_storage_url = system_params.wasm_storage_url();

            let wasm_engine = WasmEngine::get_or_create();
            wasm_engine
                .compile_and_upload_component(module, wasm_storage_url, &identifier)
                .instrument(tracing::info_span!("compile_and_upload_component", %identifier))
                .await
                .map_err(|e| anyhow!(e))?;

            PbExtra::Wasm(PbWasmUdfExtra {
                wasm_storage_url: wasm_storage_url.to_string(),
            })
        }
    };
=======
    // check the service
    let client = ArrowFlightUdfClient::connect(&link)
        .await
        .map_err(|e| anyhow!(e))?;
    /// A helper function to create a unnamed field from data type.
    fn to_field(data_type: arrow_schema::DataType) -> arrow_schema::Field {
        arrow_schema::Field::new("", data_type, true)
    }
    let args = arrow_schema::Schema::new(
        arg_types
            .iter()
            .map::<Result<_>, _>(|t| Ok(to_field(t.try_into()?)))
            .try_collect::<_, Fields, _>()?,
    );
    let returns = arrow_schema::Schema::new(match kind {
        Kind::Scalar(_) => vec![to_field(return_type.clone().try_into()?)],
        Kind::Table(_) => vec![
            arrow_schema::Field::new("row_index", arrow_schema::DataType::Int32, true),
            to_field(return_type.clone().try_into()?),
        ],
        _ => unreachable!(),
    });
    client
        .check(&identifier, &args, &returns)
        .await
        .map_err(|e| anyhow!(e))?;
>>>>>>> 2637dbde

    let function = Function {
        id: FunctionId::placeholder().0,
        schema_id,
        database_id,
        name: function_name,
        kind: Some(kind),
        arg_types: arg_types.into_iter().map(|t| t.into()).collect(),
        return_type: Some(return_type.into()),
        language,
        identifier,
        link,
        owner: session.user_id(),
        extra: Some(extra),
    };

    let catalog_writer = session.catalog_writer()?;
    catalog_writer.create_function(function).await?;

    Ok(PgResponse::empty_result(StatementType::CREATE_FUNCTION))
}<|MERGE_RESOLUTION|>--- conflicted
+++ resolved
@@ -126,7 +126,6 @@
         return Err(CatalogError::Duplicated("function", name).into());
     }
 
-<<<<<<< HEAD
     let link;
     let identifier;
 
@@ -152,7 +151,7 @@
                     arg_types
                         .iter()
                         .map::<Result<_>, _>(|t| Ok(to_field(t.try_into()?)))
-                        .try_collect()?,
+                        .try_collect::<_, Fields, _>()?,
                 );
                 let returns = arrow_schema::Schema::new(match kind {
                     Kind::Scalar(_) => vec![to_field(return_type.clone().try_into()?)],
@@ -198,34 +197,6 @@
             })
         }
     };
-=======
-    // check the service
-    let client = ArrowFlightUdfClient::connect(&link)
-        .await
-        .map_err(|e| anyhow!(e))?;
-    /// A helper function to create a unnamed field from data type.
-    fn to_field(data_type: arrow_schema::DataType) -> arrow_schema::Field {
-        arrow_schema::Field::new("", data_type, true)
-    }
-    let args = arrow_schema::Schema::new(
-        arg_types
-            .iter()
-            .map::<Result<_>, _>(|t| Ok(to_field(t.try_into()?)))
-            .try_collect::<_, Fields, _>()?,
-    );
-    let returns = arrow_schema::Schema::new(match kind {
-        Kind::Scalar(_) => vec![to_field(return_type.clone().try_into()?)],
-        Kind::Table(_) => vec![
-            arrow_schema::Field::new("row_index", arrow_schema::DataType::Int32, true),
-            to_field(return_type.clone().try_into()?),
-        ],
-        _ => unreachable!(),
-    });
-    client
-        .check(&identifier, &args, &returns)
-        .await
-        .map_err(|e| anyhow!(e))?;
->>>>>>> 2637dbde
 
     let function = Function {
         id: FunctionId::placeholder().0,
