--- conflicted
+++ resolved
@@ -46,10 +46,7 @@
 
     /// Returns whether the analyzed expression will *definitely* return null if
     /// all of a given set of input columns are null.
-<<<<<<< HEAD
     /// Note: we could not assume any null-related property for the input expression if `is_null` returns false
-=======
->>>>>>> a82a02fe
     pub fn is_null(expr: &ExprImpl, null_columns: FixedBitSet) -> bool {
         let strong = Strong::new(null_columns);
         strong.is_null_visit(expr)
