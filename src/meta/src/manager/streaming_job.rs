// Copyright 2024 RisingWave Labs
//
// Licensed under the Apache License, Version 2.0 (the "License");
// you may not use this file except in compliance with the License.
// You may obtain a copy of the License at
//
//     http://www.apache.org/licenses/LICENSE-2.0
//
// Unless required by applicable law or agreed to in writing, software
// distributed under the License is distributed on an "AS IS" BASIS,
// WITHOUT WARRANTIES OR CONDITIONS OF ANY KIND, either express or implied.
// See the License for the specific language governing permissions and
// limitations under the License.

use risingwave_common::catalog::TableVersionId;
use risingwave_common::current_cluster_version;
use risingwave_common::util::epoch::Epoch;
use risingwave_pb::catalog::{CreateType, Index, PbSource, Sink, Subscription, Table};
use risingwave_pb::ddl_service::TableJobType;
use strum::EnumDiscriminants;

use crate::model::FragmentId;

// This enum is used in order to re-use code in `DdlServiceImpl` for creating MaterializedView and
// Sink.
#[derive(Debug, Clone, EnumDiscriminants)]
pub enum StreamingJob {
    MaterializedView(Table),
    Subscription(Subscription),
    Sink(Sink, Option<(Table, Option<PbSource>)>),
    Table(Option<PbSource>, Table, TableJobType),
    Index(Index, Table),
    Source(PbSource),
}

#[derive(Debug, Clone, Copy, PartialEq)]
pub enum DdlType {
    MaterializedView,
    Sink,
    Subscription,
    Table(TableJobType),
    Index,
    Source,
}

impl From<&StreamingJob> for DdlType {
    fn from(job: &StreamingJob) -> Self {
        match job {
            StreamingJob::MaterializedView(_) => DdlType::MaterializedView,
            StreamingJob::Sink(_, _) => DdlType::Sink,
            StreamingJob::Table(_, _, ty) => DdlType::Table(*ty),
            StreamingJob::Index(_, _) => DdlType::Index,
            StreamingJob::Source(_) => DdlType::Source,
            StreamingJob::Subscription(_) => DdlType::Subscription,
        }
    }
}

#[cfg(test)]
#[allow(clippy::derivable_impls)]
impl Default for DdlType {
    fn default() -> Self {
        // This should not be used by mock services,
        // so we can just pick an arbitrary default variant.
        DdlType::MaterializedView
    }
}

impl StreamingJob {
    pub fn mark_created(&mut self) {
        let created_at_epoch = Some(Epoch::now().0);
        let created_at_cluster_version = Some(current_cluster_version());
        match self {
            StreamingJob::MaterializedView(table) => {
                table.created_at_epoch = created_at_epoch;
                table.created_at_cluster_version = created_at_cluster_version;
            }
            StreamingJob::Sink(table, _) => table.created_at_epoch = created_at_epoch,
            StreamingJob::Table(source, table, ..) => {
                table.created_at_epoch = created_at_epoch;
                table.created_at_cluster_version = created_at_cluster_version.clone();
                if let Some(source) = source {
                    source.created_at_epoch = created_at_epoch;
                    source.created_at_cluster_version = created_at_cluster_version;
                }
            }
            StreamingJob::Index(index, _) => {
                index.created_at_epoch = created_at_epoch;
                index.created_at_cluster_version = created_at_cluster_version;
            }
            StreamingJob::Source(source) => {
                source.created_at_epoch = created_at_epoch;
                source.created_at_cluster_version = created_at_cluster_version;
            }
            StreamingJob::Subscription(subscription) => {
                subscription.created_at_epoch = created_at_epoch;
            }
        }
    }

    pub fn mark_initialized(&mut self) {
        let initialized_at_epoch = Some(Epoch::now().0);
        let initialized_at_cluster_version = Some(current_cluster_version());
        match self {
            StreamingJob::MaterializedView(table) => {
                table.initialized_at_epoch = initialized_at_epoch;
                table.initialized_at_cluster_version = initialized_at_cluster_version;
            }
            StreamingJob::Sink(table, _) => {
                table.initialized_at_epoch = initialized_at_epoch;
                table.initialized_at_cluster_version = initialized_at_cluster_version;
            }
            StreamingJob::Table(source, table, ..) => {
                table.initialized_at_epoch = initialized_at_epoch;
                table.initialized_at_cluster_version = initialized_at_cluster_version.clone();

                if let Some(source) = source {
                    source.initialized_at_epoch = initialized_at_epoch;
                    source.initialized_at_cluster_version = initialized_at_cluster_version;
                }
            }
            StreamingJob::Index(index, _) => {
                index.initialized_at_epoch = initialized_at_epoch;
                index.initialized_at_cluster_version = initialized_at_cluster_version;
            }
            StreamingJob::Source(source) => {
                source.initialized_at_epoch = initialized_at_epoch;
                source.initialized_at_cluster_version = initialized_at_cluster_version;
            }
            StreamingJob::Subscription(subscription) => {
                subscription.initialized_at_epoch = initialized_at_epoch;
            }
        }
    }
}

impl StreamingJob {
    pub fn set_id(&mut self, id: u32) {
        match self {
            Self::MaterializedView(table) => table.id = id,
            Self::Sink(sink, _) => sink.id = id,
            Self::Table(_, table, ..) => table.id = id,
            Self::Index(index, index_table) => {
                index.id = id;
                index.index_table_id = id;
                index_table.id = id;
            }
            StreamingJob::Source(src) => {
                src.id = id;
            }
            StreamingJob::Subscription(subscription) => {
                subscription.id = id;
            }
        }
    }

    /// Set the fragment id where the table is materialized.
    pub fn set_table_fragment_id(&mut self, id: FragmentId) {
        match self {
            Self::MaterializedView(table) | Self::Index(_, table) | Self::Table(_, table, ..) => {
                table.fragment_id = id;
            }
            Self::Sink(_, _) | Self::Source(_) | Self::Subscription(_) => {}
        }
    }

    /// Set the fragment id where the table dml is received.
    pub fn set_dml_fragment_id(&mut self, id: Option<FragmentId>) {
        match self {
            Self::Table(_, table, ..) => {
                table.dml_fragment_id = id;
            }
            Self::MaterializedView(_)
            | Self::Index(_, _)
            | Self::Sink(_, _)
            | Self::Subscription(_) => {}
            Self::Source(_) => {}
        }
    }

    pub fn id(&self) -> u32 {
        match self {
            Self::MaterializedView(table) => table.id,
            Self::Sink(sink, _) => sink.id,
            Self::Table(_, table, ..) => table.id,
            Self::Index(index, _) => index.id,
            Self::Source(source) => source.id,
            Self::Subscription(subscription) => subscription.id,
        }
    }

    pub fn mv_table(&self) -> Option<u32> {
        match self {
            Self::MaterializedView(table) => Some(table.id),
            Self::Sink(_, _) => None,
            Self::Table(_, table, ..) => Some(table.id),
            Self::Index(_, table) => Some(table.id),
            Self::Source(_) => None,
            Self::Subscription(_) => None,
        }
    }

    /// Returns the reference to the [`Table`] of the job if it exists.
    pub fn table(&self) -> Option<&Table> {
        match self {
            Self::MaterializedView(table) | Self::Index(_, table) | Self::Table(_, table, ..) => {
                Some(table)
            }
            Self::Sink(_, _) | Self::Source(_) | Self::Subscription(_) => None,
        }
    }

    pub fn schema_id(&self) -> u32 {
        match self {
            Self::MaterializedView(table) => table.schema_id,
            Self::Sink(sink, _) => sink.schema_id,
            Self::Table(_, table, ..) => table.schema_id,
            Self::Index(index, _) => index.schema_id,
            Self::Source(source) => source.schema_id,
            Self::Subscription(subscription) => subscription.schema_id,
        }
    }

    pub fn database_id(&self) -> u32 {
        match self {
            Self::MaterializedView(table) => table.database_id,
            Self::Sink(sink, _) => sink.database_id,
            Self::Table(_, table, ..) => table.database_id,
            Self::Index(index, _) => index.database_id,
            Self::Source(source) => source.database_id,
            Self::Subscription(subscription) => subscription.database_id,
        }
    }

    pub fn name(&self) -> String {
        match self {
            Self::MaterializedView(table) => table.name.clone(),
            Self::Sink(sink, _) => sink.name.clone(),
            Self::Table(_, table, ..) => table.name.clone(),
            Self::Index(index, _) => index.name.clone(),
            Self::Source(source) => source.name.clone(),
            Self::Subscription(subscription) => subscription.name.clone(),
        }
    }

    pub fn owner(&self) -> u32 {
        match self {
            StreamingJob::MaterializedView(mv) => mv.owner,
            StreamingJob::Sink(sink, _) => sink.owner,
            StreamingJob::Table(_, table, ..) => table.owner,
            StreamingJob::Index(index, _) => index.owner,
            StreamingJob::Source(source) => source.owner,
            StreamingJob::Subscription(subscription) => subscription.owner,
        }
    }

    pub fn definition(&self) -> String {
        match self {
            Self::MaterializedView(table) => table.definition.clone(),
            Self::Table(_, table, ..) => table.definition.clone(),
            Self::Index(_, table) => table.definition.clone(),
            Self::Sink(sink, _) => sink.definition.clone(),
            Self::Source(source) => source.definition.clone(),
            Self::Subscription(subscription) => subscription.definition.clone(),
        }
    }

<<<<<<< HEAD
    pub fn properties(&self) -> HashMap<String, String> {
        match self {
            Self::MaterializedView(table) => table.properties.clone(),
            Self::Sink(sink, _) => sink.properties.clone(),
            Self::Table(_, table, ..) => table.properties.clone(),
            Self::Index(_, index_table) => index_table.properties.clone(),
            Self::Source(source) => source.with_properties.clone(),
            Self::Subscription(subscription) => subscription.properties.clone(),
        }
    }

=======
>>>>>>> fcdeb3f7
    /// Returns the [`TableVersionId`] if this job is `Table`.
    pub fn table_version_id(&self) -> Option<TableVersionId> {
        if let Self::Table(_, table, ..) = self {
            Some(
                table
                    .get_version()
                    .expect("table must be versioned")
                    .version,
            )
        } else {
            None
        }
    }

    pub fn create_type(&self) -> CreateType {
        match self {
            Self::MaterializedView(table) => {
                table.get_create_type().unwrap_or(CreateType::Foreground)
            }
            _ => CreateType::Foreground,
        }
    }

    // TODO: record all objects instead.
    pub fn dependent_relations(&self) -> Vec<u32> {
        match self {
            StreamingJob::MaterializedView(table) => table.dependent_relations.clone(),
            StreamingJob::Sink(sink, _) => sink.dependent_relations.clone(),
            StreamingJob::Table(_, table, _) => table.dependent_relations.clone(),
            StreamingJob::Index(index, index_table) => {
                assert_eq!(index.primary_table_id, index_table.dependent_relations[0]);
                vec![]
            }
            StreamingJob::Source(_) => vec![],
            Self::Subscription(subscription) => subscription.dependent_relations.clone(),
        }
    }

    pub fn is_source_job(&self) -> bool {
        matches!(self, StreamingJob::Source(_))
    }
}<|MERGE_RESOLUTION|>--- conflicted
+++ resolved
@@ -265,20 +265,6 @@
         }
     }
 
-<<<<<<< HEAD
-    pub fn properties(&self) -> HashMap<String, String> {
-        match self {
-            Self::MaterializedView(table) => table.properties.clone(),
-            Self::Sink(sink, _) => sink.properties.clone(),
-            Self::Table(_, table, ..) => table.properties.clone(),
-            Self::Index(_, index_table) => index_table.properties.clone(),
-            Self::Source(source) => source.with_properties.clone(),
-            Self::Subscription(subscription) => subscription.properties.clone(),
-        }
-    }
-
-=======
->>>>>>> fcdeb3f7
     /// Returns the [`TableVersionId`] if this job is `Table`.
     pub fn table_version_id(&self) -> Option<TableVersionId> {
         if let Self::Table(_, table, ..) = self {
