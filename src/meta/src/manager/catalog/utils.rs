--- conflicted
+++ resolved
@@ -128,7 +128,6 @@
                     into_table_name: None,
                     ..
                 },
-<<<<<<< HEAD
         }| Statement::CreateSubscription {
             stmt:
                 CreateSubscriptionStatement {
@@ -137,8 +136,6 @@
                 },
         }
          => replace_table_name(table_name, to),
-=======
-        } => replace_table_name(table_name, to),
         Statement::CreateSink {
             stmt: CreateSinkStatement {
                 sink_from,
@@ -156,7 +153,6 @@
                 }
             }
         }
->>>>>>> fcdeb3f7
         _ => unreachable!(),
     };
     stmt.to_string()
