--- conflicted
+++ resolved
@@ -30,17 +30,10 @@
     StreamingJob as StreamingJobModel, Table,
 };
 use risingwave_meta_model_v2::{
-<<<<<<< HEAD
-    actor, actor_dispatcher, fragment, index, object_dependency, sink, source, streaming_job,
-    subscription, table, ActorId, ActorUpstreamActors, CreateType, DatabaseId, ExprNodeArray,
-    FragmentId, I32Array, IndexId, JobStatus, ObjectId, SchemaId, SourceId, StreamNode, TableId,
-    TableVersion, UserId,
-=======
     actor, actor_dispatcher, fragment, index, object, object_dependency, sink, source,
-    streaming_job, table, ActorId, ActorUpstreamActors, CreateType, DatabaseId, ExprNodeArray,
-    FragmentId, I32Array, IndexId, JobStatus, ObjectId, SchemaId, SourceId, StreamingParallelism,
-    TableId, TableVersion, UserId,
->>>>>>> fcdeb3f7
+    streaming_job, subscription, table, ActorId, ActorUpstreamActors, CreateType, DatabaseId,
+    ExprNodeArray, FragmentId, I32Array, IndexId, JobStatus, ObjectId, SchemaId, SourceId,
+    StreamingParallelism, TableId, TableVersion, UserId,
 };
 use risingwave_pb::catalog::source::PbOptionalAssociatedTableId;
 use risingwave_pb::catalog::table::{PbOptionalAssociatedSourceId, PbTableVersion};
@@ -182,12 +175,13 @@
             StreamingJob::Subscription(subscription) => {
                 let job_id = Self::create_streaming_job_obj(
                     &txn,
-                    ObjectType::Sink,
+                    ObjectType::Subscription,
                     subscription.owner as _,
                     Some(subscription.database_id as _),
                     Some(subscription.schema_id as _),
                     create_type,
                     ctx,
+                    streaming_parallelism,
                 )
                 .await?;
                 subscription.id = job_id as _;
