// Copyright 2024 RisingWave Labs
//
// Licensed under the Apache License, Version 2.0 (the "License");
// you may not use this file except in compliance with the License.
// You may obtain a copy of the License at
//
//     http://www.apache.org/licenses/LICENSE-2.0
//
// Unless required by applicable law or agreed to in writing, software
// distributed under the License is distributed on an "AS IS" BASIS,
// WITHOUT WARRANTIES OR CONDITIONS OF ANY KIND, either express or implied.
// See the License for the specific language governing permissions and
// limitations under the License.

use std::collections::{BTreeSet, HashMap, HashSet};
use std::iter;
use std::sync::Arc;

use anyhow::anyhow;
use itertools::Itertools;
use risingwave_common::catalog::{TableOption, DEFAULT_SCHEMA_NAME, SYSTEM_SCHEMAS};
use risingwave_common::util::stream_graph_visitor::visit_stream_node_cont;
use risingwave_common::{bail, current_cluster_version};
use risingwave_meta_model_v2::fragment::StreamNode;
use risingwave_meta_model_v2::object::ObjectType;
use risingwave_meta_model_v2::prelude::*;
use risingwave_meta_model_v2::table::TableType;
use risingwave_meta_model_v2::{
    actor, connection, database, fragment, function, index, object, object_dependency, schema,
<<<<<<< HEAD
    sink, source, streaming_job, subscription, table, user_privilege, view, ActorId,
    ActorUpstreamActors, ColumnCatalogArray, ConnectionId, CreateType, DatabaseId, FragmentId,
    FunctionId, I32Array, IndexId, JobStatus, ObjectId, PrivateLinkService, SchemaId, SourceId,
    StreamSourceInfo, StreamingParallelism, TableId, UserId,
=======
    sink, source, streaming_job, table, user_privilege, view, ActorId, ActorUpstreamActors,
    ColumnCatalogArray, ConnectionId, CreateType, DatabaseId, FragmentId, FunctionId, I32Array,
    IndexId, JobStatus, ObjectId, PrivateLinkService, SchemaId, SinkId, SourceId, StreamSourceInfo,
    StreamingParallelism, TableId, UserId,
>>>>>>> 791c0c83
};
use risingwave_pb::catalog::table::PbTableType;
use risingwave_pb::catalog::{
    PbComment, PbConnection, PbDatabase, PbFunction, PbIndex, PbSchema, PbSink, PbSource,
    PbSubscription, PbTable, PbView,
};
use risingwave_pb::meta::cancel_creating_jobs_request::PbCreatingJobInfo;
use risingwave_pb::meta::relation::PbRelationInfo;
use risingwave_pb::meta::subscribe_response::{
    Info as NotificationInfo, Info, Operation as NotificationOperation, Operation,
};
use risingwave_pb::meta::{PbRelation, PbRelationGroup};
use risingwave_pb::stream_plan::stream_node::NodeBody;
use risingwave_pb::stream_plan::FragmentTypeFlag;
use risingwave_pb::user::PbUserInfo;
use sea_orm::sea_query::{Expr, SimpleExpr};
use sea_orm::ActiveValue::Set;
use sea_orm::{
    ActiveModelTrait, ColumnTrait, DatabaseConnection, DatabaseTransaction, EntityTrait,
    IntoActiveModel, JoinType, PaginatorTrait, QueryFilter, QuerySelect, RelationTrait,
    TransactionTrait, Value,
};
use tokio::sync::{RwLock, RwLockReadGuard};

use crate::controller::rename::{alter_relation_rename, alter_relation_rename_refs};
use crate::controller::utils::{
    check_connection_name_duplicate, check_database_name_duplicate,
    check_function_signature_duplicate, check_relation_name_duplicate, check_schema_name_duplicate,
    ensure_object_id, ensure_object_not_refer, ensure_schema_empty, ensure_user_id,
    get_fragment_mappings, get_fragment_mappings_by_jobs, get_referring_objects,
    get_referring_objects_cascade, get_user_privilege, list_user_info_by_ids,
    resolve_source_register_info_for_jobs, PartialObject,
};
use crate::controller::ObjectModel;
use crate::manager::{Catalog, MetaSrvEnv, NotificationVersion, IGNORED_NOTIFICATION_VERSION};
use crate::rpc::ddl_controller::DropMode;
use crate::stream::SourceManagerRef;
use crate::{MetaError, MetaResult};

pub type CatalogControllerRef = Arc<CatalogController>;

/// `CatalogController` is the controller for catalog related operations, including database, schema, table, view, etc.
pub struct CatalogController {
    pub(crate) env: MetaSrvEnv,
    pub(crate) inner: RwLock<CatalogControllerInner>,
}

#[derive(Clone, Default)]
pub struct ReleaseContext {
    /// Dropped state table list, need to unregister from hummock.
    pub(crate) state_table_ids: Vec<TableId>,
    /// Dropped source list, need to unregister from source manager.
    pub(crate) source_ids: Vec<SourceId>,
    /// Dropped connection list, need to delete from vpc endpoints.
    pub(crate) connections: Vec<PrivateLinkService>,

    /// Dropped fragments that are fetching data from the target source.
    pub(crate) source_fragments: HashMap<SourceId, BTreeSet<FragmentId>>,
    /// Dropped actors.
    pub(crate) removed_actors: HashSet<ActorId>,
}

impl CatalogController {
    pub fn new(env: MetaSrvEnv) -> MetaResult<Self> {
        let meta_store = env
            .sql_meta_store()
            .expect("sql meta store is not initialized");
        Ok(Self {
            env,
            inner: RwLock::new(CatalogControllerInner {
                db: meta_store.conn,
            }),
        })
    }

    /// Used in `NotificationService::subscribe`.
    /// Need to pay attention to the order of acquiring locks to prevent deadlock problems.
    pub async fn get_inner_read_guard(&self) -> RwLockReadGuard<'_, CatalogControllerInner> {
        self.inner.read().await
    }
}

pub struct CatalogControllerInner {
    pub(crate) db: DatabaseConnection,
}

impl CatalogController {
    pub(crate) async fn notify_frontend(
        &self,
        operation: NotificationOperation,
        info: NotificationInfo,
    ) -> NotificationVersion {
        self.env
            .notification_manager()
            .notify_frontend(operation, info)
            .await
    }

    pub(crate) async fn notify_frontend_relation_info(
        &self,
        operation: NotificationOperation,
        relation_info: PbRelationInfo,
    ) -> NotificationVersion {
        self.env
            .notification_manager()
            .notify_frontend_relation_info(operation, relation_info)
            .await
    }
}

impl CatalogController {
    pub(crate) async fn create_object(
        txn: &DatabaseTransaction,
        obj_type: ObjectType,
        owner_id: UserId,
        database_id: Option<DatabaseId>,
        schema_id: Option<SchemaId>,
    ) -> MetaResult<object::Model> {
        let active_db = object::ActiveModel {
            oid: Default::default(),
            obj_type: Set(obj_type),
            owner_id: Set(owner_id),
            schema_id: Set(schema_id),
            database_id: Set(database_id),
            initialized_at: Default::default(),
            created_at: Default::default(),
            initialized_at_cluster_version: Set(Some(current_cluster_version())),
            created_at_cluster_version: Set(Some(current_cluster_version())),
        };
        Ok(active_db.insert(txn).await?)
    }

    pub async fn create_database(&self, db: PbDatabase) -> MetaResult<NotificationVersion> {
        let inner = self.inner.write().await;
        let owner_id = db.owner as _;
        let txn = inner.db.begin().await?;
        ensure_user_id(owner_id, &txn).await?;
        check_database_name_duplicate(&db.name, &txn).await?;

        let db_obj = Self::create_object(&txn, ObjectType::Database, owner_id, None, None).await?;
        let mut db: database::ActiveModel = db.into();
        db.database_id = Set(db_obj.oid);
        let db = db.insert(&txn).await?;

        let mut schemas = vec![];
        for schema_name in iter::once(DEFAULT_SCHEMA_NAME).chain(SYSTEM_SCHEMAS) {
            let schema_obj =
                Self::create_object(&txn, ObjectType::Schema, owner_id, Some(db_obj.oid), None)
                    .await?;
            let schema = schema::ActiveModel {
                schema_id: Set(schema_obj.oid),
                name: Set(schema_name.into()),
            };
            let schema = schema.insert(&txn).await?;
            schemas.push(ObjectModel(schema, schema_obj).into());
        }
        txn.commit().await?;

        let mut version = self
            .notify_frontend(
                NotificationOperation::Add,
                NotificationInfo::Database(ObjectModel(db, db_obj).into()),
            )
            .await;
        for schema in schemas {
            version = self
                .notify_frontend(NotificationOperation::Add, NotificationInfo::Schema(schema))
                .await;
        }

        Ok(version)
    }

    pub async fn drop_database(
        &self,
        database_id: DatabaseId,
    ) -> MetaResult<(ReleaseContext, NotificationVersion)> {
        let inner = self.inner.write().await;
        let txn = inner.db.begin().await?;
        ensure_object_id(ObjectType::Database, database_id, &txn).await?;

        let streaming_jobs: Vec<ObjectId> = StreamingJob::find()
            .join(JoinType::InnerJoin, streaming_job::Relation::Object.def())
            .select_only()
            .column(streaming_job::Column::JobId)
            .filter(object::Column::DatabaseId.eq(Some(database_id)))
            .into_tuple()
            .all(&txn)
            .await?;

        let (source_fragments, removed_actors) =
            resolve_source_register_info_for_jobs(&txn, streaming_jobs.clone()).await?;

        let state_table_ids: Vec<TableId> = Table::find()
            .select_only()
            .column(table::Column::TableId)
            .filter(
                table::Column::BelongsToJobId
                    .is_in(streaming_jobs.clone())
                    .or(table::Column::TableId.is_in(streaming_jobs.clone())),
            )
            .into_tuple()
            .all(&txn)
            .await?;

        let source_ids: Vec<SourceId> = Object::find()
            .select_only()
            .column(object::Column::Oid)
            .filter(
                object::Column::DatabaseId
                    .eq(Some(database_id))
                    .and(object::Column::ObjType.eq(ObjectType::Source)),
            )
            .into_tuple()
            .all(&txn)
            .await?;

        let connections = Connection::find()
            .inner_join(Object)
            .filter(object::Column::DatabaseId.eq(Some(database_id)))
            .all(&txn)
            .await?
            .into_iter()
            .map(|conn| conn.info)
            .collect_vec();

        // Find affect users with privileges on the database and the objects in the database.
        let to_update_user_ids: Vec<UserId> = UserPrivilege::find()
            .select_only()
            .distinct()
            .column(user_privilege::Column::UserId)
            .join(JoinType::InnerJoin, user_privilege::Relation::Object.def())
            .filter(
                object::Column::DatabaseId
                    .eq(database_id)
                    .or(user_privilege::Column::Oid.eq(database_id)),
            )
            .into_tuple()
            .all(&txn)
            .await?;
        let fragment_mappings = get_fragment_mappings_by_jobs(&txn, streaming_jobs).await?;

        // The schema and objects in the database will be delete cascade.
        let res = Object::delete_by_id(database_id).exec(&txn).await?;
        if res.rows_affected == 0 {
            return Err(MetaError::catalog_id_not_found("database", database_id));
        }
        let user_infos = list_user_info_by_ids(to_update_user_ids, &txn).await?;

        txn.commit().await?;

        self.notify_users_update(user_infos).await;
        let version = self
            .notify_frontend(
                NotificationOperation::Delete,
                NotificationInfo::Database(PbDatabase {
                    id: database_id as _,
                    ..Default::default()
                }),
            )
            .await;
        self.notify_fragment_mapping(NotificationOperation::Delete, fragment_mappings)
            .await;
        Ok((
            ReleaseContext {
                state_table_ids,
                source_ids,
                connections,
                source_fragments,
                removed_actors,
            },
            version,
        ))
    }

    pub async fn create_schema(&self, schema: PbSchema) -> MetaResult<NotificationVersion> {
        let inner = self.inner.write().await;
        let owner_id = schema.owner as _;
        let txn = inner.db.begin().await?;
        ensure_user_id(owner_id, &txn).await?;
        ensure_object_id(ObjectType::Database, schema.database_id as _, &txn).await?;
        check_schema_name_duplicate(&schema.name, schema.database_id as _, &txn).await?;

        let schema_obj = Self::create_object(
            &txn,
            ObjectType::Schema,
            owner_id,
            Some(schema.database_id as _),
            None,
        )
        .await?;
        let mut schema: schema::ActiveModel = schema.into();
        schema.schema_id = Set(schema_obj.oid);
        let schema = schema.insert(&txn).await?;
        txn.commit().await?;

        let version = self
            .notify_frontend(
                NotificationOperation::Add,
                NotificationInfo::Schema(ObjectModel(schema, schema_obj).into()),
            )
            .await;
        Ok(version)
    }

    pub async fn drop_schema(
        &self,
        schema_id: SchemaId,
        drop_mode: DropMode,
    ) -> MetaResult<NotificationVersion> {
        let inner = self.inner.write().await;
        let txn = inner.db.begin().await?;
        let schema_obj = Object::find_by_id(schema_id)
            .one(&txn)
            .await?
            .ok_or_else(|| MetaError::catalog_id_not_found("schema", schema_id))?;
        // TODO: support drop schema cascade.
        if drop_mode == DropMode::Restrict {
            ensure_schema_empty(schema_id, &txn).await?;
        } else {
            return Err(MetaError::permission_denied(
                "drop schema cascade is not supported yet".to_string(),
            ));
        }

        // Find affect users with privileges on the schema and the objects in the schema.
        let to_update_user_ids: Vec<UserId> = UserPrivilege::find()
            .select_only()
            .distinct()
            .column(user_privilege::Column::UserId)
            .join(JoinType::InnerJoin, user_privilege::Relation::Object.def())
            .filter(
                object::Column::SchemaId
                    .eq(schema_id)
                    .or(user_privilege::Column::Oid.eq(schema_id)),
            )
            .into_tuple()
            .all(&txn)
            .await?;

        let res = Object::delete(object::ActiveModel {
            oid: Set(schema_id),
            ..Default::default()
        })
        .exec(&txn)
        .await?;
        if res.rows_affected == 0 {
            return Err(MetaError::catalog_id_not_found("schema", schema_id));
        }
        let user_infos = list_user_info_by_ids(to_update_user_ids, &txn).await?;

        txn.commit().await?;

        self.notify_users_update(user_infos).await;
        let version = self
            .notify_frontend(
                NotificationOperation::Delete,
                NotificationInfo::Schema(PbSchema {
                    id: schema_id as _,
                    database_id: schema_obj.database_id.unwrap() as _,
                    ..Default::default()
                }),
            )
            .await;
        Ok(version)
    }

    pub async fn list_background_creating_mviews(&self) -> MetaResult<Vec<table::Model>> {
        let inner = self.inner.read().await;
        let tables = Table::find()
            .join(JoinType::LeftJoin, table::Relation::Object1.def())
            .join(JoinType::LeftJoin, object::Relation::StreamingJob.def())
            .filter(
                table::Column::TableType
                    .eq(TableType::MaterializedView)
                    .and(
                        streaming_job::Column::CreateType
                            .eq(CreateType::Background)
                            .and(streaming_job::Column::JobStatus.eq(JobStatus::Creating)),
                    ),
            )
            .all(&inner.db)
            .await?;
        Ok(tables)
    }

    pub async fn has_any_streaming_jobs(&self) -> MetaResult<bool> {
        let inner = self.inner.read().await;
        let count = streaming_job::Entity::find().count(&inner.db).await?;
        Ok(count > 0)
    }

    /// `clean_dirty_creating_jobs` cleans up creating jobs that are creating in Foreground mode or in Initial status.
    pub async fn clean_dirty_creating_jobs(&self) -> MetaResult<ReleaseContext> {
        let inner = self.inner.write().await;
        let txn = inner.db.begin().await?;

        let creating_jobs: Vec<(ObjectId, ObjectType)> = streaming_job::Entity::find()
            .select_only()
            .column(streaming_job::Column::JobId)
            .column(object::Column::ObjType)
            .join(JoinType::InnerJoin, streaming_job::Relation::Object.def())
            .filter(
                streaming_job::Column::JobStatus.eq(JobStatus::Initial).or(
                    streaming_job::Column::JobStatus
                        .eq(JobStatus::Creating)
                        .and(streaming_job::Column::CreateType.eq(CreateType::Foreground)),
                ),
            )
            .into_tuple()
            .all(&txn)
            .await?;

        let changed = Self::clean_dirty_sink_downstreams(&txn).await?;

        if creating_jobs.is_empty() {
            if changed {
                txn.commit().await?;
            }

            return Ok(ReleaseContext::default());
        }

        // Record cleaned streaming jobs in event logs.
        let mut creating_table_ids = vec![];
        let mut creating_source_ids = vec![];
        let mut creating_sink_ids = vec![];
        let mut creating_job_ids = vec![];
        for (job_id, job_type) in creating_jobs {
            creating_job_ids.push(job_id);
            match job_type {
                ObjectType::Table | ObjectType::Index => creating_table_ids.push(job_id),
                ObjectType::Source => creating_source_ids.push(job_id),
                ObjectType::Sink => creating_sink_ids.push(job_id),
                _ => unreachable!("unexpected streaming job type"),
            }
        }
        let mut event_logs = vec![];
        if !creating_table_ids.is_empty() {
            let table_info: Vec<(TableId, String, String)> = Table::find()
                .select_only()
                .columns([
                    table::Column::TableId,
                    table::Column::Name,
                    table::Column::Definition,
                ])
                .filter(table::Column::TableId.is_in(creating_table_ids))
                .into_tuple()
                .all(&txn)
                .await?;
            for (table_id, name, definition) in table_info {
                let event = risingwave_pb::meta::event_log::EventDirtyStreamJobClear {
                    id: table_id as _,
                    name,
                    definition,
                    error: "clear during recovery".to_string(),
                };
                event_logs.push(risingwave_pb::meta::event_log::Event::DirtyStreamJobClear(
                    event,
                ));
            }
        }
        if !creating_source_ids.is_empty() {
            let source_info: Vec<(SourceId, String, String)> = Source::find()
                .select_only()
                .columns([
                    source::Column::SourceId,
                    source::Column::Name,
                    source::Column::Definition,
                ])
                .filter(source::Column::SourceId.is_in(creating_source_ids))
                .into_tuple()
                .all(&txn)
                .await?;
            for (source_id, name, definition) in source_info {
                let event = risingwave_pb::meta::event_log::EventDirtyStreamJobClear {
                    id: source_id as _,
                    name,
                    definition,
                    error: "clear during recovery".to_string(),
                };
                event_logs.push(risingwave_pb::meta::event_log::Event::DirtyStreamJobClear(
                    event,
                ));
            }
        }
        if !creating_sink_ids.is_empty() {
            let sink_info: Vec<(SinkId, String, String)> = Sink::find()
                .select_only()
                .columns([
                    sink::Column::SinkId,
                    sink::Column::Name,
                    sink::Column::Definition,
                ])
                .filter(sink::Column::SinkId.is_in(creating_sink_ids))
                .into_tuple()
                .all(&txn)
                .await?;
            for (sink_id, name, definition) in sink_info {
                let event = risingwave_pb::meta::event_log::EventDirtyStreamJobClear {
                    id: sink_id as _,
                    name,
                    definition,
                    error: "clear during recovery".to_string(),
                };
                event_logs.push(risingwave_pb::meta::event_log::Event::DirtyStreamJobClear(
                    event,
                ));
            }
        }

        let associated_source_ids: Vec<SourceId> = Table::find()
            .select_only()
            .column(table::Column::OptionalAssociatedSourceId)
            .filter(
                table::Column::TableId
                    .is_in(creating_job_ids.clone())
                    .and(table::Column::OptionalAssociatedSourceId.is_not_null()),
            )
            .into_tuple()
            .all(&txn)
            .await?;

        let state_table_ids: Vec<TableId> = Table::find()
            .select_only()
            .column(table::Column::TableId)
            .filter(
                table::Column::BelongsToJobId
                    .is_in(creating_job_ids.clone())
                    .or(table::Column::TableId.is_in(creating_job_ids.clone())),
            )
            .into_tuple()
            .all(&txn)
            .await?;

        let to_delete_objs: HashSet<ObjectId> = creating_job_ids
            .clone()
            .into_iter()
            .chain(state_table_ids.clone().into_iter())
            .chain(associated_source_ids.clone().into_iter())
            .collect();

        let res = Object::delete_many()
            .filter(object::Column::Oid.is_in(to_delete_objs))
            .exec(&txn)
            .await?;
        assert!(res.rows_affected > 0);

        txn.commit().await?;

        self.env.event_log_manager_ref().add_event_logs(event_logs);

        Ok(ReleaseContext {
            state_table_ids,
            source_ids: associated_source_ids,
            ..Default::default()
        })
    }

    async fn clean_dirty_sink_downstreams(txn: &DatabaseTransaction) -> MetaResult<bool> {
        // clean incoming sink from (table)
        // clean upstream fragment ids from (fragment)
        // clean stream node from (fragment)
        // clean upstream actor ids from (actor)
        let all_fragment_ids: Vec<FragmentId> = Fragment::find()
            .select_only()
            .columns(vec![fragment::Column::FragmentId])
            .into_tuple()
            .all(txn)
            .await?;

        let all_fragment_ids: HashSet<_> = all_fragment_ids.into_iter().collect();

        let table_sink_ids: Vec<ObjectId> = Sink::find()
            .select_only()
            .column(sink::Column::SinkId)
            .filter(sink::Column::TargetTable.is_not_null())
            .into_tuple()
            .all(txn)
            .await?;

        let all_table_with_incoming_sinks: Vec<(ObjectId, I32Array)> = Table::find()
            .select_only()
            .columns(vec![table::Column::TableId, table::Column::IncomingSinks])
            .into_tuple()
            .all(txn)
            .await?;

        let table_incoming_sinks_to_update = all_table_with_incoming_sinks
            .into_iter()
            .filter(|(_, incoming_sinks)| {
                let inner_ref = incoming_sinks.inner_ref();
                !inner_ref.is_empty()
                    && inner_ref
                        .iter()
                        .any(|sink_id| !table_sink_ids.contains(sink_id))
            })
            .collect_vec();

        let new_table_incoming_sinks = table_incoming_sinks_to_update
            .into_iter()
            .map(|(table_id, incoming_sinks)| {
                let new_incoming_sinks = incoming_sinks
                    .into_inner()
                    .extract_if(|id| table_sink_ids.contains(id))
                    .collect_vec();
                (table_id, I32Array::from(new_incoming_sinks))
            })
            .collect_vec();

        // no need to update, returning
        if new_table_incoming_sinks.is_empty() {
            return Ok(false);
        }

        for (table_id, new_incoming_sinks) in new_table_incoming_sinks {
            tracing::info!("cleaning dirty table sink downstream table {}", table_id);
            Table::update_many()
                .col_expr(table::Column::IncomingSinks, new_incoming_sinks.into())
                .filter(table::Column::TableId.eq(table_id))
                .exec(txn)
                .await?;

            let fragments: Vec<(FragmentId, I32Array, StreamNode, i32)> = Fragment::find()
                .select_only()
                .columns(vec![
                    fragment::Column::FragmentId,
                    fragment::Column::UpstreamFragmentId,
                    fragment::Column::StreamNode,
                    fragment::Column::FragmentTypeMask,
                ])
                .filter(fragment::Column::JobId.eq(table_id))
                .into_tuple()
                .all(txn)
                .await?;

            for (fragment_id, upstream_fragment_ids, stream_node, fragment_mask) in fragments {
                let mut upstream_fragment_ids = upstream_fragment_ids.into_inner();

                let dirty_upstream_fragment_ids = upstream_fragment_ids
                    .extract_if(|id| !all_fragment_ids.contains(id))
                    .collect_vec();

                if !dirty_upstream_fragment_ids.is_empty() {
                    // dirty downstream should be materialize fragment of table
                    assert!(fragment_mask & FragmentTypeFlag::Mview as i32 > 0);

                    tracing::info!(
                        "cleaning dirty table sink fragment {:?} from downstream fragment {}",
                        dirty_upstream_fragment_ids,
                        fragment_id
                    );

                    let mut pb_stream_node = stream_node.to_protobuf();

                    visit_stream_node_cont(&mut pb_stream_node, |node| {
                        if let Some(NodeBody::Union(_)) = node.node_body {
                            node.input.retain_mut(|input| {
                                if let Some(NodeBody::Merge(merge_node)) = &mut input.node_body
                                    && all_fragment_ids
                                        .contains(&(merge_node.upstream_fragment_id as i32))
                                {
                                    true
                                } else {
                                    false
                                }
                            });
                        }
                        true
                    });

                    Fragment::update_many()
                        .col_expr(
                            fragment::Column::UpstreamFragmentId,
                            I32Array::from(upstream_fragment_ids).into(),
                        )
                        .col_expr(
                            fragment::Column::StreamNode,
                            StreamNode::from_protobuf(&pb_stream_node).into(),
                        )
                        .filter(fragment::Column::FragmentId.eq(fragment_id))
                        .exec(txn)
                        .await?;

                    let actors: Vec<(ActorId, ActorUpstreamActors)> = Actor::find()
                        .select_only()
                        .columns(vec![
                            actor::Column::ActorId,
                            actor::Column::UpstreamActorIds,
                        ])
                        .filter(actor::Column::FragmentId.eq(fragment_id))
                        .into_tuple()
                        .all(txn)
                        .await?;

                    for (actor_id, upstream_actor_ids) in actors {
                        let mut upstream_actor_ids = upstream_actor_ids.into_inner();

                        let dirty_actor_upstreams = upstream_actor_ids
                            .extract_if(|id, _| !all_fragment_ids.contains(id))
                            .map(|(id, _)| id)
                            .collect_vec();

                        if !dirty_actor_upstreams.is_empty() {
                            tracing::debug!(
                                "cleaning dirty table sink fragment {:?} from downstream fragment {} actor {}",
                                dirty_actor_upstreams,
                                fragment_id,
                                actor_id,
                            );

                            Actor::update_many()
                                .col_expr(
                                    actor::Column::UpstreamActorIds,
                                    ActorUpstreamActors::from(upstream_actor_ids).into(),
                                )
                                .filter(actor::Column::ActorId.eq(actor_id))
                                .exec(txn)
                                .await?;
                        }
                    }
                }
            }
        }

        Ok(true)
    }

    /// `finish_streaming_job` marks job related objects as `Created` and notify frontend.
    pub async fn finish_streaming_job(&self, job_id: ObjectId) -> MetaResult<NotificationVersion> {
        let inner = self.inner.write().await;
        let txn = inner.db.begin().await?;

        let job_type = Object::find_by_id(job_id)
            .select_only()
            .column(object::Column::ObjType)
            .into_tuple()
            .one(&txn)
            .await?
            .ok_or_else(|| MetaError::catalog_id_not_found("streaming job", job_id))?;

        // update `created_at` as now() and `created_at_cluster_version` as current cluster version.
        let res = Object::update_many()
            .col_expr(object::Column::CreatedAt, Expr::current_timestamp().into())
            .col_expr(
                object::Column::CreatedAtClusterVersion,
                current_cluster_version().into(),
            )
            .filter(object::Column::Oid.eq(job_id))
            .exec(&txn)
            .await?;
        if res.rows_affected == 0 {
            return Err(MetaError::catalog_id_not_found("streaming job", job_id));
        }

        // mark the target stream job as `Created`.
        let job = streaming_job::ActiveModel {
            job_id: Set(job_id),
            job_status: Set(JobStatus::Created),
            ..Default::default()
        };
        job.update(&txn).await?;

        // notify frontend: job, internal tables.
        let internal_table_objs = Table::find()
            .find_also_related(Object)
            .filter(table::Column::BelongsToJobId.eq(job_id))
            .all(&txn)
            .await?;
        let mut relations = internal_table_objs
            .into_iter()
            .map(|(table, obj)| PbRelation {
                relation_info: Some(PbRelationInfo::Table(
                    ObjectModel(table, obj.unwrap()).into(),
                )),
            })
            .collect_vec();

        match job_type {
            ObjectType::Table => {
                let (table, obj) = Table::find_by_id(job_id)
                    .find_also_related(Object)
                    .one(&txn)
                    .await?
                    .ok_or_else(|| MetaError::catalog_id_not_found("table", job_id))?;
                if let Some(source_id) = table.optional_associated_source_id {
                    let (src, obj) = Source::find_by_id(source_id)
                        .find_also_related(Object)
                        .one(&txn)
                        .await?
                        .ok_or_else(|| MetaError::catalog_id_not_found("source", source_id))?;
                    relations.push(PbRelation {
                        relation_info: Some(PbRelationInfo::Source(
                            ObjectModel(src, obj.unwrap()).into(),
                        )),
                    });
                }
                relations.push(PbRelation {
                    relation_info: Some(PbRelationInfo::Table(
                        ObjectModel(table, obj.unwrap()).into(),
                    )),
                });
            }
            ObjectType::Sink => {
                let (sink, obj) = Sink::find_by_id(job_id)
                    .find_also_related(Object)
                    .one(&txn)
                    .await?
                    .ok_or_else(|| MetaError::catalog_id_not_found("sink", job_id))?;
                relations.push(PbRelation {
                    relation_info: Some(PbRelationInfo::Sink(
                        ObjectModel(sink, obj.unwrap()).into(),
                    )),
                });
            }
            ObjectType::Subscription => {
                let (subscription, obj) = Subscription::find_by_id(job_id)
                    .find_also_related(Object)
                    .one(&txn)
                    .await?
                    .ok_or_else(|| MetaError::catalog_id_not_found("subscription", job_id))?;
                relations.push(PbRelation {
                    relation_info: Some(PbRelationInfo::Subscription(
                        ObjectModel(subscription, obj.unwrap()).into(),
                    )),
                });
            }
            ObjectType::Index => {
                let (index, obj) = Index::find_by_id(job_id)
                    .find_also_related(Object)
                    .one(&txn)
                    .await?
                    .ok_or_else(|| MetaError::catalog_id_not_found("index", job_id))?;
                {
                    let (table, obj) = Table::find_by_id(index.index_table_id)
                        .find_also_related(Object)
                        .one(&txn)
                        .await?
                        .ok_or_else(|| {
                            MetaError::catalog_id_not_found("table", index.index_table_id)
                        })?;
                    relations.push(PbRelation {
                        relation_info: Some(PbRelationInfo::Table(
                            ObjectModel(table, obj.unwrap()).into(),
                        )),
                    });
                }
                relations.push(PbRelation {
                    relation_info: Some(PbRelationInfo::Index(
                        ObjectModel(index, obj.unwrap()).into(),
                    )),
                });
            }
            ObjectType::Source => {
                let (source, obj) = Source::find_by_id(job_id)
                    .find_also_related(Object)
                    .one(&txn)
                    .await?
                    .ok_or_else(|| MetaError::catalog_id_not_found("source", job_id))?;
                relations.push(PbRelation {
                    relation_info: Some(PbRelationInfo::Source(
                        ObjectModel(source, obj.unwrap()).into(),
                    )),
                });
            }
            _ => unreachable!("invalid job type: {:?}", job_type),
        }

        let fragment_mapping = get_fragment_mappings(&txn, job_id).await?;
        txn.commit().await?;

        self.notify_fragment_mapping(NotificationOperation::Add, fragment_mapping)
            .await;
        let version = self
            .notify_frontend(
                NotificationOperation::Add,
                NotificationInfo::RelationGroup(PbRelationGroup { relations }),
            )
            .await;

        Ok(version)
    }

    pub async fn create_source(
        &self,
        mut pb_source: PbSource,
        source_manager_ref: Option<SourceManagerRef>,
    ) -> MetaResult<NotificationVersion> {
        let inner = self.inner.write().await;
        let owner_id = pb_source.owner as _;
        let txn = inner.db.begin().await?;
        ensure_user_id(owner_id, &txn).await?;
        ensure_object_id(ObjectType::Database, pb_source.database_id as _, &txn).await?;
        ensure_object_id(ObjectType::Schema, pb_source.schema_id as _, &txn).await?;
        check_relation_name_duplicate(
            &pb_source.name,
            pb_source.database_id as _,
            pb_source.schema_id as _,
            &txn,
        )
        .await?;

        let source_obj = Self::create_object(
            &txn,
            ObjectType::Source,
            owner_id,
            Some(pb_source.database_id as _),
            Some(pb_source.schema_id as _),
        )
        .await?;
        pb_source.id = source_obj.oid as _;
        let source: source::ActiveModel = pb_source.clone().into();
        Source::insert(source).exec(&txn).await?;

        if let Some(src_manager) = source_manager_ref {
            let ret = src_manager.register_source(&pb_source).await;
            if let Err(e) = ret {
                txn.rollback().await?;
                return Err(e);
            }
        }
        txn.commit().await?;

        let version = self
            .notify_frontend_relation_info(
                NotificationOperation::Add,
                PbRelationInfo::Source(pb_source),
            )
            .await;
        Ok(version)
    }

    pub async fn create_function(
        &self,
        mut pb_function: PbFunction,
    ) -> MetaResult<NotificationVersion> {
        let inner = self.inner.write().await;
        let owner_id = pb_function.owner as _;
        let txn = inner.db.begin().await?;
        ensure_user_id(owner_id, &txn).await?;
        ensure_object_id(ObjectType::Database, pb_function.database_id as _, &txn).await?;
        ensure_object_id(ObjectType::Schema, pb_function.schema_id as _, &txn).await?;
        check_function_signature_duplicate(&pb_function, &txn).await?;

        let function_obj = Self::create_object(
            &txn,
            ObjectType::Function,
            owner_id,
            Some(pb_function.database_id as _),
            Some(pb_function.schema_id as _),
        )
        .await?;
        pb_function.id = function_obj.oid as _;
        let function: function::ActiveModel = pb_function.clone().into();
        Function::insert(function).exec(&txn).await?;
        txn.commit().await?;

        let version = self
            .notify_frontend(
                NotificationOperation::Add,
                NotificationInfo::Function(pb_function),
            )
            .await;
        Ok(version)
    }

    pub async fn drop_function(&self, function_id: FunctionId) -> MetaResult<NotificationVersion> {
        let inner = self.inner.write().await;
        let txn = inner.db.begin().await?;
        let function_obj = Object::find_by_id(function_id)
            .one(&txn)
            .await?
            .ok_or_else(|| MetaError::catalog_id_not_found("function", function_id))?;
        ensure_object_not_refer(ObjectType::Function, function_id, &txn).await?;

        // Find affect users with privileges on the function.
        let to_update_user_ids: Vec<UserId> = UserPrivilege::find()
            .select_only()
            .distinct()
            .column(user_privilege::Column::UserId)
            .filter(user_privilege::Column::Oid.eq(function_id))
            .into_tuple()
            .all(&txn)
            .await?;

        let res = Object::delete_by_id(function_id).exec(&txn).await?;
        if res.rows_affected == 0 {
            return Err(MetaError::catalog_id_not_found("function", function_id));
        }
        let user_infos = list_user_info_by_ids(to_update_user_ids, &txn).await?;

        txn.commit().await?;

        self.notify_users_update(user_infos).await;
        let version = self
            .notify_frontend(
                NotificationOperation::Delete,
                NotificationInfo::Function(PbFunction {
                    id: function_id as _,
                    schema_id: function_obj.schema_id.unwrap() as _,
                    database_id: function_obj.database_id.unwrap() as _,
                    ..Default::default()
                }),
            )
            .await;
        Ok(version)
    }

    pub async fn create_connection(
        &self,
        mut pb_connection: PbConnection,
    ) -> MetaResult<NotificationVersion> {
        let inner = self.inner.write().await;
        let owner_id = pb_connection.owner as _;
        let txn = inner.db.begin().await?;
        ensure_user_id(owner_id, &txn).await?;
        ensure_object_id(ObjectType::Database, pb_connection.database_id as _, &txn).await?;
        ensure_object_id(ObjectType::Schema, pb_connection.schema_id as _, &txn).await?;
        check_connection_name_duplicate(&pb_connection, &txn).await?;

        let conn_obj = Self::create_object(
            &txn,
            ObjectType::Connection,
            owner_id,
            Some(pb_connection.database_id as _),
            Some(pb_connection.schema_id as _),
        )
        .await?;
        pb_connection.id = conn_obj.oid as _;
        let connection: connection::ActiveModel = pb_connection.clone().into();
        Connection::insert(connection).exec(&txn).await?;

        txn.commit().await?;

        let version = self
            .notify_frontend(
                NotificationOperation::Add,
                NotificationInfo::Connection(pb_connection),
            )
            .await;
        Ok(version)
    }

    pub async fn get_connection_by_id(
        &self,
        connection_id: ConnectionId,
    ) -> MetaResult<PbConnection> {
        let inner = self.inner.read().await;
        let (conn, obj) = Connection::find_by_id(connection_id)
            .find_also_related(Object)
            .one(&inner.db)
            .await?
            .ok_or_else(|| MetaError::catalog_id_not_found("connection", connection_id))?;

        Ok(ObjectModel(conn, obj.unwrap()).into())
    }

    pub async fn drop_connection(
        &self,
        connection_id: ConnectionId,
    ) -> MetaResult<(NotificationVersion, PbConnection)> {
        let inner = self.inner.write().await;
        let txn = inner.db.begin().await?;
        let (conn, conn_obj) = Connection::find_by_id(connection_id)
            .find_also_related(Object)
            .one(&txn)
            .await?
            .ok_or_else(|| MetaError::catalog_id_not_found("connection", connection_id))?;
        ensure_object_not_refer(ObjectType::Connection, connection_id, &txn).await?;

        // Find affect users with privileges on the connection.
        let to_update_user_ids: Vec<UserId> = UserPrivilege::find()
            .select_only()
            .distinct()
            .column(user_privilege::Column::UserId)
            .filter(user_privilege::Column::Oid.eq(connection_id))
            .into_tuple()
            .all(&txn)
            .await?;

        let res = Object::delete_by_id(connection_id).exec(&txn).await?;
        if res.rows_affected == 0 {
            return Err(MetaError::catalog_id_not_found("connection", connection_id));
        }
        let user_infos = list_user_info_by_ids(to_update_user_ids, &txn).await?;

        txn.commit().await?;

        let pb_connection: PbConnection = ObjectModel(conn, conn_obj.unwrap()).into();

        self.notify_users_update(user_infos).await;
        let version = self
            .notify_frontend(
                NotificationOperation::Delete,
                NotificationInfo::Connection(pb_connection.clone()),
            )
            .await;
        Ok((version, pb_connection))
    }

    pub async fn create_view(&self, mut pb_view: PbView) -> MetaResult<NotificationVersion> {
        let inner = self.inner.write().await;
        let owner_id = pb_view.owner as _;
        let txn = inner.db.begin().await?;
        ensure_user_id(owner_id, &txn).await?;
        ensure_object_id(ObjectType::Database, pb_view.database_id as _, &txn).await?;
        ensure_object_id(ObjectType::Schema, pb_view.schema_id as _, &txn).await?;
        check_relation_name_duplicate(
            &pb_view.name,
            pb_view.database_id as _,
            pb_view.schema_id as _,
            &txn,
        )
        .await?;

        let view_obj = Self::create_object(
            &txn,
            ObjectType::View,
            owner_id,
            Some(pb_view.database_id as _),
            Some(pb_view.schema_id as _),
        )
        .await?;
        pb_view.id = view_obj.oid as _;
        let view: view::ActiveModel = pb_view.clone().into();
        View::insert(view).exec(&txn).await?;

        // todo: change `dependent_relations` to `dependent_objects`, which should includes connection and function as well.
        // todo: shall we need to check existence of them Or let database handle it by FOREIGN KEY constraint.
        for obj_id in &pb_view.dependent_relations {
            ObjectDependency::insert(object_dependency::ActiveModel {
                oid: Set(*obj_id as _),
                used_by: Set(view_obj.oid),
                ..Default::default()
            })
            .exec(&txn)
            .await?;
        }

        txn.commit().await?;

        let version = self
            .notify_frontend_relation_info(
                NotificationOperation::Add,
                PbRelationInfo::View(pb_view),
            )
            .await;
        Ok(version)
    }

    pub async fn alter_owner(
        &self,
        object_type: ObjectType,
        object_id: ObjectId,
        new_owner: UserId,
    ) -> MetaResult<NotificationVersion> {
        let inner = self.inner.write().await;
        let txn = inner.db.begin().await?;
        ensure_user_id(new_owner, &txn).await?;

        let obj = Object::find_by_id(object_id)
            .one(&txn)
            .await?
            .ok_or_else(|| MetaError::catalog_id_not_found(object_type.as_str(), object_id))?;
        if obj.owner_id == new_owner {
            return Ok(IGNORED_NOTIFICATION_VERSION);
        }
        let mut obj = obj.into_active_model();
        obj.owner_id = Set(new_owner);
        let obj = obj.update(&txn).await?;

        let mut relations = vec![];
        match object_type {
            ObjectType::Database => {
                let db = Database::find_by_id(object_id)
                    .one(&txn)
                    .await?
                    .ok_or_else(|| MetaError::catalog_id_not_found("database", object_id))?;

                txn.commit().await?;

                let version = self
                    .notify_frontend(
                        NotificationOperation::Update,
                        NotificationInfo::Database(ObjectModel(db, obj).into()),
                    )
                    .await;
                return Ok(version);
            }
            ObjectType::Schema => {
                let schema = Schema::find_by_id(object_id)
                    .one(&txn)
                    .await?
                    .ok_or_else(|| MetaError::catalog_id_not_found("schema", object_id))?;

                txn.commit().await?;

                let version = self
                    .notify_frontend(
                        NotificationOperation::Update,
                        NotificationInfo::Schema(ObjectModel(schema, obj).into()),
                    )
                    .await;
                return Ok(version);
            }
            ObjectType::Table => {
                let table = Table::find_by_id(object_id)
                    .one(&txn)
                    .await?
                    .ok_or_else(|| MetaError::catalog_id_not_found("table", object_id))?;

                // associated source.
                if let Some(associated_source_id) = table.optional_associated_source_id {
                    let src_obj = object::ActiveModel {
                        oid: Set(associated_source_id as _),
                        owner_id: Set(new_owner),
                        ..Default::default()
                    }
                    .update(&txn)
                    .await?;
                    let source = Source::find_by_id(associated_source_id)
                        .one(&txn)
                        .await?
                        .ok_or_else(|| {
                            MetaError::catalog_id_not_found("source", associated_source_id)
                        })?;
                    relations.push(PbRelationInfo::Source(ObjectModel(source, src_obj).into()));
                }

                // indexes.
                let (index_ids, mut table_ids): (Vec<IndexId>, Vec<TableId>) =
                    if table.table_type == TableType::Table {
                        Index::find()
                            .select_only()
                            .columns([index::Column::IndexId, index::Column::IndexTableId])
                            .filter(index::Column::PrimaryTableId.eq(object_id))
                            .into_tuple::<(IndexId, TableId)>()
                            .all(&txn)
                            .await?
                            .into_iter()
                            .unzip()
                    } else {
                        (vec![], vec![])
                    };
                relations.push(PbRelationInfo::Table(ObjectModel(table, obj).into()));

                // internal tables.
                let internal_tables: Vec<TableId> = Table::find()
                    .select_only()
                    .column(table::Column::TableId)
                    .filter(
                        table::Column::BelongsToJobId
                            .is_in(table_ids.iter().cloned().chain(std::iter::once(object_id))),
                    )
                    .into_tuple()
                    .all(&txn)
                    .await?;
                table_ids.extend(internal_tables);

                if !index_ids.is_empty() || !table_ids.is_empty() {
                    Object::update_many()
                        .col_expr(
                            object::Column::OwnerId,
                            SimpleExpr::Value(Value::Int(Some(new_owner))),
                        )
                        .filter(
                            object::Column::Oid
                                .is_in(index_ids.iter().cloned().chain(table_ids.iter().cloned())),
                        )
                        .exec(&txn)
                        .await?;
                }

                if !table_ids.is_empty() {
                    let table_objs = Table::find()
                        .find_also_related(Object)
                        .filter(table::Column::TableId.is_in(table_ids))
                        .all(&txn)
                        .await?;
                    for (table, table_obj) in table_objs {
                        relations.push(PbRelationInfo::Table(
                            ObjectModel(table, table_obj.unwrap()).into(),
                        ));
                    }
                }
                // FIXME: frontend will update index/primary table from cache, requires apply updates of indexes after tables.
                if !index_ids.is_empty() {
                    let index_objs = Index::find()
                        .find_also_related(Object)
                        .filter(index::Column::IndexId.is_in(index_ids))
                        .all(&txn)
                        .await?;
                    for (index, index_obj) in index_objs {
                        relations.push(PbRelationInfo::Index(
                            ObjectModel(index, index_obj.unwrap()).into(),
                        ));
                    }
                }
            }
            ObjectType::Source => {
                let source = Source::find_by_id(object_id)
                    .one(&txn)
                    .await?
                    .ok_or_else(|| MetaError::catalog_id_not_found("source", object_id))?;
                relations.push(PbRelationInfo::Source(ObjectModel(source, obj).into()));
            }
            ObjectType::Sink => {
                let sink = Sink::find_by_id(object_id)
                    .one(&txn)
                    .await?
                    .ok_or_else(|| MetaError::catalog_id_not_found("sink", object_id))?;
                relations.push(PbRelationInfo::Sink(ObjectModel(sink, obj).into()));

                // internal tables.
                let internal_tables: Vec<TableId> = Table::find()
                    .select_only()
                    .column(table::Column::TableId)
                    .filter(table::Column::BelongsToJobId.eq(object_id))
                    .into_tuple()
                    .all(&txn)
                    .await?;

                Object::update_many()
                    .col_expr(
                        object::Column::OwnerId,
                        SimpleExpr::Value(Value::Int(Some(new_owner))),
                    )
                    .filter(object::Column::Oid.is_in(internal_tables.clone()))
                    .exec(&txn)
                    .await?;

                let table_objs = Table::find()
                    .find_also_related(Object)
                    .filter(table::Column::TableId.is_in(internal_tables))
                    .all(&txn)
                    .await?;
                for (table, table_obj) in table_objs {
                    relations.push(PbRelationInfo::Table(
                        ObjectModel(table, table_obj.unwrap()).into(),
                    ));
                }
            }
            ObjectType::Subscription => {
                let subscription = Subscription::find_by_id(object_id)
                    .one(&txn)
                    .await?
                    .ok_or_else(|| MetaError::catalog_id_not_found("subscription", object_id))?;
                relations.push(PbRelationInfo::Subscription(
                    ObjectModel(subscription, obj).into(),
                ));

                // internal tables.
                let internal_tables: Vec<TableId> = Table::find()
                    .select_only()
                    .column(table::Column::TableId)
                    .filter(table::Column::BelongsToJobId.eq(object_id))
                    .into_tuple()
                    .all(&txn)
                    .await?;

                Object::update_many()
                    .col_expr(
                        object::Column::OwnerId,
                        SimpleExpr::Value(Value::Int(Some(new_owner))),
                    )
                    .filter(object::Column::Oid.is_in(internal_tables.clone()))
                    .exec(&txn)
                    .await?;

                let table_objs = Table::find()
                    .find_also_related(Object)
                    .filter(table::Column::TableId.is_in(internal_tables))
                    .all(&txn)
                    .await?;
                for (table, table_obj) in table_objs {
                    relations.push(PbRelationInfo::Table(
                        ObjectModel(table, table_obj.unwrap()).into(),
                    ));
                }
            }
            ObjectType::View => {
                let view = View::find_by_id(object_id)
                    .one(&txn)
                    .await?
                    .ok_or_else(|| MetaError::catalog_id_not_found("view", object_id))?;
                relations.push(PbRelationInfo::View(ObjectModel(view, obj).into()));
            }
            _ => unreachable!("not supported object type: {:?}", object_type),
        };

        txn.commit().await?;

        let version = self
            .notify_frontend(
                NotificationOperation::Update,
                NotificationInfo::RelationGroup(PbRelationGroup {
                    relations: relations
                        .into_iter()
                        .map(|relation| PbRelation {
                            relation_info: Some(relation),
                        })
                        .collect(),
                }),
            )
            .await;
        Ok(version)
    }

    pub async fn alter_schema(
        &self,
        object_type: ObjectType,
        object_id: ObjectId,
        new_schema: SchemaId,
    ) -> MetaResult<NotificationVersion> {
        let inner = self.inner.write().await;
        let txn = inner.db.begin().await?;
        ensure_object_id(ObjectType::Schema, new_schema, &txn).await?;

        let obj = Object::find_by_id(object_id)
            .one(&txn)
            .await?
            .ok_or_else(|| MetaError::catalog_id_not_found(object_type.as_str(), object_id))?;
        if obj.schema_id == Some(new_schema) {
            return Ok(IGNORED_NOTIFICATION_VERSION);
        }
        let database_id = obj.database_id.unwrap();

        let mut relations = vec![];
        match object_type {
            ObjectType::Table => {
                let table = Table::find_by_id(object_id)
                    .one(&txn)
                    .await?
                    .ok_or_else(|| MetaError::catalog_id_not_found("table", object_id))?;
                check_relation_name_duplicate(&table.name, database_id, new_schema, &txn).await?;
                let (associated_src_id, table_type) =
                    (table.optional_associated_source_id, table.table_type);

                let mut obj = obj.into_active_model();
                obj.schema_id = Set(Some(new_schema));
                let obj = obj.update(&txn).await?;
                relations.push(PbRelationInfo::Table(ObjectModel(table, obj).into()));

                // associated source.
                if let Some(associated_source_id) = associated_src_id {
                    let src_obj = object::ActiveModel {
                        oid: Set(associated_source_id as _),
                        schema_id: Set(Some(new_schema)),
                        ..Default::default()
                    }
                    .update(&txn)
                    .await?;
                    let source = Source::find_by_id(associated_source_id)
                        .one(&txn)
                        .await?
                        .ok_or_else(|| {
                            MetaError::catalog_id_not_found("source", associated_source_id)
                        })?;
                    relations.push(PbRelationInfo::Source(ObjectModel(source, src_obj).into()));
                }

                // indexes.
                let (index_ids, (index_names, mut table_ids)): (
                    Vec<IndexId>,
                    (Vec<String>, Vec<TableId>),
                ) = if table_type == TableType::Table {
                    Index::find()
                        .select_only()
                        .columns([
                            index::Column::IndexId,
                            index::Column::Name,
                            index::Column::IndexTableId,
                        ])
                        .filter(index::Column::PrimaryTableId.eq(object_id))
                        .into_tuple::<(IndexId, String, TableId)>()
                        .all(&txn)
                        .await?
                        .into_iter()
                        .map(|(id, name, t_id)| (id, (name, t_id)))
                        .unzip()
                } else {
                    (vec![], (vec![], vec![]))
                };

                // internal tables.
                let internal_tables: Vec<TableId> = Table::find()
                    .select_only()
                    .column(table::Column::TableId)
                    .filter(
                        table::Column::BelongsToJobId
                            .is_in(table_ids.iter().cloned().chain(std::iter::once(object_id))),
                    )
                    .into_tuple()
                    .all(&txn)
                    .await?;
                table_ids.extend(internal_tables);

                if !index_ids.is_empty() || !table_ids.is_empty() {
                    for index_name in index_names {
                        check_relation_name_duplicate(&index_name, database_id, new_schema, &txn)
                            .await?;
                    }

                    Object::update_many()
                        .col_expr(
                            object::Column::SchemaId,
                            SimpleExpr::Value(Value::Int(Some(new_schema))),
                        )
                        .filter(
                            object::Column::Oid
                                .is_in(index_ids.iter().cloned().chain(table_ids.iter().cloned())),
                        )
                        .exec(&txn)
                        .await?;
                }

                if !table_ids.is_empty() {
                    let table_objs = Table::find()
                        .find_also_related(Object)
                        .filter(table::Column::TableId.is_in(table_ids))
                        .all(&txn)
                        .await?;
                    for (table, table_obj) in table_objs {
                        relations.push(PbRelationInfo::Table(
                            ObjectModel(table, table_obj.unwrap()).into(),
                        ));
                    }
                }
                if !index_ids.is_empty() {
                    let index_objs = Index::find()
                        .find_also_related(Object)
                        .filter(index::Column::IndexId.is_in(index_ids))
                        .all(&txn)
                        .await?;
                    for (index, index_obj) in index_objs {
                        relations.push(PbRelationInfo::Index(
                            ObjectModel(index, index_obj.unwrap()).into(),
                        ));
                    }
                }
            }
            ObjectType::Source => {
                let source = Source::find_by_id(object_id)
                    .one(&txn)
                    .await?
                    .ok_or_else(|| MetaError::catalog_id_not_found("source", object_id))?;
                check_relation_name_duplicate(&source.name, database_id, new_schema, &txn).await?;

                let mut obj = obj.into_active_model();
                obj.schema_id = Set(Some(new_schema));
                let obj = obj.update(&txn).await?;
                relations.push(PbRelationInfo::Source(ObjectModel(source, obj).into()));
            }
            ObjectType::Sink => {
                let sink = Sink::find_by_id(object_id)
                    .one(&txn)
                    .await?
                    .ok_or_else(|| MetaError::catalog_id_not_found("sink", object_id))?;
                check_relation_name_duplicate(&sink.name, database_id, new_schema, &txn).await?;

                let mut obj = obj.into_active_model();
                obj.schema_id = Set(Some(new_schema));
                let obj = obj.update(&txn).await?;
                relations.push(PbRelationInfo::Sink(ObjectModel(sink, obj).into()));

                // internal tables.
                let internal_tables: Vec<TableId> = Table::find()
                    .select_only()
                    .column(table::Column::TableId)
                    .filter(table::Column::BelongsToJobId.eq(object_id))
                    .into_tuple()
                    .all(&txn)
                    .await?;

                if !internal_tables.is_empty() {
                    Object::update_many()
                        .col_expr(
                            object::Column::SchemaId,
                            SimpleExpr::Value(Value::Int(Some(new_schema))),
                        )
                        .filter(object::Column::Oid.is_in(internal_tables.clone()))
                        .exec(&txn)
                        .await?;

                    let table_objs = Table::find()
                        .find_also_related(Object)
                        .filter(table::Column::TableId.is_in(internal_tables))
                        .all(&txn)
                        .await?;
                    for (table, table_obj) in table_objs {
                        relations.push(PbRelationInfo::Table(
                            ObjectModel(table, table_obj.unwrap()).into(),
                        ));
                    }
                }
            }
            ObjectType::Subscription => {
                let subscription = Subscription::find_by_id(object_id)
                    .one(&txn)
                    .await?
                    .ok_or_else(|| MetaError::catalog_id_not_found("subscription", object_id))?;
                check_relation_name_duplicate(&subscription.name, database_id, new_schema, &txn)
                    .await?;
                relations.push(PbRelationInfo::Subscription(
                    ObjectModel(subscription, obj).into(),
                ));

                // internal tables.
                let internal_tables: Vec<TableId> = Table::find()
                    .select_only()
                    .column(table::Column::TableId)
                    .filter(table::Column::BelongsToJobId.eq(object_id))
                    .into_tuple()
                    .all(&txn)
                    .await?;

                if !internal_tables.is_empty() {
                    Object::update_many()
                        .col_expr(
                            object::Column::SchemaId,
                            SimpleExpr::Value(Value::Int(Some(new_schema))),
                        )
                        .filter(object::Column::Oid.is_in(internal_tables.clone()))
                        .exec(&txn)
                        .await?;

                    let table_objs = Table::find()
                        .find_also_related(Object)
                        .filter(table::Column::TableId.is_in(internal_tables))
                        .all(&txn)
                        .await?;
                    for (table, table_obj) in table_objs {
                        relations.push(PbRelationInfo::Table(
                            ObjectModel(table, table_obj.unwrap()).into(),
                        ));
                    }
                }
            }
            ObjectType::View => {
                let view = View::find_by_id(object_id)
                    .one(&txn)
                    .await?
                    .ok_or_else(|| MetaError::catalog_id_not_found("view", object_id))?;
                check_relation_name_duplicate(&view.name, database_id, new_schema, &txn).await?;

                let mut obj = obj.into_active_model();
                obj.schema_id = Set(Some(new_schema));
                let obj = obj.update(&txn).await?;
                relations.push(PbRelationInfo::View(ObjectModel(view, obj).into()));
            }
            ObjectType::Function => {
                let function = Function::find_by_id(object_id)
                    .one(&txn)
                    .await?
                    .ok_or_else(|| MetaError::catalog_id_not_found("function", object_id))?;

                let mut pb_function: PbFunction = ObjectModel(function, obj).into();
                pb_function.schema_id = new_schema as _;
                check_function_signature_duplicate(&pb_function, &txn).await?;

                object::ActiveModel {
                    oid: Set(object_id),
                    schema_id: Set(Some(new_schema)),
                    ..Default::default()
                }
                .update(&txn)
                .await?;

                txn.commit().await?;
                let version = self
                    .notify_frontend(
                        NotificationOperation::Update,
                        NotificationInfo::Function(pb_function),
                    )
                    .await;
                return Ok(version);
            }
            ObjectType::Connection => {
                let connection = Connection::find_by_id(object_id)
                    .one(&txn)
                    .await?
                    .ok_or_else(|| MetaError::catalog_id_not_found("connection", object_id))?;

                let mut pb_connection: PbConnection = ObjectModel(connection, obj).into();
                pb_connection.schema_id = new_schema as _;
                check_connection_name_duplicate(&pb_connection, &txn).await?;

                object::ActiveModel {
                    oid: Set(object_id),
                    schema_id: Set(Some(new_schema)),
                    ..Default::default()
                }
                .update(&txn)
                .await?;

                txn.commit().await?;
                let version = self
                    .notify_frontend(
                        NotificationOperation::Update,
                        NotificationInfo::Connection(pb_connection),
                    )
                    .await;
                return Ok(version);
            }
            _ => unreachable!("not supported object type: {:?}", object_type),
        }

        txn.commit().await?;
        let version = self
            .notify_frontend(
                Operation::Update,
                Info::RelationGroup(PbRelationGroup {
                    relations: relations
                        .into_iter()
                        .map(|relation_info| PbRelation {
                            relation_info: Some(relation_info),
                        })
                        .collect_vec(),
                }),
            )
            .await;
        Ok(version)
    }

    pub async fn comment_on(&self, comment: PbComment) -> MetaResult<NotificationVersion> {
        let inner = self.inner.write().await;
        let txn = inner.db.begin().await?;
        ensure_object_id(ObjectType::Database, comment.database_id as _, &txn).await?;
        ensure_object_id(ObjectType::Schema, comment.schema_id as _, &txn).await?;
        let table_obj = Object::find_by_id(comment.table_id as ObjectId)
            .one(&txn)
            .await?
            .ok_or_else(|| MetaError::catalog_id_not_found("table", comment.table_id))?;

        let table = if let Some(col_idx) = comment.column_index {
            let mut columns: ColumnCatalogArray = Table::find_by_id(comment.table_id as TableId)
                .select_only()
                .column(table::Column::Columns)
                .into_tuple()
                .one(&txn)
                .await?
                .ok_or_else(|| MetaError::catalog_id_not_found("table", comment.table_id))?;
            let column = columns
                .0
                .get_mut(col_idx as usize)
                .ok_or_else(|| MetaError::catalog_id_not_found("column", col_idx))?;
            let column_desc = column.column_desc.as_mut().ok_or_else(|| {
                anyhow!(
                    "column desc at index {} for table id {} not found",
                    col_idx,
                    comment.table_id
                )
            })?;
            column_desc.description = comment.description;
            table::ActiveModel {
                table_id: Set(comment.table_id as _),
                columns: Set(columns),
                ..Default::default()
            }
            .update(&txn)
            .await?
        } else {
            table::ActiveModel {
                table_id: Set(comment.table_id as _),
                description: Set(comment.description),
                ..Default::default()
            }
            .update(&txn)
            .await?
        };
        txn.commit().await?;

        let version = self
            .notify_frontend_relation_info(
                NotificationOperation::Update,
                PbRelationInfo::Table(ObjectModel(table, table_obj).into()),
            )
            .await;

        Ok(version)
    }

    pub async fn drop_relation(
        &self,
        object_type: ObjectType,
        object_id: ObjectId,
        drop_mode: DropMode,
    ) -> MetaResult<(ReleaseContext, NotificationVersion)> {
        let inner = self.inner.write().await;
        let txn = inner.db.begin().await?;
        let obj: PartialObject = Object::find_by_id(object_id)
            .into_partial_model()
            .one(&txn)
            .await?
            .ok_or_else(|| MetaError::catalog_id_not_found(object_type.as_str(), object_id))?;
        assert_eq!(obj.obj_type, object_type);

        let mut to_drop_objects = match drop_mode {
            DropMode::Cascade => get_referring_objects_cascade(object_id, &txn).await?,
            DropMode::Restrict => {
                ensure_object_not_refer(object_type, object_id, &txn).await?;
                if obj.obj_type == ObjectType::Table {
                    let indexes = get_referring_objects(object_id, &txn).await?;
                    assert!(
                        indexes.iter().all(|obj| obj.obj_type == ObjectType::Index),
                        "only index could be dropped in restrict mode"
                    );
                    indexes
                } else {
                    vec![]
                }
            }
        };
        assert!(
            to_drop_objects.iter().all(|obj| matches!(
                obj.obj_type,
                ObjectType::Table
                    | ObjectType::Index
                    | ObjectType::Sink
                    | ObjectType::View
                    | ObjectType::Subscription
            )),
            "only these objects will depends on others"
        );
        to_drop_objects.push(obj);

        // Special handling for 'sink into table'.
        if object_type != ObjectType::Sink {
            // When dropping a table downstream, all incoming sinks of the table should be dropped as well.
            if object_type == ObjectType::Table {
                let table = Table::find_by_id(object_id)
                    .one(&txn)
                    .await?
                    .ok_or_else(|| MetaError::catalog_id_not_found("table", object_id))?;

                let incoming_sinks = table.incoming_sinks.into_inner();

                if !incoming_sinks.is_empty() {
                    let objs: Vec<PartialObject> = Object::find()
                        .filter(object::Column::Oid.is_in(incoming_sinks))
                        .into_partial_model()
                        .all(&txn)
                        .await?;

                    to_drop_objects.extend(objs);
                }
            }

            let to_drop_object_ids: HashSet<_> =
                to_drop_objects.iter().map(|obj| obj.oid).collect();

            // When there is a table sink in the dependency chain of drop cascade, an error message needs to be returned currently to manually drop the sink.
            for obj in &to_drop_objects {
                if obj.obj_type == ObjectType::Sink {
                    let sink = Sink::find_by_id(obj.oid)
                        .one(&txn)
                        .await?
                        .ok_or_else(|| MetaError::catalog_id_not_found("sink", obj.oid))?;

                    // Since dropping the sink into the table requires the frontend to handle some of the logic (regenerating the plan), it’s not compatible with the current cascade dropping.
                    if let Some(target_table) = sink.target_table
                        && !to_drop_object_ids.contains(&target_table)
                    {
                        bail!(
                            "Found sink into table with sink id {} in dependency, please drop them manually",
                            obj.oid,
                        );
                    }
                }
            }
        }

        let to_drop_table_ids = to_drop_objects
            .iter()
            .filter(|obj| obj.obj_type == ObjectType::Table || obj.obj_type == ObjectType::Index)
            .map(|obj| obj.oid);
        let mut to_drop_streaming_jobs = to_drop_objects
            .iter()
            .filter(|obj| {
                obj.obj_type == ObjectType::Table
                    || obj.obj_type == ObjectType::Sink
                    || obj.obj_type == ObjectType::Subscription
                    || obj.obj_type == ObjectType::Index
            })
            .map(|obj| obj.oid)
            .collect_vec();

        // cdc source streaming job.
        if object_type == ObjectType::Source {
            let source_info: Option<StreamSourceInfo> = Source::find_by_id(object_id)
                .select_only()
                .column(source::Column::SourceInfo)
                .into_tuple()
                .one(&txn)
                .await?
                .ok_or_else(|| MetaError::catalog_id_not_found("source", object_id))?;
            if let Some(source_info) = source_info
                && source_info.into_inner().cdc_source_job
            {
                to_drop_streaming_jobs.push(object_id);
            }
        }

        let creating = StreamingJob::find()
            .filter(
                streaming_job::Column::JobStatus
                    .ne(JobStatus::Created)
                    .and(streaming_job::Column::JobId.is_in(to_drop_streaming_jobs.clone())),
            )
            .count(&txn)
            .await?;
        if creating != 0 {
            return Err(MetaError::permission_denied(format!(
                "can not drop {creating} creating streaming job, please cancel them firstly"
            )));
        }

        let mut to_drop_state_table_ids = to_drop_table_ids.clone().collect_vec();

        // Add associated sources.
        let mut to_drop_source_ids: Vec<SourceId> = Table::find()
            .select_only()
            .column(table::Column::OptionalAssociatedSourceId)
            .filter(
                table::Column::TableId
                    .is_in(to_drop_table_ids)
                    .and(table::Column::OptionalAssociatedSourceId.is_not_null()),
            )
            .into_tuple()
            .all(&txn)
            .await?;
        let to_drop_source_objs: Vec<PartialObject> = Object::find()
            .filter(object::Column::Oid.is_in(to_drop_source_ids.clone()))
            .into_partial_model()
            .all(&txn)
            .await?;
        to_drop_objects.extend(to_drop_source_objs);
        if object_type == ObjectType::Source {
            to_drop_source_ids.push(object_id);
        }

        if !to_drop_streaming_jobs.is_empty() {
            let to_drop_internal_table_objs: Vec<PartialObject> = Object::find()
                .select_only()
                .columns([
                    object::Column::Oid,
                    object::Column::ObjType,
                    object::Column::SchemaId,
                    object::Column::DatabaseId,
                ])
                .join(JoinType::InnerJoin, object::Relation::Table.def())
                .filter(table::Column::BelongsToJobId.is_in(to_drop_streaming_jobs.clone()))
                .into_partial_model()
                .all(&txn)
                .await?;

            to_drop_state_table_ids.extend(to_drop_internal_table_objs.iter().map(|obj| obj.oid));
            to_drop_objects.extend(to_drop_internal_table_objs);
        }

        let (source_fragments, removed_actors) =
            resolve_source_register_info_for_jobs(&txn, to_drop_streaming_jobs.clone()).await?;
        let fragment_mappings = get_fragment_mappings_by_jobs(&txn, to_drop_streaming_jobs).await?;

        // Find affect users with privileges on all this objects.
        let to_update_user_ids: Vec<UserId> = UserPrivilege::find()
            .select_only()
            .distinct()
            .column(user_privilege::Column::UserId)
            .filter(user_privilege::Column::Oid.is_in(to_drop_objects.iter().map(|obj| obj.oid)))
            .into_tuple()
            .all(&txn)
            .await?;

        // delete all in to_drop_objects.
        let res = Object::delete_many()
            .filter(object::Column::Oid.is_in(to_drop_objects.iter().map(|obj| obj.oid)))
            .exec(&txn)
            .await?;
        if res.rows_affected == 0 {
            return Err(MetaError::catalog_id_not_found(
                object_type.as_str(),
                object_id,
            ));
        }
        let user_infos = list_user_info_by_ids(to_update_user_ids, &txn).await?;

        txn.commit().await?;

        // notify about them.
        self.notify_users_update(user_infos).await;
        let mut relations = vec![];
        for obj in to_drop_objects {
            match obj.obj_type {
                ObjectType::Table => relations.push(PbRelation {
                    relation_info: Some(PbRelationInfo::Table(PbTable {
                        id: obj.oid as _,
                        schema_id: obj.schema_id.unwrap() as _,
                        database_id: obj.database_id.unwrap() as _,
                        ..Default::default()
                    })),
                }),
                ObjectType::Source => relations.push(PbRelation {
                    relation_info: Some(PbRelationInfo::Source(PbSource {
                        id: obj.oid as _,
                        schema_id: obj.schema_id.unwrap() as _,
                        database_id: obj.database_id.unwrap() as _,
                        ..Default::default()
                    })),
                }),
                ObjectType::Sink => relations.push(PbRelation {
                    relation_info: Some(PbRelationInfo::Sink(PbSink {
                        id: obj.oid as _,
                        schema_id: obj.schema_id.unwrap() as _,
                        database_id: obj.database_id.unwrap() as _,
                        ..Default::default()
                    })),
                }),
                ObjectType::Subscription => relations.push(PbRelation {
                    relation_info: Some(PbRelationInfo::Subscription(PbSubscription {
                        id: obj.oid as _,
                        schema_id: obj.schema_id.unwrap() as _,
                        database_id: obj.database_id.unwrap() as _,
                        ..Default::default()
                    })),
                }),
                ObjectType::View => relations.push(PbRelation {
                    relation_info: Some(PbRelationInfo::View(PbView {
                        id: obj.oid as _,
                        schema_id: obj.schema_id.unwrap() as _,
                        database_id: obj.database_id.unwrap() as _,
                        ..Default::default()
                    })),
                }),
                ObjectType::Index => {
                    relations.push(PbRelation {
                        relation_info: Some(PbRelationInfo::Index(PbIndex {
                            id: obj.oid as _,
                            schema_id: obj.schema_id.unwrap() as _,
                            database_id: obj.database_id.unwrap() as _,
                            ..Default::default()
                        })),
                    });
                    relations.push(PbRelation {
                        relation_info: Some(PbRelationInfo::Table(PbTable {
                            id: obj.oid as _,
                            schema_id: obj.schema_id.unwrap() as _,
                            database_id: obj.database_id.unwrap() as _,
                            ..Default::default()
                        })),
                    });
                }
                _ => unreachable!("only relations will be dropped."),
            }
        }
        let version = self
            .notify_frontend(
                NotificationOperation::Delete,
                NotificationInfo::RelationGroup(PbRelationGroup { relations }),
            )
            .await;
        self.notify_fragment_mapping(NotificationOperation::Delete, fragment_mappings)
            .await;

        Ok((
            ReleaseContext {
                state_table_ids: to_drop_state_table_ids,
                source_ids: to_drop_source_ids,
                connections: vec![],
                source_fragments,
                removed_actors,
            },
            version,
        ))
    }

    async fn alter_database_name(
        &self,
        database_id: DatabaseId,
        name: &str,
    ) -> MetaResult<NotificationVersion> {
        let inner = self.inner.write().await;
        let txn = inner.db.begin().await?;
        check_database_name_duplicate(name, &txn).await?;

        let active_model = database::ActiveModel {
            database_id: Set(database_id),
            name: Set(name.to_string()),
        };
        let database = active_model.update(&txn).await?;

        let obj = Object::find_by_id(database_id)
            .one(&txn)
            .await?
            .ok_or_else(|| MetaError::catalog_id_not_found("database", database_id))?;

        txn.commit().await?;

        let version = self
            .notify_frontend(
                NotificationOperation::Update,
                NotificationInfo::Database(ObjectModel(database, obj).into()),
            )
            .await;
        Ok(version)
    }

    async fn alter_schema_name(
        &self,
        schema_id: SchemaId,
        name: &str,
    ) -> MetaResult<NotificationVersion> {
        let inner = self.inner.write().await;
        let txn = inner.db.begin().await?;

        let obj = Object::find_by_id(schema_id)
            .one(&txn)
            .await?
            .ok_or_else(|| MetaError::catalog_id_not_found("schema", schema_id))?;
        check_schema_name_duplicate(name, obj.database_id.unwrap(), &txn).await?;

        let active_model = schema::ActiveModel {
            schema_id: Set(schema_id),
            name: Set(name.to_string()),
        };
        let schema = active_model.update(&txn).await?;

        txn.commit().await?;

        let version = self
            .notify_frontend(
                NotificationOperation::Update,
                NotificationInfo::Schema(ObjectModel(schema, obj).into()),
            )
            .await;
        Ok(version)
    }

    pub async fn alter_name(
        &self,
        object_type: ObjectType,
        object_id: ObjectId,
        object_name: &str,
    ) -> MetaResult<NotificationVersion> {
        if object_type == ObjectType::Database {
            return self.alter_database_name(object_id as _, object_name).await;
        } else if object_type == ObjectType::Schema {
            return self.alter_schema_name(object_id as _, object_name).await;
        }

        let inner = self.inner.write().await;
        let txn = inner.db.begin().await?;
        let obj: PartialObject = Object::find_by_id(object_id)
            .into_partial_model()
            .one(&txn)
            .await?
            .ok_or_else(|| MetaError::catalog_id_not_found(object_type.as_str(), object_id))?;
        assert_eq!(obj.obj_type, object_type);
        check_relation_name_duplicate(
            object_name,
            obj.database_id.unwrap(),
            obj.schema_id.unwrap(),
            &txn,
        )
        .await?;

        let mut to_update_relations = vec![];
        // rename relation.
        macro_rules! rename_relation {
            ($entity:ident, $table:ident, $identity:ident, $object_id:expr) => {{
                let (mut relation, obj) = $entity::find_by_id($object_id)
                    .find_also_related(Object)
                    .one(&txn)
                    .await?
                    .unwrap();
                let obj = obj.unwrap();
                let old_name = relation.name.clone();
                relation.name = object_name.into();
                if obj.obj_type != ObjectType::View {
                    relation.definition = alter_relation_rename(&relation.definition, object_name);
                }
                let active_model = $table::ActiveModel {
                    $identity: Set(relation.$identity),
                    name: Set(object_name.into()),
                    definition: Set(relation.definition.clone()),
                    ..Default::default()
                };
                active_model.update(&txn).await?;
                to_update_relations.push(PbRelation {
                    relation_info: Some(PbRelationInfo::$entity(ObjectModel(relation, obj).into())),
                });
                old_name
            }};
        }

        let old_name = match object_type {
            ObjectType::Table => rename_relation!(Table, table, table_id, object_id),
            ObjectType::Source => rename_relation!(Source, source, source_id, object_id),
            ObjectType::Sink => rename_relation!(Sink, sink, sink_id, object_id),
            ObjectType::Subscription => {
                rename_relation!(Subscription, subscription, subscription_id, object_id)
            }
            ObjectType::View => rename_relation!(View, view, view_id, object_id),
            ObjectType::Index => {
                let (mut index, obj) = Index::find_by_id(object_id)
                    .find_also_related(Object)
                    .one(&txn)
                    .await?
                    .unwrap();
                index.name = object_name.into();
                let index_table_id = index.index_table_id;
                let old_name = rename_relation!(Table, table, table_id, index_table_id);

                // the name of index and its associated table is the same.
                let active_model = index::ActiveModel {
                    index_id: Set(index.index_id),
                    name: Set(object_name.into()),
                    ..Default::default()
                };
                active_model.update(&txn).await?;
                to_update_relations.push(PbRelation {
                    relation_info: Some(PbRelationInfo::Index(
                        ObjectModel(index, obj.unwrap()).into(),
                    )),
                });
                old_name
            }
            _ => unreachable!("only relation name can be altered."),
        };

        // rename referring relation name.
        macro_rules! rename_relation_ref {
            ($entity:ident, $table:ident, $identity:ident, $object_id:expr) => {{
                let (mut relation, obj) = $entity::find_by_id($object_id)
                    .find_also_related(Object)
                    .one(&txn)
                    .await?
                    .unwrap();
                relation.definition =
                    alter_relation_rename_refs(&relation.definition, &old_name, object_name);
                let active_model = $table::ActiveModel {
                    $identity: Set(relation.$identity),
                    definition: Set(relation.definition.clone()),
                    ..Default::default()
                };
                active_model.update(&txn).await?;
                to_update_relations.push(PbRelation {
                    relation_info: Some(PbRelationInfo::$entity(
                        ObjectModel(relation, obj.unwrap()).into(),
                    )),
                });
            }};
        }
        let mut objs = get_referring_objects(object_id, &txn).await?;
        if object_type == ObjectType::Table {
            let incoming_sinks: I32Array = Table::find_by_id(object_id)
                .select_only()
                .column(table::Column::IncomingSinks)
                .into_tuple()
                .one(&txn)
                .await?
                .ok_or_else(|| MetaError::catalog_id_not_found("table", object_id))?;

            objs.extend(
                incoming_sinks
                    .into_inner()
                    .into_iter()
                    .map(|id| PartialObject {
                        oid: id,
                        obj_type: ObjectType::Sink,
                        schema_id: None,
                        database_id: None,
                    }),
            );
        }

        for obj in objs {
            match obj.obj_type {
                ObjectType::Table => rename_relation_ref!(Table, table, table_id, obj.oid),
                ObjectType::Sink => rename_relation_ref!(Sink, sink, sink_id, obj.oid),
                ObjectType::Subscription => {
                    rename_relation_ref!(Subscription, subscription, subscription_id, obj.oid)
                }
                ObjectType::View => rename_relation_ref!(View, view, view_id, obj.oid),
                ObjectType::Index => {
                    let index_table_id: Option<TableId> = Index::find_by_id(obj.oid)
                        .select_only()
                        .column(index::Column::IndexTableId)
                        .into_tuple()
                        .one(&txn)
                        .await?;
                    rename_relation_ref!(Table, table, table_id, index_table_id.unwrap());
                }
                _ => {
                    bail!("only table, sink, subscription, view and index depend on other objects.")
                }
            }
        }
        txn.commit().await?;

        let version = self
            .notify_frontend(
                NotificationOperation::Update,
                NotificationInfo::RelationGroup(PbRelationGroup {
                    relations: to_update_relations,
                }),
            )
            .await;

        Ok(version)
    }

    pub async fn alter_source_column(
        &self,
        pb_source: PbSource,
    ) -> MetaResult<NotificationVersion> {
        let source_id = pb_source.id as SourceId;
        let inner = self.inner.write().await;
        let txn = inner.db.begin().await?;

        let original_version: i64 = Source::find_by_id(source_id)
            .select_only()
            .column(source::Column::Version)
            .into_tuple()
            .one(&txn)
            .await?
            .ok_or_else(|| MetaError::catalog_id_not_found("source", source_id))?;
        if original_version + 1 != pb_source.version as i64 {
            return Err(MetaError::permission_denied(
                "source version is stale".to_string(),
            ));
        }

        let source: source::ActiveModel = pb_source.clone().into();
        source.update(&txn).await?;
        txn.commit().await?;

        let version = self
            .notify_frontend_relation_info(
                NotificationOperation::Update,
                PbRelationInfo::Source(pb_source),
            )
            .await;
        Ok(version)
    }

    pub async fn list_databases(&self) -> MetaResult<Vec<PbDatabase>> {
        let inner = self.inner.read().await;
        inner.list_databases().await
    }

    pub async fn list_all_state_tables(&self) -> MetaResult<Vec<PbTable>> {
        let inner = self.inner.read().await;
        inner.list_all_state_tables().await
    }

    pub async fn list_all_state_table_ids(&self) -> MetaResult<Vec<TableId>> {
        let inner = self.inner.read().await;
        inner.list_all_state_table_ids().await
    }

    pub async fn list_readonly_table_ids(&self, schema_id: SchemaId) -> MetaResult<Vec<TableId>> {
        let inner = self.inner.read().await;
        let table_ids: Vec<TableId> = Table::find()
            .select_only()
            .column(table::Column::TableId)
            .join(JoinType::InnerJoin, table::Relation::Object1.def())
            .filter(
                object::Column::SchemaId
                    .eq(schema_id)
                    .and(table::Column::TableType.ne(TableType::Table)),
            )
            .into_tuple()
            .all(&inner.db)
            .await?;
        Ok(table_ids)
    }

    pub async fn list_dml_table_ids(&self, schema_id: SchemaId) -> MetaResult<Vec<TableId>> {
        let inner = self.inner.read().await;
        let table_ids: Vec<TableId> = Table::find()
            .select_only()
            .column(table::Column::TableId)
            .join(JoinType::InnerJoin, table::Relation::Object1.def())
            .filter(
                object::Column::SchemaId
                    .eq(schema_id)
                    .and(table::Column::TableType.eq(TableType::Table)),
            )
            .into_tuple()
            .all(&inner.db)
            .await?;
        Ok(table_ids)
    }

    pub async fn list_tables_by_type(&self, table_type: TableType) -> MetaResult<Vec<PbTable>> {
        let inner = self.inner.read().await;
        let table_objs = Table::find()
            .find_also_related(Object)
            .filter(table::Column::TableType.eq(table_type))
            .all(&inner.db)
            .await?;
        Ok(table_objs
            .into_iter()
            .map(|(table, obj)| ObjectModel(table, obj.unwrap()).into())
            .collect())
    }

    pub async fn list_sources(&self) -> MetaResult<Vec<PbSource>> {
        let inner = self.inner.read().await;
        inner.list_sources().await
    }

    pub async fn list_source_ids(&self, schema_id: SchemaId) -> MetaResult<Vec<SourceId>> {
        let inner = self.inner.read().await;
        let source_ids: Vec<SourceId> = Source::find()
            .select_only()
            .column(source::Column::SourceId)
            .join(JoinType::InnerJoin, source::Relation::Object.def())
            .filter(object::Column::SchemaId.eq(schema_id))
            .into_tuple()
            .all(&inner.db)
            .await?;
        Ok(source_ids)
    }

    pub async fn list_sinks(&self) -> MetaResult<Vec<PbSink>> {
        let inner = self.inner.read().await;
        inner.list_sinks().await
    }

    pub async fn list_subscriptions(&self) -> MetaResult<Vec<PbSubscription>> {
        let inner = self.inner.read().await;
        inner.list_subscriptions().await
    }

    pub async fn list_views(&self) -> MetaResult<Vec<PbView>> {
        let inner = self.inner.read().await;
        inner.list_views().await
    }

    pub async fn get_table_by_name(
        &self,
        database_name: &str,
        table_name: &str,
    ) -> MetaResult<Option<PbTable>> {
        let inner = self.inner.read().await;
        let table_obj = Table::find()
            .find_also_related(Object)
            .join(JoinType::InnerJoin, object::Relation::Database.def())
            .filter(
                table::Column::Name
                    .eq(table_name)
                    .and(database::Column::Name.eq(database_name)),
            )
            .one(&inner.db)
            .await?;
        Ok(table_obj.map(|(table, obj)| ObjectModel(table, obj.unwrap()).into()))
    }

    pub async fn get_table_by_ids(&self, table_ids: Vec<TableId>) -> MetaResult<Vec<PbTable>> {
        let inner = self.inner.read().await;
        let table_objs = Table::find()
            .find_also_related(Object)
            .filter(table::Column::TableId.is_in(table_ids))
            .all(&inner.db)
            .await?;
        Ok(table_objs
            .into_iter()
            .map(|(table, obj)| ObjectModel(table, obj.unwrap()).into())
            .collect())
    }

    pub async fn find_creating_streaming_job_ids(
        &self,
        infos: Vec<PbCreatingJobInfo>,
    ) -> MetaResult<Vec<ObjectId>> {
        let inner = self.inner.read().await;

        type JobKey = (DatabaseId, SchemaId, String);

        // Index table is already included if we still assign the same name for index table as the index.
        let creating_tables: Vec<(ObjectId, String, DatabaseId, SchemaId)> = Table::find()
            .select_only()
            .columns([table::Column::TableId, table::Column::Name])
            .columns([object::Column::DatabaseId, object::Column::SchemaId])
            .join(JoinType::InnerJoin, table::Relation::Object1.def())
            .join(JoinType::InnerJoin, object::Relation::StreamingJob.def())
            .filter(streaming_job::Column::JobStatus.eq(JobStatus::Creating))
            .into_tuple()
            .all(&inner.db)
            .await?;
        let creating_sinks: Vec<(ObjectId, String, DatabaseId, SchemaId)> = Sink::find()
            .select_only()
            .columns([sink::Column::SinkId, sink::Column::Name])
            .columns([object::Column::DatabaseId, object::Column::SchemaId])
            .join(JoinType::InnerJoin, sink::Relation::Object.def())
            .join(JoinType::InnerJoin, object::Relation::StreamingJob.def())
            .filter(streaming_job::Column::JobStatus.eq(JobStatus::Creating))
            .into_tuple()
            .all(&inner.db)
            .await?;
        let creating_subscriptions: Vec<(ObjectId, String, DatabaseId, SchemaId)> =
            Subscription::find()
                .select_only()
                .columns([
                    subscription::Column::SubscriptionId,
                    subscription::Column::Name,
                ])
                .columns([object::Column::DatabaseId, object::Column::SchemaId])
                .join(JoinType::InnerJoin, subscription::Relation::Object.def())
                .join(JoinType::InnerJoin, object::Relation::StreamingJob.def())
                .filter(streaming_job::Column::JobStatus.eq(JobStatus::Creating))
                .into_tuple()
                .all(&inner.db)
                .await?;

        let mut job_mapping: HashMap<JobKey, ObjectId> = creating_tables
            .into_iter()
            .chain(creating_sinks.into_iter())
            .chain(creating_subscriptions.into_iter())
            .map(|(id, name, database_id, schema_id)| ((database_id, schema_id, name), id))
            .collect();

        Ok(infos
            .into_iter()
            .flat_map(|info| {
                job_mapping.remove(&(
                    info.database_id as _,
                    info.schema_id as _,
                    info.name.clone(),
                ))
            })
            .collect())
    }

    pub async fn list_connections(&self) -> MetaResult<Vec<PbConnection>> {
        let inner = self.inner.read().await;
        let conn_objs = Connection::find()
            .find_also_related(Object)
            .all(&inner.db)
            .await?;
        Ok(conn_objs
            .into_iter()
            .map(|(conn, obj)| ObjectModel(conn, obj.unwrap()).into())
            .collect())
    }

    pub async fn get_all_table_options(&self) -> MetaResult<HashMap<TableId, TableOption>> {
        let inner = self.inner.read().await;
        let table_options: Vec<(TableId, Option<u32>)> = Table::find()
            .select_only()
            .columns([table::Column::TableId, table::Column::RetentionSeconds])
            .into_tuple::<(TableId, Option<u32>)>()
            .all(&inner.db)
            .await?;

        Ok(table_options
            .into_iter()
            .map(|(id, retention_seconds)| (id, TableOption { retention_seconds }))
            .collect())
    }

    pub async fn get_all_created_streaming_parallelisms(
        &self,
    ) -> MetaResult<HashMap<ObjectId, StreamingParallelism>> {
        let inner = self.inner.read().await;

        let job_parallelisms = StreamingJob::find()
            .filter(streaming_job::Column::JobStatus.eq(JobStatus::Created))
            .select_only()
            .columns([
                streaming_job::Column::JobId,
                streaming_job::Column::Parallelism,
            ])
            .into_tuple::<(ObjectId, StreamingParallelism)>()
            .all(&inner.db)
            .await?;

        Ok(job_parallelisms
            .into_iter()
            .collect::<HashMap<ObjectId, StreamingParallelism>>())
    }

    pub async fn get_table_name_type_mapping(
        &self,
    ) -> MetaResult<HashMap<TableId, (String, String)>> {
        let inner = self.inner.read().await;
        let table_name_types: Vec<(TableId, String, TableType)> = Table::find()
            .select_only()
            .columns([
                table::Column::TableId,
                table::Column::Name,
                table::Column::TableType,
            ])
            .into_tuple()
            .all(&inner.db)
            .await?;
        Ok(table_name_types
            .into_iter()
            .map(|(id, name, table_type)| {
                (
                    id,
                    (
                        name,
                        PbTableType::from(table_type).as_str_name().to_string(),
                    ),
                )
            })
            .collect())
    }

    pub async fn get_created_table_ids(&self) -> MetaResult<Vec<TableId>> {
        let inner = self.inner.read().await;

        // created table ids.
        let mut table_ids: Vec<TableId> = Table::find()
            .select_only()
            .column(table::Column::TableId)
            .join(JoinType::LeftJoin, table::Relation::Object1.def())
            .join(JoinType::LeftJoin, object::Relation::StreamingJob.def())
            .filter(streaming_job::Column::JobStatus.eq(JobStatus::Created))
            .into_tuple()
            .all(&inner.db)
            .await?;

        // internal table ids.
        let internal_table_ids: Vec<TableId> = Table::find()
            .select_only()
            .column(table::Column::TableId)
            .filter(table::Column::BelongsToJobId.is_in(table_ids.clone()))
            .into_tuple()
            .all(&inner.db)
            .await?;
        table_ids.extend(internal_table_ids);

        Ok(table_ids)
    }
}

/// `CatalogStats` is a struct to store the statistics of all catalogs.
pub struct CatalogStats {
    pub table_num: u64,
    pub mview_num: u64,
    pub index_num: u64,
    pub source_num: u64,
    pub sink_num: u64,
    pub function_num: u64,
    pub streaming_job_num: u64,
    pub actor_num: u64,
}

impl CatalogControllerInner {
    pub async fn snapshot(&self) -> MetaResult<(Catalog, Vec<PbUserInfo>)> {
        let databases = self.list_databases().await?;
        let schemas = self.list_schemas().await?;
        let tables = self.list_tables().await?;
        let sources = self.list_sources().await?;
        let sinks = self.list_sinks().await?;
        let subscriptions = self.list_subscriptions().await?;
        let indexes = self.list_indexes().await?;
        let views = self.list_views().await?;
        let functions = self.list_functions().await?;
        let connections = self.list_connections().await?;

        let users = self.list_users().await?;

        Ok((
            (
                databases,
                schemas,
                tables,
                sources,
                sinks,
                subscriptions,
                indexes,
                views,
                functions,
                connections,
            ),
            users,
        ))
    }

    pub async fn stats(&self) -> MetaResult<CatalogStats> {
        let mut table_num_map: HashMap<_, _> = Table::find()
            .select_only()
            .column(table::Column::TableType)
            .column_as(table::Column::TableId.count(), "num")
            .group_by(table::Column::TableType)
            .having(table::Column::TableType.ne(TableType::Internal))
            .into_tuple::<(TableType, i64)>()
            .all(&self.db)
            .await?
            .into_iter()
            .map(|(table_type, num)| (table_type, num as u64))
            .collect();

        let source_num = Source::find().count(&self.db).await?;
        let sink_num = Sink::find().count(&self.db).await?;
        let function_num = Function::find().count(&self.db).await?;
        let streaming_job_num = StreamingJob::find().count(&self.db).await?;
        let actor_num = Actor::find().count(&self.db).await?;

        Ok(CatalogStats {
            table_num: table_num_map.remove(&TableType::Table).unwrap_or(0),
            mview_num: table_num_map
                .remove(&TableType::MaterializedView)
                .unwrap_or(0),
            index_num: table_num_map.remove(&TableType::Index).unwrap_or(0),
            source_num,
            sink_num,
            function_num,
            streaming_job_num,
            actor_num,
        })
    }

    async fn list_databases(&self) -> MetaResult<Vec<PbDatabase>> {
        let db_objs = Database::find()
            .find_also_related(Object)
            .all(&self.db)
            .await?;
        Ok(db_objs
            .into_iter()
            .map(|(db, obj)| ObjectModel(db, obj.unwrap()).into())
            .collect())
    }

    async fn list_schemas(&self) -> MetaResult<Vec<PbSchema>> {
        let schema_objs = Schema::find()
            .find_also_related(Object)
            .all(&self.db)
            .await?;

        Ok(schema_objs
            .into_iter()
            .map(|(schema, obj)| ObjectModel(schema, obj.unwrap()).into())
            .collect())
    }

    async fn list_users(&self) -> MetaResult<Vec<PbUserInfo>> {
        let mut user_infos: Vec<PbUserInfo> = User::find()
            .all(&self.db)
            .await?
            .into_iter()
            .map(Into::into)
            .collect();

        for user_info in &mut user_infos {
            user_info.grant_privileges = get_user_privilege(user_info.id as _, &self.db).await?;
        }
        Ok(user_infos)
    }

    /// `list_all_tables` return all tables and internal tables.
    pub async fn list_all_state_tables(&self) -> MetaResult<Vec<PbTable>> {
        let table_objs = Table::find()
            .find_also_related(Object)
            .all(&self.db)
            .await?;

        Ok(table_objs
            .into_iter()
            .map(|(table, obj)| ObjectModel(table, obj.unwrap()).into())
            .collect())
    }

    /// `list_all_tables` return all ids of state tables.
    pub async fn list_all_state_table_ids(&self) -> MetaResult<Vec<TableId>> {
        let table_ids: Vec<TableId> = Table::find()
            .select_only()
            .column(table::Column::TableId)
            .into_tuple()
            .all(&self.db)
            .await?;
        Ok(table_ids)
    }

    /// `list_tables` return all `CREATED` tables and internal tables that belong to `CREATED` streaming jobs.
    async fn list_tables(&self) -> MetaResult<Vec<PbTable>> {
        let table_objs = Table::find()
            .find_also_related(Object)
            .join(JoinType::LeftJoin, object::Relation::StreamingJob.def())
            .filter(streaming_job::Column::JobStatus.eq(JobStatus::Created))
            .all(&self.db)
            .await?;

        let created_streaming_job_ids: Vec<ObjectId> = StreamingJob::find()
            .select_only()
            .column(streaming_job::Column::JobId)
            .filter(streaming_job::Column::JobStatus.eq(JobStatus::Created))
            .into_tuple()
            .all(&self.db)
            .await?;

        let internal_table_objs = Table::find()
            .find_also_related(Object)
            .filter(
                table::Column::TableType
                    .eq(TableType::Internal)
                    .and(table::Column::BelongsToJobId.is_in(created_streaming_job_ids)),
            )
            .all(&self.db)
            .await?;

        Ok(table_objs
            .into_iter()
            .chain(internal_table_objs.into_iter())
            .map(|(table, obj)| ObjectModel(table, obj.unwrap()).into())
            .collect())
    }

    /// `list_sources` return all sources and `CREATED` ones if contains any streaming jobs.
    async fn list_sources(&self) -> MetaResult<Vec<PbSource>> {
        let source_objs = Source::find()
            .find_also_related(Object)
            .join(JoinType::LeftJoin, object::Relation::StreamingJob.def())
            .filter(
                streaming_job::Column::JobStatus
                    .is_null()
                    .or(streaming_job::Column::JobStatus.eq(JobStatus::Created)),
            )
            .all(&self.db)
            .await?;
        // TODO: filter out inner connector source that are still under creating.

        Ok(source_objs
            .into_iter()
            .map(|(source, obj)| ObjectModel(source, obj.unwrap()).into())
            .collect())
    }

    /// `list_sinks` return all `CREATED` sinks.
    async fn list_sinks(&self) -> MetaResult<Vec<PbSink>> {
        let sink_objs = Sink::find()
            .find_also_related(Object)
            .join(JoinType::LeftJoin, object::Relation::StreamingJob.def())
            .filter(streaming_job::Column::JobStatus.eq(JobStatus::Created))
            .all(&self.db)
            .await?;

        Ok(sink_objs
            .into_iter()
            .map(|(sink, obj)| ObjectModel(sink, obj.unwrap()).into())
            .collect())
    }

    /// `list_subscriptions` return all `CREATED` subscriptions.
    async fn list_subscriptions(&self) -> MetaResult<Vec<PbSubscription>> {
        let subscription_objs = Subscription::find()
            .find_also_related(Object)
            .join(JoinType::LeftJoin, object::Relation::StreamingJob.def())
            .filter(streaming_job::Column::JobStatus.eq(JobStatus::Created))
            .all(&self.db)
            .await?;

        Ok(subscription_objs
            .into_iter()
            .map(|(subscription, obj)| ObjectModel(subscription, obj.unwrap()).into())
            .collect())
    }

    async fn list_views(&self) -> MetaResult<Vec<PbView>> {
        let view_objs = View::find().find_also_related(Object).all(&self.db).await?;

        Ok(view_objs
            .into_iter()
            .map(|(view, obj)| ObjectModel(view, obj.unwrap()).into())
            .collect())
    }

    /// `list_indexes` return all `CREATED` indexes.
    async fn list_indexes(&self) -> MetaResult<Vec<PbIndex>> {
        let index_objs = Index::find()
            .find_also_related(Object)
            .join(JoinType::LeftJoin, object::Relation::StreamingJob.def())
            .filter(streaming_job::Column::JobStatus.eq(JobStatus::Created))
            .all(&self.db)
            .await?;

        Ok(index_objs
            .into_iter()
            .map(|(index, obj)| ObjectModel(index, obj.unwrap()).into())
            .collect())
    }

    async fn list_connections(&self) -> MetaResult<Vec<PbConnection>> {
        let conn_objs = Connection::find()
            .find_also_related(Object)
            .all(&self.db)
            .await?;

        Ok(conn_objs
            .into_iter()
            .map(|(conn, obj)| ObjectModel(conn, obj.unwrap()).into())
            .collect())
    }

    async fn list_functions(&self) -> MetaResult<Vec<PbFunction>> {
        let func_objs = Function::find()
            .find_also_related(Object)
            .all(&self.db)
            .await?;

        Ok(func_objs
            .into_iter()
            .map(|(func, obj)| ObjectModel(func, obj.unwrap()).into())
            .collect())
    }
}

#[cfg(test)]
#[cfg(not(madsim))]
mod tests {
    use risingwave_meta_model_v2::ViewId;

    use super::*;

    const TEST_DATABASE_ID: DatabaseId = 1;
    const TEST_SCHEMA_ID: SchemaId = 2;
    const TEST_OWNER_ID: UserId = 1;

    #[tokio::test]
    async fn test_database_func() -> MetaResult<()> {
        let mgr = CatalogController::new(MetaSrvEnv::for_test().await)?;
        let pb_database = PbDatabase {
            name: "db1".to_string(),
            owner: TEST_OWNER_ID as _,
            ..Default::default()
        };
        mgr.create_database(pb_database).await?;

        let database_id: DatabaseId = Database::find()
            .select_only()
            .column(database::Column::DatabaseId)
            .filter(database::Column::Name.eq("db1"))
            .into_tuple()
            .one(&mgr.inner.read().await.db)
            .await?
            .unwrap();

        mgr.alter_name(ObjectType::Database, database_id, "db2")
            .await?;
        let database = Database::find_by_id(database_id)
            .one(&mgr.inner.read().await.db)
            .await?
            .unwrap();
        assert_eq!(database.name, "db2");

        mgr.drop_database(database_id).await?;

        Ok(())
    }

    #[tokio::test]
    async fn test_schema_func() -> MetaResult<()> {
        let mgr = CatalogController::new(MetaSrvEnv::for_test().await)?;
        let pb_schema = PbSchema {
            database_id: TEST_DATABASE_ID as _,
            name: "schema1".to_string(),
            owner: TEST_OWNER_ID as _,
            ..Default::default()
        };
        mgr.create_schema(pb_schema.clone()).await?;
        assert!(mgr.create_schema(pb_schema).await.is_err());

        let schema_id: SchemaId = Schema::find()
            .select_only()
            .column(schema::Column::SchemaId)
            .filter(schema::Column::Name.eq("schema1"))
            .into_tuple()
            .one(&mgr.inner.read().await.db)
            .await?
            .unwrap();

        mgr.alter_name(ObjectType::Schema, schema_id, "schema2")
            .await?;
        let schema = Schema::find_by_id(schema_id)
            .one(&mgr.inner.read().await.db)
            .await?
            .unwrap();
        assert_eq!(schema.name, "schema2");
        mgr.drop_schema(schema_id, DropMode::Restrict).await?;

        Ok(())
    }

    #[tokio::test]
    async fn test_create_view() -> MetaResult<()> {
        let mgr = CatalogController::new(MetaSrvEnv::for_test().await)?;
        let pb_view = PbView {
            schema_id: TEST_SCHEMA_ID as _,
            database_id: TEST_DATABASE_ID as _,
            name: "view".to_string(),
            owner: TEST_OWNER_ID as _,
            sql: "CREATE VIEW view AS SELECT 1".to_string(),
            ..Default::default()
        };
        mgr.create_view(pb_view.clone()).await?;
        assert!(mgr.create_view(pb_view).await.is_err());

        let view = View::find().one(&mgr.inner.read().await.db).await?.unwrap();
        mgr.drop_relation(ObjectType::View, view.view_id, DropMode::Cascade)
            .await?;
        assert!(View::find_by_id(view.view_id)
            .one(&mgr.inner.read().await.db)
            .await?
            .is_none());

        Ok(())
    }

    #[tokio::test]
    async fn test_create_function() -> MetaResult<()> {
        let mgr = CatalogController::new(MetaSrvEnv::for_test().await)?;
        let return_type = risingwave_pb::data::DataType {
            type_name: risingwave_pb::data::data_type::TypeName::Int32 as _,
            ..Default::default()
        };
        let pb_function = PbFunction {
            schema_id: TEST_SCHEMA_ID as _,
            database_id: TEST_DATABASE_ID as _,
            name: "test_function".to_string(),
            owner: TEST_OWNER_ID as _,
            arg_types: vec![],
            return_type: Some(return_type.clone()),
            language: "python".to_string(),
            kind: Some(risingwave_pb::catalog::function::Kind::Scalar(
                Default::default(),
            )),
            ..Default::default()
        };
        mgr.create_function(pb_function.clone()).await?;
        assert!(mgr.create_function(pb_function).await.is_err());

        let function = Function::find()
            .inner_join(Object)
            .filter(
                object::Column::DatabaseId
                    .eq(TEST_DATABASE_ID)
                    .and(object::Column::SchemaId.eq(TEST_SCHEMA_ID))
                    .add(function::Column::Name.eq("test_function")),
            )
            .one(&mgr.inner.read().await.db)
            .await?
            .unwrap();
        assert_eq!(function.return_type.0, return_type);
        assert_eq!(function.language, "python");

        mgr.drop_function(function.function_id).await?;
        assert!(Object::find_by_id(function.function_id)
            .one(&mgr.inner.read().await.db)
            .await?
            .is_none());

        Ok(())
    }

    #[tokio::test]
    async fn test_alter_relation_rename() -> MetaResult<()> {
        let mgr = CatalogController::new(MetaSrvEnv::for_test().await)?;
        let pb_source = PbSource {
            schema_id: TEST_SCHEMA_ID as _,
            database_id: TEST_DATABASE_ID as _,
            name: "s1".to_string(),
            owner: TEST_OWNER_ID as _,
            definition: r#"CREATE SOURCE s1 (v1 int) with (
  connector = 'kafka',
  topic = 'kafka_alter',
  properties.bootstrap.server = 'message_queue:29092',
  scan.startup.mode = 'earliest'
) FORMAT PLAIN ENCODE JSON"#
                .to_string(),
            ..Default::default()
        };
        mgr.create_source(pb_source, None).await?;
        let source_id: SourceId = Source::find()
            .select_only()
            .column(source::Column::SourceId)
            .filter(source::Column::Name.eq("s1"))
            .into_tuple()
            .one(&mgr.inner.read().await.db)
            .await?
            .unwrap();

        let pb_view = PbView {
            schema_id: TEST_SCHEMA_ID as _,
            database_id: TEST_DATABASE_ID as _,
            name: "view_1".to_string(),
            owner: TEST_OWNER_ID as _,
            sql: "CREATE VIEW view_1 AS SELECT v1 FROM s1".to_string(),
            dependent_relations: vec![source_id as _],
            ..Default::default()
        };
        mgr.create_view(pb_view).await?;
        let view_id: ViewId = View::find()
            .select_only()
            .column(view::Column::ViewId)
            .filter(view::Column::Name.eq("view_1"))
            .into_tuple()
            .one(&mgr.inner.read().await.db)
            .await?
            .unwrap();

        mgr.alter_name(ObjectType::Source, source_id, "s2").await?;
        let source = Source::find_by_id(source_id)
            .one(&mgr.inner.read().await.db)
            .await?
            .unwrap();
        assert_eq!(source.name, "s2");
        assert_eq!(
            source.definition,
            "CREATE SOURCE s2 (v1 INT) WITH (\
  connector = 'kafka', \
  topic = 'kafka_alter', \
  properties.bootstrap.server = 'message_queue:29092', \
  scan.startup.mode = 'earliest'\
) FORMAT PLAIN ENCODE JSON"
        );

        let view = View::find_by_id(view_id)
            .one(&mgr.inner.read().await.db)
            .await?
            .unwrap();
        assert_eq!(
            view.definition,
            "CREATE VIEW view_1 AS SELECT v1 FROM s2 AS s1"
        );

        mgr.drop_relation(ObjectType::Source, source_id, DropMode::Cascade)
            .await?;
        assert!(View::find_by_id(view_id)
            .one(&mgr.inner.read().await.db)
            .await?
            .is_none());

        Ok(())
    }
}<|MERGE_RESOLUTION|>--- conflicted
+++ resolved
@@ -27,17 +27,10 @@
 use risingwave_meta_model_v2::table::TableType;
 use risingwave_meta_model_v2::{
     actor, connection, database, fragment, function, index, object, object_dependency, schema,
-<<<<<<< HEAD
     sink, source, streaming_job, subscription, table, user_privilege, view, ActorId,
     ActorUpstreamActors, ColumnCatalogArray, ConnectionId, CreateType, DatabaseId, FragmentId,
-    FunctionId, I32Array, IndexId, JobStatus, ObjectId, PrivateLinkService, SchemaId, SourceId,
-    StreamSourceInfo, StreamingParallelism, TableId, UserId,
-=======
-    sink, source, streaming_job, table, user_privilege, view, ActorId, ActorUpstreamActors,
-    ColumnCatalogArray, ConnectionId, CreateType, DatabaseId, FragmentId, FunctionId, I32Array,
-    IndexId, JobStatus, ObjectId, PrivateLinkService, SchemaId, SinkId, SourceId, StreamSourceInfo,
-    StreamingParallelism, TableId, UserId,
->>>>>>> 791c0c83
+    FunctionId, I32Array, IndexId, JobStatus, ObjectId, PrivateLinkService, SchemaId, SinkId,
+    SourceId, StreamSourceInfo, StreamingParallelism, TableId, UserId,
 };
 use risingwave_pb::catalog::table::PbTableType;
 use risingwave_pb::catalog::{
