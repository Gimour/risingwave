// Copyright 2022 Singularity Data
//
// Licensed under the Apache License, Version 2.0 (the "License");
// you may not use this file except in compliance with the License.
// You may obtain a copy of the License at
//
// http://www.apache.org/licenses/LICENSE-2.0
//
// Unless required by applicable law or agreed to in writing, software
// distributed under the License is distributed on an "AS IS" BASIS,
// WITHOUT WARRANTIES OR CONDITIONS OF ANY KIND, either express or implied.
// See the License for the specific language governing permissions and
// limitations under the License.

use std::collections::HashSet;
use std::sync::Arc;
use std::time::Duration;

use parking_lot::Mutex;
use risingwave_hummock_sdk::compact::compact_task_to_string;
use risingwave_hummock_sdk::CompactionGroupId;
use risingwave_pb::hummock::compact_task::TaskStatus;
use risingwave_pb::hummock::subscribe_compact_tasks_response::Task;
use risingwave_pb::hummock::CompactTask;
use tokio::sync::mpsc::error::SendError;
use tokio::sync::mpsc::UnboundedSender;
use tokio::sync::oneshot::Receiver;
use tokio::sync::Notify;

use super::Compactor;
use crate::hummock::error::Error;
use crate::hummock::{CompactorManagerRef, HummockManagerRef};
use crate::manager::{LocalNotification, MetaSrvEnv};
use crate::storage::MetaStore;

pub type CompactionSchedulerRef<S> = Arc<CompactionScheduler<S>>;
pub type CompactionRequestChannelRef = Arc<CompactionRequestChannel>;

/// [`CompactionRequestChannel`] wrappers a mpsc channel and deduplicate requests from same
/// compaction groups.
pub struct CompactionRequestChannel {
    request_tx: UnboundedSender<CompactionGroupId>,
    scheduled: Mutex<HashSet<CompactionGroupId>>,
}

#[derive(Debug, PartialEq)]
pub enum ScheduleStatus {
    Ok,
    NoTask,
    PickFailure,
    AssignFailure(CompactTask),
    SendFailure(CompactTask),
}

impl CompactionRequestChannel {
    fn new(request_tx: UnboundedSender<CompactionGroupId>) -> Self {
        Self {
            request_tx,
            scheduled: Default::default(),
        }
    }

    /// Enqueues only if the target is not yet in queue.
    pub fn try_sched_compaction(
        &self,
        compaction_group: CompactionGroupId,
    ) -> Result<bool, SendError<CompactionGroupId>> {
        let mut guard = self.scheduled.lock();
        if guard.contains(&compaction_group) {
            return Ok(false);
        }
        self.request_tx.send(compaction_group)?;
        guard.insert(compaction_group);
        Ok(true)
    }

    fn unschedule(&self, compaction_group: CompactionGroupId) {
        self.scheduled.lock().remove(&compaction_group);
    }
}

/// Schedules compaction task picking and assignment.
///
/// When no idle compactor is available, the scheduling will be paused until
/// `compaction_resume_notifier` is `notified`. Compaction should only be resumed by calling
/// `HummockManager::try_resume_compaction`. See [`CompactionResumeTrigger`] for all cases that can
/// resume compaction.
pub struct CompactionScheduler<S>
where
    S: MetaStore,
{
    env: MetaSrvEnv<S>,
    hummock_manager: HummockManagerRef<S>,
    compactor_manager: CompactorManagerRef,
    compaction_resume_notifier: Arc<Notify>,
}

impl<S> CompactionScheduler<S>
where
    S: MetaStore,
{
    pub fn new(
        env: MetaSrvEnv<S>,
        hummock_manager: HummockManagerRef<S>,
        compactor_manager: CompactorManagerRef,
    ) -> Self {
        Self {
            env,
            hummock_manager,
            compactor_manager,
            compaction_resume_notifier: Arc::new(Notify::new()),
        }
    }

    pub async fn start(&self, mut shutdown_rx: Receiver<()>) {
<<<<<<< HEAD
        let (sched_tx, mut sched_rx) = tokio::sync::mpsc::unbounded_channel::<CompactionGroupId>();
        let sched_channel = Arc::new(CompactionRequestChannel::new(sched_tx));

        self.hummock_manager
            .init_compaction_scheduler(sched_channel.clone());

=======
        let (request_tx, mut request_rx) =
            tokio::sync::mpsc::unbounded_channel::<CompactionGroupId>();
        let request_channel = Arc::new(CompactionRequestChannel::new(request_tx));
        self.hummock_manager.set_compaction_scheduler(
            request_channel.clone(),
            self.compaction_resume_notifier.clone(),
        );
>>>>>>> 8a126b7b
        tracing::info!("Start compaction scheduler.");
        let mut min_trigger_interval = tokio::time::interval(Duration::from_secs(
            self.env.opts.periodic_compaction_interval_sec,
        ));
        min_trigger_interval.set_missed_tick_behavior(tokio::time::MissedTickBehavior::Delay);
        loop {
            let compaction_group: CompactionGroupId = tokio::select! {
                compaction_group = sched_rx.recv() => {
                    match compaction_group {
                        Some(compaction_group) => compaction_group,
                        None => {
                            tracing::warn!("Compactor Scheduler: The Hummock manager has dropped the connection,
                                it means it has either died or started a new session. Exiting.");
                            return;
                        }
                    }
                },
                _ = min_trigger_interval.tick() => {
                    // Periodically trigger compaction for all compaction groups.
                    for cg_id in self.hummock_manager.compaction_group_manager().compaction_group_ids().await {
                        if let Err(e) = sched_channel.try_sched_compaction(cg_id) {
                            tracing::warn!("Failed to schedule compaction for compaction group {}. {}", cg_id, e);
                        }
                    }
                    continue;
                },
                // Shutdown compactor scheduler
                _ = &mut shutdown_rx => {
                    break;
                }
            };

            sync_point::sync_point!("BEFORE_SCHEDULE_COMPACTION_TASK");
<<<<<<< HEAD
            let status = self
                .pick_and_assign(compaction_group, sched_channel.clone())
                .await;
            if let ScheduleStatus::NoAvailableCompactor(_) = status {
                tokio::time::sleep(Duration::from_secs(
                    self.env.opts.no_available_compactor_stall_sec,
                ))
=======
            request_channel.unschedule(compaction_group);

            // Wait for a compactor to become available.
            let compactor = loop {
                if let Some(compactor) = self.hummock_manager.get_idle_compactor().await {
                    break compactor;
                } else {
                    tracing::debug!("No available compactor, pausing compaction.");
                    tokio::select! {
                        _ = self.compaction_resume_notifier.notified() => {},
                        _ = &mut shutdown_rx => {
                            return;
                        }
                    }
                }
            };

            // Pick a task and assign it to this compactor.
            self.pick_and_assign(compaction_group, compactor, request_channel.clone())
>>>>>>> 8a126b7b
                .await;
        }
    }

    /// Tries to pick a compaction task, schedule it to a compactor.
    ///
    /// Returns true if a task is successfully picked and sent.
    async fn pick_and_assign(
        &self,
        compaction_group: CompactionGroupId,
<<<<<<< HEAD
        sched_channel: CompactionRequestChannelRef,
    ) -> ScheduleStatus {
        let schedule_status = self
            .pick_and_assign_impl(compaction_group, sched_channel.clone())
=======
        compactor: Arc<Compactor>,
        request_channel: Arc<CompactionRequestChannel>,
    ) -> ScheduleStatus {
        let schedule_status = self
            .pick_and_assign_impl(compaction_group, compactor, request_channel)
>>>>>>> 8a126b7b
            .await;

        // Self::unschedule(sched_channel, &side_sched_channel, compaction_group);
        let cancel_state = match &schedule_status {
            ScheduleStatus::Ok => None,
            ScheduleStatus::NoTask | ScheduleStatus::PickFailure => None,
            ScheduleStatus::AssignFailure(task) => {
                Some((task.clone(), TaskStatus::AssignFailCanceled))
            }
            ScheduleStatus::SendFailure(task) => Some((task.clone(), TaskStatus::SendFailCanceled)),
        };

        if let Some((mut compact_task, task_state)) = cancel_state {
            // Try to cancel task immediately.
            if let Err(err) = self
                .hummock_manager
                .cancel_compact_task(&mut compact_task, task_state)
                .await
            {
                // Cancel task asynchronously.
                tracing::warn!(
                    "Failed to cancel task {}. {}. {:?} It will be cancelled asynchronously.",
                    compact_task.task_id,
                    err,
                    task_state
                );
                self.env
                    .notification_manager()
                    .notify_local_subscribers(LocalNotification::CompactionTaskNeedCancel(
                        compact_task,
                    ))
                    .await;
            }
        }
        schedule_status
    }

    async fn pick_and_assign_impl(
        &self,
        compaction_group: CompactionGroupId,
<<<<<<< HEAD
        sched_channel: CompactionRequestChannelRef,
=======
        compactor: Arc<Compactor>,
        request_channel: Arc<CompactionRequestChannel>,
>>>>>>> 8a126b7b
    ) -> ScheduleStatus {
        // 1. Pick a compaction task.
        let compact_task = self
            .hummock_manager
            .get_compact_task(compaction_group)
            .await;
<<<<<<< HEAD
        sched_channel.unschedule(compaction_group);
=======
>>>>>>> 8a126b7b
        let compact_task = match compact_task {
            Ok(Some(compact_task)) => compact_task,
            Ok(None) => {
                return ScheduleStatus::NoTask;
            }
            Err(err) => {
                tracing::warn!("Failed to get compaction task: {:#?}.", err);
                return ScheduleStatus::PickFailure;
            }
        };
        tracing::trace!(
            "Picked compaction task. {}",
            compact_task_to_string(&compact_task)
        );

        // 2. Assign the compaction task to a compactor.
        match self
            .hummock_manager
            .assign_compaction_task(&compact_task, compactor.context_id())
            .await
        {
            Ok(_) => {
                tracing::trace!(
                    "Assigned compaction task. {}",
                    compact_task_to_string(&compact_task)
                );
            }
            Err(err) => {
                tracing::warn!("Failed to assign compaction task to compactor: {:#?}", err);
                match err {
                    Error::CompactionTaskAlreadyAssigned(_, _) => {
                        panic!("Compaction scheduler is the only tokio task that can assign task.");
                    }
                    Error::InvalidContext(context_id) => {
                        self.compactor_manager.remove_compactor(context_id);
                        return ScheduleStatus::AssignFailure(compact_task);
                    }
                    _ => {
                        return ScheduleStatus::AssignFailure(compact_task);
                    }
                }
            }
        };

        // 3. Send the compaction task.
        if let Err(e) = compactor
            .send_task(Task::CompactTask(compact_task.clone()))
            .await
        {
            tracing::warn!(
                "Failed to send task {} to {}. {:#?}",
                compact_task.task_id,
                compactor.context_id(),
                e
            );
            self.compactor_manager
                .pause_compactor(compactor.context_id());
            return ScheduleStatus::SendFailure(compact_task);
        }

        // Bypass reschedule if we want compaction scheduling in a deterministic way
        if self.env.opts.compaction_deterministic_test {
            return ScheduleStatus::Ok;
        }

        // 4. Reschedule it with best effort, in case there are more tasks.
        if let Err(e) = sched_channel.try_sched_compaction(compaction_group) {
            tracing::error!(
                "Failed to reschedule compaction group {} after sending new task {}. {:#?}",
                compaction_group,
                compact_task.task_id,
                e
            );
        }
        ScheduleStatus::Ok
    }
}

#[cfg(test)]
mod tests {
    use std::sync::Arc;

    use assert_matches::assert_matches;
    use risingwave_hummock_sdk::compaction_group::StaticCompactionGroupId;
    use risingwave_hummock_sdk::CompactionGroupId;

    use crate::hummock::compaction_scheduler::{CompactionRequestChannel, ScheduleStatus};
    use crate::hummock::test_utils::{add_ssts, setup_compute_env};
    use crate::hummock::CompactionScheduler;

    #[tokio::test]
    async fn test_pick_and_assign() {
        let (env, hummock_manager, _cluster_manager, worker_node) = setup_compute_env(80).await;
        let context_id = worker_node.id;
        let compactor_manager = hummock_manager.compactor_manager_ref_for_test();
        let compaction_scheduler =
            CompactionScheduler::new(env, hummock_manager.clone(), compactor_manager.clone());

        let (request_tx, _request_rx) = tokio::sync::mpsc::unbounded_channel::<CompactionGroupId>();
        let request_channel = Arc::new(CompactionRequestChannel::new(request_tx));

        // Add a compactor with invalid context_id.
        let _receiver = compactor_manager.add_compactor(1234, 1);
        assert_eq!(compactor_manager.compactor_num(), 1);

        // No task
        let compactor = hummock_manager.get_idle_compactor().await.unwrap();
        assert_eq!(
            ScheduleStatus::NoTask,
            compaction_scheduler
                .pick_and_assign(
                    StaticCompactionGroupId::StateDefault.into(),
<<<<<<< HEAD
                    request_channel.clone(),
=======
                    compactor,
                    request_channel.clone()
>>>>>>> 8a126b7b
                )
                .await
        );

        let _sst_infos = add_ssts(1, hummock_manager.as_ref(), context_id).await;
        let compactor = hummock_manager.get_idle_compactor().await.unwrap();
        // Cannot assign because of invalid compactor
        assert_matches!(
            compaction_scheduler
                .pick_and_assign(
                    StaticCompactionGroupId::StateDefault.into(),
                    compactor,
                    request_channel.clone()
                )
                .await,
            ScheduleStatus::AssignFailure(_)
        );
        assert_eq!(compactor_manager.compactor_num(), 0);

        // Add a valid compactor and succeed
        let _receiver = compactor_manager.add_compactor(context_id, 1);
        assert_eq!(compactor_manager.compactor_num(), 1);
        let compactor = hummock_manager.get_idle_compactor().await.unwrap();
        assert_eq!(
            ScheduleStatus::Ok,
            compaction_scheduler
                .pick_and_assign(
                    StaticCompactionGroupId::StateDefault.into(),
<<<<<<< HEAD
                    request_channel.clone(),
=======
                    compactor,
                    request_channel.clone()
>>>>>>> 8a126b7b
                )
                .await
        );

        // Add more SSTs for compaction.
        let _sst_infos = add_ssts(2, hummock_manager.as_ref(), context_id).await;

        // No idle compactor
        assert_eq!(
            hummock_manager.get_assigned_tasks_number(context_id).await,
            1
        );
        assert_eq!(compactor_manager.compactor_num(), 1);
        assert_matches!(hummock_manager.get_idle_compactor().await, None);

        // Increase compactor concurrency and succeed
        let _receiver = compactor_manager.add_compactor(context_id, 10);
        assert_eq!(
            hummock_manager.get_assigned_tasks_number(context_id).await,
            1
        );
        let compactor = hummock_manager.get_idle_compactor().await.unwrap();
        assert_eq!(
            ScheduleStatus::Ok,
            compaction_scheduler
                .pick_and_assign(
                    StaticCompactionGroupId::StateDefault.into(),
<<<<<<< HEAD
                    request_channel.clone(),
=======
                    compactor,
                    request_channel.clone()
>>>>>>> 8a126b7b
                )
                .await
        );
        assert_eq!(
            hummock_manager.get_assigned_tasks_number(context_id).await,
            2
        );
    }

    #[tokio::test]
    #[cfg(all(test, feature = "failpoints"))]
    async fn test_failpoints() {
        use risingwave_pb::hummock::compact_task::TaskStatus;

        use crate::manager::LocalNotification;

        let (env, hummock_manager, _cluster_manager, worker_node) = setup_compute_env(80).await;
        let context_id = worker_node.id;
        let compactor_manager = hummock_manager.compactor_manager_ref_for_test();
        let compaction_scheduler = CompactionScheduler::new(
            env.clone(),
            hummock_manager.clone(),
            compactor_manager.clone(),
        );

        let (request_tx, _request_rx) = tokio::sync::mpsc::unbounded_channel::<CompactionGroupId>();
        let request_channel = Arc::new(CompactionRequestChannel::new(request_tx));

        let _sst_infos = add_ssts(1, hummock_manager.as_ref(), context_id).await;
        let _receiver = compactor_manager.add_compactor(context_id, 1);

        // Pick failure
        let fp_get_compact_task = "fp_get_compact_task";
        fail::cfg(fp_get_compact_task, "return").unwrap();
        let compactor = hummock_manager.get_idle_compactor().await.unwrap();
        assert_eq!(
            ScheduleStatus::PickFailure,
            compaction_scheduler
                .pick_and_assign(
                    StaticCompactionGroupId::StateDefault.into(),
<<<<<<< HEAD
                    request_channel.clone(),
=======
                    compactor,
                    request_channel.clone()
>>>>>>> 8a126b7b
                )
                .await
        );
        fail::remove(fp_get_compact_task);

        // Assign failed and task cancelled.
        let fp_assign_compaction_task_fail = "assign_compaction_task_fail";
        fail::cfg(fp_assign_compaction_task_fail, "return").unwrap();
        let compactor = hummock_manager.get_idle_compactor().await.unwrap();
        assert_matches!(
            compaction_scheduler
                .pick_and_assign(
                    StaticCompactionGroupId::StateDefault.into(),
                    compactor,
                    request_channel.clone()
                )
                .await,
            ScheduleStatus::AssignFailure(_)
        );
        fail::remove(fp_assign_compaction_task_fail);
        assert!(hummock_manager.list_all_tasks_ids().await.is_empty());

        // Send failed and task cancelled.
        let fp_compaction_send_task_fail = "compaction_send_task_fail";
        fail::cfg(fp_compaction_send_task_fail, "return").unwrap();
        let compactor = hummock_manager.get_idle_compactor().await.unwrap();
        assert_matches!(
            compaction_scheduler
                .pick_and_assign(
                    StaticCompactionGroupId::StateDefault.into(),
                    compactor,
                    request_channel.clone()
                )
                .await,
            ScheduleStatus::SendFailure(_)
        );
        fail::remove(fp_compaction_send_task_fail);
        assert!(hummock_manager.list_all_tasks_ids().await.is_empty());

        // There is no idle compactor, because the compactor is paused after send failure.
        assert_matches!(hummock_manager.get_idle_compactor().await, None);
        assert!(hummock_manager.list_all_tasks_ids().await.is_empty());
        let _receiver = compactor_manager.add_compactor(context_id, 1);

        // Assign failed and task cancellation failed.
        let (tx, mut rx) = tokio::sync::mpsc::unbounded_channel();
        env.notification_manager().insert_local_sender(tx).await;
        let fp_cancel_compact_task = "fp_cancel_compact_task";
        fail::cfg(fp_assign_compaction_task_fail, "return").unwrap();
        fail::cfg(fp_cancel_compact_task, "return").unwrap();
        let compactor = hummock_manager.get_idle_compactor().await.unwrap();
        assert_matches!(
            compaction_scheduler
                .pick_and_assign(
                    StaticCompactionGroupId::StateDefault.into(),
                    compactor,
                    request_channel.clone()
                )
                .await,
            ScheduleStatus::AssignFailure(_)
        );
        fail::remove(fp_assign_compaction_task_fail);
        fail::remove(fp_cancel_compact_task);
        assert_eq!(hummock_manager.list_all_tasks_ids().await.len(), 1);
        // Notified to retry cancellation.
        let mut task_to_cancel = match rx.recv().await.unwrap() {
            LocalNotification::WorkerNodeIsDeleted(_) => {
                panic!()
            }
            LocalNotification::CompactionTaskNeedCancel(task_to_cancel) => task_to_cancel,
        };
        hummock_manager
            .cancel_compact_task(&mut task_to_cancel, TaskStatus::ManualCanceled)
            .await
            .unwrap();
        assert!(hummock_manager.list_all_tasks_ids().await.is_empty());

        // Succeeded.
        let compactor = hummock_manager.get_idle_compactor().await.unwrap();
        assert_matches!(
            compaction_scheduler
                .pick_and_assign(
                    StaticCompactionGroupId::StateDefault.into(),
                    compactor,
                    request_channel.clone()
                )
                .await,
            ScheduleStatus::Ok
        );
        assert_eq!(hummock_manager.list_all_tasks_ids().await.len(), 1);
    }
}<|MERGE_RESOLUTION|>--- conflicted
+++ resolved
@@ -113,22 +113,14 @@
     }
 
     pub async fn start(&self, mut shutdown_rx: Receiver<()>) {
-<<<<<<< HEAD
         let (sched_tx, mut sched_rx) = tokio::sync::mpsc::unbounded_channel::<CompactionGroupId>();
         let sched_channel = Arc::new(CompactionRequestChannel::new(sched_tx));
 
-        self.hummock_manager
-            .init_compaction_scheduler(sched_channel.clone());
-
-=======
-        let (request_tx, mut request_rx) =
-            tokio::sync::mpsc::unbounded_channel::<CompactionGroupId>();
-        let request_channel = Arc::new(CompactionRequestChannel::new(request_tx));
-        self.hummock_manager.set_compaction_scheduler(
-            request_channel.clone(),
+        self.hummock_manager.init_compaction_scheduler(
+            sched_channel.clone(),
             self.compaction_resume_notifier.clone(),
         );
->>>>>>> 8a126b7b
+
         tracing::info!("Start compaction scheduler.");
         let mut min_trigger_interval = tokio::time::interval(Duration::from_secs(
             self.env.opts.periodic_compaction_interval_sec,
@@ -162,16 +154,7 @@
             };
 
             sync_point::sync_point!("BEFORE_SCHEDULE_COMPACTION_TASK");
-<<<<<<< HEAD
-            let status = self
-                .pick_and_assign(compaction_group, sched_channel.clone())
-                .await;
-            if let ScheduleStatus::NoAvailableCompactor(_) = status {
-                tokio::time::sleep(Duration::from_secs(
-                    self.env.opts.no_available_compactor_stall_sec,
-                ))
-=======
-            request_channel.unschedule(compaction_group);
+            sched_channel.unschedule(compaction_group);
 
             // Wait for a compactor to become available.
             let compactor = loop {
@@ -189,8 +172,7 @@
             };
 
             // Pick a task and assign it to this compactor.
-            self.pick_and_assign(compaction_group, compactor, request_channel.clone())
->>>>>>> 8a126b7b
+            self.pick_and_assign(compaction_group, compactor, sched_channel.clone())
                 .await;
         }
     }
@@ -201,18 +183,11 @@
     async fn pick_and_assign(
         &self,
         compaction_group: CompactionGroupId,
-<<<<<<< HEAD
-        sched_channel: CompactionRequestChannelRef,
+        compactor: Arc<Compactor>,
+        sched_channel: Arc<CompactionRequestChannel>,
     ) -> ScheduleStatus {
         let schedule_status = self
-            .pick_and_assign_impl(compaction_group, sched_channel.clone())
-=======
-        compactor: Arc<Compactor>,
-        request_channel: Arc<CompactionRequestChannel>,
-    ) -> ScheduleStatus {
-        let schedule_status = self
-            .pick_and_assign_impl(compaction_group, compactor, request_channel)
->>>>>>> 8a126b7b
+            .pick_and_assign_impl(compaction_group, compactor, sched_channel)
             .await;
 
         // Self::unschedule(sched_channel, &side_sched_channel, compaction_group);
@@ -253,22 +228,14 @@
     async fn pick_and_assign_impl(
         &self,
         compaction_group: CompactionGroupId,
-<<<<<<< HEAD
-        sched_channel: CompactionRequestChannelRef,
-=======
         compactor: Arc<Compactor>,
-        request_channel: Arc<CompactionRequestChannel>,
->>>>>>> 8a126b7b
+        sched_channel: Arc<CompactionRequestChannel>,
     ) -> ScheduleStatus {
         // 1. Pick a compaction task.
         let compact_task = self
             .hummock_manager
             .get_compact_task(compaction_group)
             .await;
-<<<<<<< HEAD
-        sched_channel.unschedule(compaction_group);
-=======
->>>>>>> 8a126b7b
         let compact_task = match compact_task {
             Ok(Some(compact_task)) => compact_task,
             Ok(None) => {
@@ -381,12 +348,8 @@
             compaction_scheduler
                 .pick_and_assign(
                     StaticCompactionGroupId::StateDefault.into(),
-<<<<<<< HEAD
-                    request_channel.clone(),
-=======
-                    compactor,
-                    request_channel.clone()
->>>>>>> 8a126b7b
+                    compactor,
+                    request_channel.clone()
                 )
                 .await
         );
@@ -415,12 +378,8 @@
             compaction_scheduler
                 .pick_and_assign(
                     StaticCompactionGroupId::StateDefault.into(),
-<<<<<<< HEAD
-                    request_channel.clone(),
-=======
-                    compactor,
-                    request_channel.clone()
->>>>>>> 8a126b7b
+                    compactor,
+                    request_channel.clone()
                 )
                 .await
         );
@@ -448,12 +407,8 @@
             compaction_scheduler
                 .pick_and_assign(
                     StaticCompactionGroupId::StateDefault.into(),
-<<<<<<< HEAD
-                    request_channel.clone(),
-=======
-                    compactor,
-                    request_channel.clone()
->>>>>>> 8a126b7b
+                    compactor,
+                    request_channel.clone()
                 )
                 .await
         );
@@ -494,12 +449,8 @@
             compaction_scheduler
                 .pick_and_assign(
                     StaticCompactionGroupId::StateDefault.into(),
-<<<<<<< HEAD
-                    request_channel.clone(),
-=======
-                    compactor,
-                    request_channel.clone()
->>>>>>> 8a126b7b
+                    compactor,
+                    request_channel.clone()
                 )
                 .await
         );
