// Copyright 2023 RisingWave Labs
//
// Licensed under the Apache License, Version 2.0 (the "License");
// you may not use this file except in compliance with the License.
// You may obtain a copy of the License at
//
//     http://www.apache.org/licenses/LICENSE-2.0
//
// Unless required by applicable law or agreed to in writing, software
// distributed under the License is distributed on an "AS IS" BASIS,
// WITHOUT WARRANTIES OR CONDITIONS OF ANY KIND, either express or implied.
// See the License for the specific language governing permissions and
// limitations under the License.

use std::sync::Arc;

use itertools::Itertools;
use risingwave_hummock_sdk::compaction_group::hummock_version_ext::HummockLevelsExt;
use risingwave_pb::hummock::hummock_version::Levels;
use risingwave_pb::hummock::{CompactionConfig, InputLevel, Level, LevelType, OverlappingLevel};

use super::min_overlap_compaction_picker::NonOverlapSubLevelPicker;
use super::{CompactionInput, CompactionPicker, LocalPickerStatistic};
use crate::hummock::compaction::create_overlap_strategy;
use crate::hummock::compaction::picker::MinOverlappingPicker;
use crate::hummock::level_handler::LevelHandler;

pub struct LevelCompactionPicker {
    target_level: usize,
    config: Arc<CompactionConfig>,
}

impl CompactionPicker for LevelCompactionPicker {
    fn pick_compaction(
        &mut self,
        levels: &Levels,
        level_handlers: &[LevelHandler],
    ) -> (Option<CompactionInput>, Vec<LocalPickerStatistic>) {
        let mut local_picker_stats = Vec::default();
        let l0 = levels.l0.as_ref().unwrap();
        if l0.sub_levels.is_empty() {
            return (None, local_picker_stats);
        }

        let mut to_base_picker_stat = LocalPickerStatistic::new(
            0,
            self.target_level,
            format!("{} -> {} base", 0, self.target_level),
        );
        if l0.sub_levels[0].level_type != LevelType::Nonoverlapping as i32
            && l0.sub_levels[0].table_infos.len() > 1
        {
            to_base_picker_stat.set_skip_by_overlapping();
            local_picker_stats.push(to_base_picker_stat);
            return (None, local_picker_stats);
        }

        let is_l0_pending_compact =
            level_handlers[0].is_level_all_pending_compact(&l0.sub_levels[0]);

        if is_l0_pending_compact {
            to_base_picker_stat.set_skip_by_pending_files();
            local_picker_stats.push(to_base_picker_stat);
            return (None, local_picker_stats);
        }

        let target_level = levels.get_level(self.target_level);
        let overlap_strategy = create_overlap_strategy(self.config.compaction_mode());
        let min_overlap_picker = MinOverlappingPicker::new(
            0,
            self.target_level,
            self.config.sub_level_max_compaction_bytes,
            false,
            overlap_strategy.clone(),
        );
        let (select_tables, target_tables) = min_overlap_picker.pick_tables(
            &l0.sub_levels[0].table_infos,
            &target_level.table_infos,
            level_handlers,
        );
        // only pick tables for trivial move
        if !select_tables.is_empty() && target_tables.is_empty() {
            return Some(CompactionInput {
                input_levels: vec![
                    InputLevel {
                        level_idx: 0,
                        level_type: LevelType::Nonoverlapping as i32,
                        table_infos: select_tables,
                    },
                    InputLevel {
                        level_idx: self.target_level as u32,
                        level_type: LevelType::Nonoverlapping as i32,
                        table_infos: vec![],
                    },
                ],
                target_level: self.target_level,
                target_sub_level_id: 0,
            });
        }

        debug_assert!(self.target_level == levels.get_level(self.target_level).level_idx as usize);
        if let Some(ret) = self.pick_multi_level_to_base(
            l0,
            levels.get_level(self.target_level),
            level_handlers,
            &mut to_base_picker_stat,
        ) {
            local_picker_stats.push(to_base_picker_stat);
            return (Some(ret), local_picker_stats);
        }

        local_picker_stats.push(to_base_picker_stat);
        let mut l0_intra_picker_stat =
            LocalPickerStatistic::new(0, 0, format!("{} -> {} intra", 0, 0));
        if let Some(ret) = self.pick_l0_intra(l0, &level_handlers[0], &mut l0_intra_picker_stat) {
            local_picker_stats.push(l0_intra_picker_stat);
            return (Some(ret), local_picker_stats);
        }

        let mut l0_trivial_move_picker_stat =
            LocalPickerStatistic::new(0, 0, format!("{} -> {} trivial-move", 0, 0));
        let ret =
            self.pick_l0_trivial_move_file(l0, level_handlers, &mut l0_trivial_move_picker_stat);
        local_picker_stats.push(l0_trivial_move_picker_stat);

        (ret, local_picker_stats)
    }
}

impl LevelCompactionPicker {
    pub fn new(target_level: usize, config: Arc<CompactionConfig>) -> LevelCompactionPicker {
        LevelCompactionPicker {
            target_level,
            config,
        }
    }

    fn pick_multi_level_to_base(
        &self,
        l0: &OverlappingLevel,
        target_level: &Level,
        level_handlers: &[LevelHandler],
        stats: &mut LocalPickerStatistic,
    ) -> Option<CompactionInput> {
        let l0_size = l0.total_file_size - level_handlers[0].get_pending_file_size();
        let base_level_size = target_level.total_file_size
            - level_handlers[target_level.level_idx as usize].get_pending_file_size();

        if l0_size < base_level_size {
            stats.set_skip_by_write_amp_limit();
            return None;
        }

        // no running base_compaction
        let strict_check = level_handlers[0]
            .get_pending_tasks()
            .iter()
            .any(|task| task.target_level != 0);

        let overlap_strategy = create_overlap_strategy(self.config.compaction_mode());
        let min_compaction_bytes = self.config.sub_level_max_compaction_bytes;
        let non_overlap_sub_level_picker = NonOverlapSubLevelPicker::new(
            min_compaction_bytes,
            // divide by 2 because we need to select files of base level and it need use the other
            // half quota.
            std::cmp::min(
                self.config.max_bytes_for_level_base,
                self.config.max_compaction_bytes / 2,
            ),
            1,
            // The maximum number of sub_level compact level per task
            self.config.level0_max_compact_file_number,
            overlap_strategy.clone(),
        );

        let l0_select_tables_vec = non_overlap_sub_level_picker.pick_l0_multi_non_overlap_level(
            &l0.sub_levels,
            &level_handlers[0],
            stats,
        );
        if l0_select_tables_vec.is_empty() {
            return None;
        }

        let mut skip_by_pending = false;
        let mut input_levels = vec![];
        let mut min_write_amp_meet = false;
        for input in l0_select_tables_vec {
            let l0_select_tables = input
                .sstable_infos
                .iter()
                .flat_map(|select_tables| select_tables.clone())
                .collect_vec();

            let target_level_ssts = overlap_strategy
                .check_base_level_overlap(&l0_select_tables, &target_level.table_infos);

            let mut target_level_size = 0;
            let mut pending_compact = false;
            for sst in &target_level_ssts {
                if level_handlers[target_level.level_idx as usize].is_pending_compact(&sst.sst_id) {
                    pending_compact = true;
                    break;
                }

                target_level_size += sst.file_size;
            }

            if pending_compact {
                skip_by_pending = true;
                continue;
            }

            // The size of target level may be too large, we shall skip this compact task and wait
            //  the data in base level compact to lower level.
            if target_level_size > self.config.max_compaction_bytes && strict_check {
                continue;
            }

            if input.total_file_size >= target_level_size {
                min_write_amp_meet = true;
            }

            input_levels.push((input, target_level_size, target_level_ssts));
        }

        if input_levels.is_empty() {
            if skip_by_pending {
                stats.set_skip_by_pending_files();
            }
            return None;
        }

        if !min_write_amp_meet && strict_check {
            // If the write-amplification of all candidate task are large, we may hope to wait base
            // level compact more data to lower level.  But if we skip all task, I'm
            // afraid the data will be blocked in level0 and will be never compacted to base level.
            // So we only allow one task exceed write-amplification-limit running in
            // level0 to base-level.
            return None;
        }

        for (input, target_file_size, target_level_files) in input_levels {
            if min_write_amp_meet && input.total_file_size < target_file_size {
                continue;
            }

            let mut select_level_inputs = input
                .sstable_infos
                .into_iter()
                .map(|table_infos| InputLevel {
                    level_idx: 0,
                    level_type: LevelType::Nonoverlapping as i32,
                    table_infos,
                })
                .collect_vec();
            select_level_inputs.reverse();
            select_level_inputs.push(InputLevel {
                level_idx: target_level.level_idx,
                level_type: target_level.level_type,
                table_infos: target_level_files,
            });
            return Some(CompactionInput {
                input_levels: select_level_inputs,
                target_level: self.target_level,
                target_sub_level_id: 0,
            });
        }

        stats.set_skip_by_write_amp_limit();
        None
    }

    fn pick_l0_intra(
        &self,
        l0: &OverlappingLevel,
        level_handler: &LevelHandler,
        stats: &mut LocalPickerStatistic,
    ) -> Option<CompactionInput> {
        let overlap_strategy = create_overlap_strategy(self.config.compaction_mode());

        let mut skip_by_count = false;
        let mut skip_by_pending = false;
        let mut skip_by_write_amp = false;
        for (idx, level) in l0.sub_levels.iter().enumerate() {
            if level.level_type() != LevelType::Nonoverlapping {
                continue;
            }

            if level.total_file_size > self.config.sub_level_max_compaction_bytes {
                skip_by_count = true;
                continue;
            }

            if level_handler.is_level_all_pending_compact(level) {
                skip_by_pending = true;
                continue;
            }

            let max_compaction_bytes = std::cmp::min(
                self.config.max_compaction_bytes,
                self.config.sub_level_max_compaction_bytes,
            );

            let tier_sub_level_compact_level_count =
                self.config.level0_sub_level_compact_level_count as usize;
            let non_overlap_sub_level_picker = NonOverlapSubLevelPicker::new(
                self.config.sub_level_max_compaction_bytes / 2,
                max_compaction_bytes,
                self.config.level0_sub_level_compact_level_count as usize,
                self.config.level0_max_compact_file_number,
                overlap_strategy.clone(),
            );

            let l0_select_tables_vec = non_overlap_sub_level_picker
                .pick_l0_multi_non_overlap_level(&l0.sub_levels[idx..], level_handler, stats);

            if l0_select_tables_vec.is_empty() {
                continue;
            }

            // Limit the number of selection levels for the non-overlapping
            // sub_level at least level0_sub_level_compact_level_count
            for (plan_index, input) in l0_select_tables_vec.into_iter().enumerate() {
                if plan_index == 0
                    && input.sstable_infos.len()
                        < self.config.level0_sub_level_compact_level_count as usize
                {
                    // first plan level count smaller than limit
                    break;
                }

                let mut max_level_size = 0;
                for level_select_table in &input.sstable_infos {
                    let level_select_size = level_select_table
                        .iter()
                        .map(|sst| sst.file_size)
                        .sum::<u64>();

                    max_level_size = std::cmp::max(max_level_size, level_select_size);
                }

                // This limitation would keep our write-amplification no more than
                // ln(max_compaction_bytes/flush_level_bytes) /
                // ln(self.config.level0_sub_level_compact_level_count/2) Here we only use half
                // of level0_sub_level_compact_level_count just for convenient.
                let is_write_amp_large =
                    max_level_size * self.config.level0_sub_level_compact_level_count as u64 / 2
                        >= input.total_file_size;

                if (is_write_amp_large
                    || input.sstable_infos.len() < tier_sub_level_compact_level_count)
                    && input.total_file_count < self.config.level0_max_compact_file_number as usize
                {
                    skip_by_write_amp = true;
                    continue;
                }

                let mut select_level_inputs = Vec::with_capacity(input.sstable_infos.len());
                for level_select_sst in input.sstable_infos {
                    if level_select_sst.is_empty() {
                        continue;
                    }
                    select_level_inputs.push(InputLevel {
                        level_idx: 0,
                        level_type: LevelType::Nonoverlapping as i32,
                        table_infos: level_select_sst,
                    });
                }
                select_level_inputs.reverse();
                return Some(CompactionInput {
                    input_levels: select_level_inputs,
                    target_level: 0,
                    target_sub_level_id: level.sub_level_id,
                });
            }
        }

        {
            // report
            if skip_by_write_amp {
                stats.set_skip_by_write_amp_limit();
            }

            if skip_by_count {
                stats.set_skip_by_count_limit();
            }

            if skip_by_pending {
                stats.set_skip_by_pending_files();
            }
        }

        None
    }

    fn pick_l0_trivial_move_file(
        &self,
        l0: &OverlappingLevel,
        level_handlers: &[LevelHandler],
        _stats: &mut LocalPickerStatistic,
    ) -> Option<CompactionInput> {
        let overlap_strategy = create_overlap_strategy(self.config.compaction_mode());

        for (idx, level) in l0.sub_levels.iter().enumerate() {
            if level.level_type == LevelType::Overlapping as i32 || idx + 1 >= l0.sub_levels.len() {
                continue;
            }

            if l0.sub_levels[idx + 1].level_type == LevelType::Overlapping as i32 {
                continue;
            }

            let min_overlap_picker = MinOverlappingPicker::new(
                0,
                0,
                self.config.sub_level_max_compaction_bytes,
                false,
                overlap_strategy.clone(),
            );

            let (select_tables, target_tables) = min_overlap_picker.pick_tables(
                &l0.sub_levels[idx + 1].table_infos,
                &level.table_infos,
                level_handlers,
            );

            // only pick tables for trivial move
            if select_tables.is_empty() || !target_tables.is_empty() {
                continue;
            }

            // support trivial move cross multi sub_levels
            let mut overlap = overlap_strategy.create_overlap_info();
            for sst in &select_tables {
                overlap.update(sst);
            }

            assert!(overlap
                .check_multiple_overlap(&l0.sub_levels[idx].table_infos)
                .is_empty());
            let mut target_level_idx = idx;
            while target_level_idx > 0 {
                if l0.sub_levels[target_level_idx - 1].level_type
                    != LevelType::Nonoverlapping as i32
                    || !overlap
                        .check_multiple_overlap(&l0.sub_levels[target_level_idx - 1].table_infos)
                        .is_empty()
                {
                    break;
                }
                target_level_idx -= 1;
            }

            let input_levels = vec![
                InputLevel {
                    level_idx: 0,
                    level_type: LevelType::Nonoverlapping as i32,
                    table_infos: select_tables,
                },
                InputLevel {
                    level_idx: 0,
                    level_type: LevelType::Nonoverlapping as i32,
                    table_infos: vec![],
                },
            ];
            return Some(CompactionInput {
                input_levels,
                target_level: 0,
                target_sub_level_id: l0.sub_levels[target_level_idx].sub_level_id,
            });
        }
        None
    }
}

#[cfg(test)]
pub mod tests {
    use itertools::Itertools;

    use super::*;
    use crate::hummock::compaction::compaction_config::CompactionConfigBuilder;
    use crate::hummock::compaction::level_selector::tests::{
        generate_l0_nonoverlapping_multi_sublevels, generate_l0_nonoverlapping_sublevels,
        generate_l0_overlapping_sublevels, generate_level, generate_table,
        push_table_level0_nonoverlapping, push_table_level0_overlapping,
        push_tables_level0_nonoverlapping,
    };
    use crate::hummock::compaction::{CompactionMode, TierCompactionPicker};

    fn create_compaction_picker_for_test() -> LevelCompactionPicker {
        let config = Arc::new(
            CompactionConfigBuilder::new()
                .level0_tier_compact_file_number(2)
                .level0_sub_level_compact_level_count(1)
                .build(),
        );
        LevelCompactionPicker::new(1, config)
    }

    #[test]
    fn test_compact_l0_to_l1() {
        let mut picker = create_compaction_picker_for_test();
        let l0 = generate_level(
            0,
            vec![
                generate_table(5, 1, 100, 200, 2),
                generate_table(4, 1, 201, 300, 2),
            ],
        );
        let mut levels = Levels {
            l0: Some(OverlappingLevel {
                total_file_size: l0.total_file_size,
                uncompressed_file_size: l0.total_file_size,
                sub_levels: vec![l0],
            }),
            levels: vec![generate_level(
                1,
                vec![
                    generate_table(3, 1, 1, 100, 1),
                    generate_table(2, 1, 101, 150, 1),
                    generate_table(1, 1, 201, 210, 1),
                ],
            )],
            member_table_ids: vec![1],
            ..Default::default()
        };
        let mut levels_handler = vec![LevelHandler::new(0), LevelHandler::new(1)];

        let ret = picker.pick_compaction(&levels, &levels_handler).0.unwrap();
        assert_eq!(ret.input_levels[0].table_infos.len(), 1);
        assert_eq!(ret.input_levels[0].table_infos[0].get_sst_id(), 4);
        assert_eq!(ret.input_levels[1].table_infos[0].get_sst_id(), 1);

        ret.add_pending_task(0, &mut levels_handler);
        {
            push_table_level0_nonoverlapping(&mut levels, generate_table(6, 1, 100, 200, 2));
            push_table_level0_nonoverlapping(&mut levels, generate_table(7, 1, 301, 333, 4));
            let ret2 = picker.pick_compaction(&levels, &levels_handler).0.unwrap();

            assert_eq!(ret2.input_levels[0].table_infos.len(), 1);
            assert_eq!(ret2.input_levels[0].table_infos[0].get_sst_id(), 6);
            assert_eq!(ret2.input_levels[1].table_infos[0].get_sst_id(), 5);
        }

        levels.l0.as_mut().unwrap().sub_levels[0]
            .table_infos
            .retain(|table| table.get_sst_id() != 4);
        levels.l0.as_mut().unwrap().total_file_size -= ret.input_levels[0].table_infos[0].file_size;

        levels_handler[0].remove_task(0);
        levels_handler[1].remove_task(0);

        let ret = picker.pick_compaction(&levels, &levels_handler).0.unwrap();
        assert_eq!(ret.input_levels.len(), 3);
        assert_eq!(ret.input_levels[0].table_infos[0].get_sst_id(), 6);
        assert_eq!(ret.input_levels[1].table_infos[0].get_sst_id(), 5);
        assert_eq!(ret.input_levels[2].table_infos.len(), 2);
        assert_eq!(ret.input_levels[2].table_infos[0].get_sst_id(), 3);
        assert_eq!(ret.input_levels[2].table_infos[1].get_sst_id(), 2);
        ret.add_pending_task(1, &mut levels_handler);

        // Cannot pick because no idle table in sub-level[0]. (And sub-level[0] is pending
        // actually).
        push_table_level0_overlapping(&mut levels, generate_table(8, 1, 199, 233, 3));
        let ret = picker.pick_compaction(&levels, &levels_handler).0;
        assert!(ret.is_none());

        // Don't pick overlapping sub-level 8
        levels_handler[0].remove_task(1);
        levels_handler[1].remove_task(1);
        let ret = picker.pick_compaction(&levels, &levels_handler).0.unwrap();
        assert_eq!(ret.input_levels.len(), 3);
        assert_eq!(ret.input_levels[0].table_infos[0].get_sst_id(), 6);
        assert_eq!(ret.input_levels[1].table_infos[0].get_sst_id(), 5);
        assert_eq!(ret.input_levels[2].table_infos.len(), 2);
    }
    #[test]
    fn test_selecting_key_range_overlap() {
        // When picking L0->L1, all L1 files overlapped with selecting_key_range should be picked.
        let config = Arc::new(
            CompactionConfigBuilder::new()
                .level0_tier_compact_file_number(2)
                .compaction_mode(CompactionMode::Range as i32)
                .level0_sub_level_compact_level_count(1)
                .build(),
        );
        let mut picker = LevelCompactionPicker::new(1, config);

        let levels = vec![Level {
            level_idx: 1,
            level_type: LevelType::Nonoverlapping as i32,
            table_infos: vec![
                generate_table(3, 1, 0, 50, 1),
                generate_table(4, 1, 150, 200, 1),
                generate_table(5, 1, 250, 300, 1),
            ],
            ..Default::default()
        }];
        let mut levels = Levels {
            levels,
            l0: Some(OverlappingLevel {
                sub_levels: vec![],
                total_file_size: 0,
                uncompressed_file_size: 0,
            }),
            member_table_ids: vec![1],
            ..Default::default()
        };
        push_tables_level0_nonoverlapping(&mut levels, vec![generate_table(1, 1, 50, 140, 2)]);
        push_tables_level0_nonoverlapping(
            &mut levels,
            vec![
                generate_table(7, 1, 200, 250, 2),
                generate_table(8, 1, 400, 500, 2),
            ],
        );

        let levels_handler = vec![LevelHandler::new(0), LevelHandler::new(1)];

        let ret = picker.pick_compaction(&levels, &levels_handler).0.unwrap();

        // pick
        // l0 [sst_1]
        // l1 [sst_3]
        assert_eq!(ret.input_levels.len(), 2);
        assert_eq!(
            ret.input_levels[0]
                .table_infos
                .iter()
                .map(|t| t.get_sst_id())
                .collect_vec(),
            vec![1]
        );

        assert_eq!(
            ret.input_levels[1]
                .table_infos
                .iter()
                .map(|t| t.get_sst_id())
                .collect_vec(),
            vec![3,]
        );
    }

    #[test]
    fn test_l0_to_l1_compact_conflict() {
        // When picking L0->L1, L0's selecting_key_range should not be overlapped with L0's
        // compacting_key_range.
        let mut picker = create_compaction_picker_for_test();
        let levels = vec![Level {
            level_idx: 1,
            level_type: LevelType::Nonoverlapping as i32,
            table_infos: vec![],
            total_file_size: 0,
            sub_level_id: 0,
            uncompressed_file_size: 0,
        }];
        let mut levels = Levels {
            levels,
            l0: Some(OverlappingLevel {
                sub_levels: vec![],
                total_file_size: 0,
                uncompressed_file_size: 0,
            }),
            member_table_ids: vec![1],
            ..Default::default()
        };
        push_tables_level0_nonoverlapping(
            &mut levels,
            vec![
                generate_table(1, 1, 100, 300, 2),
                generate_table(2, 1, 350, 500, 2),
            ],
        );
        let mut levels_handler = vec![LevelHandler::new(0), LevelHandler::new(1)];

<<<<<<< HEAD
        let ret = picker.pick_compaction(&levels, &levels_handler).0.unwrap();
        ret.add_pending_task(0, &mut levels_handler);
        let ret = picker.pick_compaction(&levels, &levels_handler).0.unwrap();
        ret.add_pending_task(1, &mut levels_handler);

=======
        let mut local_stats = LocalPickerStatistic::default();
        let ret = picker
            .pick_compaction(&levels, &levels_handler, &mut local_stats)
            .unwrap();
        // trivial_move
        ret.add_pending_task(0, &mut levels_handler); // pending only for test
>>>>>>> fa9e0119
        push_tables_level0_nonoverlapping(&mut levels, vec![generate_table(3, 1, 250, 300, 3)]);
        let config: CompactionConfig = CompactionConfigBuilder::new()
            .level0_tier_compact_file_number(2)
            .max_compaction_bytes(1000)
            .sub_level_max_compaction_bytes(150)
            .max_bytes_for_level_multiplier(1)
            .level0_sub_level_compact_level_count(3)
            .build();
        let mut picker = TierCompactionPicker::new(Arc::new(config));

        let ret: Option<CompactionInput> = picker.pick_compaction(&levels, &levels_handler).0;
        assert!(ret.is_none());
    }

    #[test]
    fn test_compacting_key_range_overlap_intra_l0() {
        // When picking L0->L0, L0's selecting_key_range should not be overlapped with L0's
        // compacting_key_range.
        let mut picker = create_compaction_picker_for_test();

        let mut levels = Levels {
            levels: vec![Level {
                level_idx: 1,
                level_type: LevelType::Nonoverlapping as i32,
                table_infos: vec![generate_table(3, 1, 200, 300, 2)],
                total_file_size: 0,
                sub_level_id: 0,
                uncompressed_file_size: 0,
            }],
            l0: Some(generate_l0_nonoverlapping_sublevels(vec![
                generate_table(1, 1, 100, 210, 2),
                generate_table(2, 1, 200, 250, 2),
            ])),
            member_table_ids: vec![1],
            ..Default::default()
        };
        let mut levels_handler = vec![LevelHandler::new(0), LevelHandler::new(1)];

        let ret = picker.pick_compaction(&levels, &levels_handler).0.unwrap();
        ret.add_pending_task(0, &mut levels_handler);

        push_table_level0_overlapping(&mut levels, generate_table(4, 1, 170, 180, 3));
        assert!(picker.pick_compaction(&levels, &levels_handler).0.is_none());
    }

    #[test]
    fn test_skip_compact_write_amplification_limit() {
        let config: CompactionConfig = CompactionConfigBuilder::new()
            .level0_tier_compact_file_number(2)
            .max_compaction_bytes(1000)
            .sub_level_max_compaction_bytes(150)
            .max_bytes_for_level_multiplier(1)
            .level0_sub_level_compact_level_count(2)
            .build();
        let mut picker = LevelCompactionPicker::new(1, Arc::new(config));

        let mut levels = Levels {
            levels: vec![Level {
                level_idx: 1,
                level_type: LevelType::Nonoverlapping as i32,
                table_infos: vec![
                    generate_table(1, 1, 100, 399, 2),
                    generate_table(2, 1, 400, 699, 2),
                    generate_table(3, 1, 700, 999, 2),
                ],
                total_file_size: 900,
                sub_level_id: 0,
                uncompressed_file_size: 900,
            }],
            l0: Some(generate_l0_nonoverlapping_sublevels(vec![])),
            ..Default::default()
        };
        push_tables_level0_nonoverlapping(
            &mut levels,
            vec![
                generate_table(4, 1, 100, 180, 2),
                generate_table(5, 1, 400, 450, 2),
                generate_table(6, 1, 600, 700, 2),
            ],
        );

        let mut levels_handler = vec![LevelHandler::new(0), LevelHandler::new(1)];
        levels_handler[0].add_pending_task(
            1,
            4,
            &levels.l0.as_ref().unwrap().sub_levels[0].table_infos,
        );
        let ret = picker.pick_compaction(&levels, &levels_handler).0;
        // Skip this compaction because the write amplification is too large.
        assert!(ret.is_none());
    }

    #[test]
    fn test_l0_to_l1_break_on_exceed_compaction_size() {
        let mut l0 = generate_l0_overlapping_sublevels(vec![
            vec![
                generate_table(4, 1, 10, 90, 1),
                generate_table(5, 1, 210, 220, 1),
            ],
            vec![generate_table(6, 1, 0, 100000, 1)],
            vec![generate_table(7, 1, 0, 100000, 1)],
        ]);
        // We can set level_type only because the input above is valid.
        for s in &mut l0.sub_levels {
            s.level_type = LevelType::Nonoverlapping as i32;
        }
        let levels = Levels {
            l0: Some(l0),
            levels: vec![generate_level(1, vec![generate_table(3, 1, 0, 100000, 1)])],
            member_table_ids: vec![1],
            ..Default::default()
        };
        let levels_handler = vec![LevelHandler::new(0), LevelHandler::new(1)];

        // Pick with large max_compaction_bytes results all sub levels included in input.
        let config = Arc::new(
            CompactionConfigBuilder::new()
                .max_compaction_bytes(500000)
                .sub_level_max_compaction_bytes(50000)
                .max_bytes_for_level_base(500000)
                .level0_sub_level_compact_level_count(1)
                .build(),
        );
        // Only include sub-level 0 results will violate MAX_WRITE_AMPLIFICATION.
        // So all sub-levels are included to make write amplification < MAX_WRITE_AMPLIFICATION.
        let mut picker = LevelCompactionPicker::new(1, config);
        let ret = picker.pick_compaction(&levels, &levels_handler).0.unwrap();
        assert_eq!(ret.input_levels[0].table_infos[0].get_sst_id(), 7);
        assert_eq!(
            3,
            ret.input_levels.iter().filter(|l| l.level_idx == 0).count()
        );
        assert_eq!(
            4,
            ret.input_levels
                .iter()
                .filter(|l| l.level_idx == 0)
                .map(|l| l.table_infos.len())
                .sum::<usize>()
        );

        // Pick with small max_compaction_bytes results partial sub levels included in input.
        let config = Arc::new(
            CompactionConfigBuilder::new()
                .max_compaction_bytes(50000)
                .level0_sub_level_compact_level_count(1)
                .build(),
        );
        let mut picker = LevelCompactionPicker::new(1, config);
        let ret = picker.pick_compaction(&levels, &levels_handler).0.unwrap();
        assert_eq!(ret.input_levels[0].table_infos[0].get_sst_id(), 6);
        assert_eq!(
            2,
            ret.input_levels.iter().filter(|l| l.level_idx == 0).count()
        );
        assert_eq!(
            3,
            ret.input_levels
                .iter()
                .filter(|l| l.level_idx == 0)
                .map(|l| l.table_infos.len())
                .sum::<usize>()
        );
    }

    #[test]
    fn test_issue_11154() {
        let mut l0 = generate_l0_overlapping_sublevels(vec![
            vec![
                generate_table(4, 1, 1, 200, 1),
                generate_table(5, 1, 400, 600, 1),
            ],
            vec![
                generate_table(6, 1, 1, 200, 1),
                generate_table(7, 1, 400, 600, 1),
            ],
            vec![
                generate_table(8, 1, 1, 200, 1),
                generate_table(9, 1, 400, 600, 1),
            ],
            vec![generate_table(10, 1, 1, 600, 1)],
        ]);
        // We can set level_type only because the input above is valid.
        for s in &mut l0.sub_levels {
            s.level_type = LevelType::Nonoverlapping as i32;
        }
        let levels = Levels {
            l0: Some(l0),
            levels: vec![generate_level(1, vec![generate_table(3, 1, 0, 100000, 1)])],
            member_table_ids: vec![1],
            ..Default::default()
        };
        let levels_handler = vec![LevelHandler::new(0), LevelHandler::new(1)];

        // Pick with large max_compaction_bytes results all sub levels included in input.
        let config = Arc::new(
            CompactionConfigBuilder::new()
                .max_compaction_bytes(800)
                .sub_level_max_compaction_bytes(50000)
                .max_bytes_for_level_base(500000)
                .level0_sub_level_compact_level_count(1)
                .build(),
        );
        // Only include sub-level 0 results will violate MAX_WRITE_AMPLIFICATION.
        // So all sub-levels are included to make write amplification < MAX_WRITE_AMPLIFICATION.
        let mut picker = LevelCompactionPicker::new(1, config);
        let ret = picker.pick_compaction(&levels, &levels_handler).0.unwrap();
        // avoid add sst_10 and cause a big task
        assert_eq!(3, ret.input_levels.len());
    }

    #[test]
    fn test_l0_to_l1_break_on_pending_sub_level() {
        let l0 = generate_l0_nonoverlapping_multi_sublevels(vec![
            vec![
                generate_table(4, 1, 10, 90, 1),
                generate_table(5, 1, 210, 220, 1),
            ],
            vec![generate_table(6, 1, 0, 100000, 1)],
            vec![generate_table(7, 1, 0, 100000, 1)],
        ]);

        let levels = Levels {
            l0: Some(l0),
            levels: vec![generate_level(1, vec![generate_table(3, 1, 0, 100000, 1)])],
            member_table_ids: vec![1],
            ..Default::default()
        };
        let mut levels_handler = vec![LevelHandler::new(0), LevelHandler::new(1)];

        // Create a pending sub-level.
        let pending_level = levels.l0.as_ref().unwrap().sub_levels[1].clone();
        assert_eq!(pending_level.sub_level_id, 1);
        let tier_task_input = CompactionInput {
            input_levels: vec![InputLevel {
                level_idx: 0,
                level_type: pending_level.level_type,
                table_infos: pending_level.table_infos.clone(),
            }],
            target_level: 1,
            target_sub_level_id: pending_level.sub_level_id,
        };
        assert!(!levels_handler[0].is_level_pending_compact(&pending_level));
        tier_task_input.add_pending_task(1, &mut levels_handler);
        assert!(levels_handler[0].is_level_pending_compact(&pending_level));

        // Pick with large max_compaction_bytes results all sub levels included in input.
        let config = Arc::new(
            CompactionConfigBuilder::new()
                .max_compaction_bytes(500000)
                .level0_sub_level_compact_level_count(2)
                .build(),
        );

        // Only include sub-level 0 results will violate MAX_WRITE_AMPLIFICATION.
        // But stopped by pending sub-level when trying to include more sub-levels.
        let mut picker = LevelCompactionPicker::new(1, config.clone());
        let ret = picker.pick_compaction(&levels, &levels_handler).0;

        assert!(ret.is_none());

        // Free the pending sub-level.
        for pending_task_id in &levels_handler[0].pending_tasks_ids() {
            levels_handler[0].remove_task(*pending_task_id);
        }

        // No more pending sub-level so we can get a task now.
        let mut picker = LevelCompactionPicker::new(1, config);
        picker.pick_compaction(&levels, &levels_handler).0.unwrap();
    }

    #[test]
    fn test_l0_to_base_when_all_base_pending() {
        let l0 = generate_l0_nonoverlapping_multi_sublevels(vec![
            vec![
                generate_table(4, 1, 10, 90, 1),
                generate_table(5, 1, 1000, 2000, 1),
            ],
            vec![generate_table(6, 1, 10, 90, 1)],
        ]);

        let levels = Levels {
            l0: Some(l0),
            levels: vec![generate_level(1, vec![generate_table(3, 1, 1, 100, 1)])],
            member_table_ids: vec![1],
            ..Default::default()
        };
        let mut levels_handler = vec![LevelHandler::new(0), LevelHandler::new(1)];

        let config = Arc::new(
            CompactionConfigBuilder::new()
                .max_compaction_bytes(500000)
                .level0_sub_level_compact_level_count(2)
                .sub_level_max_compaction_bytes(1000)
                .build(),
        );

        let mut picker = LevelCompactionPicker::new(1, config);
<<<<<<< HEAD
        let ret = picker.pick_compaction(&levels, &levels_handler).0.unwrap();
        assert_eq!(3, ret.input_levels.len());
        assert_eq!(6, ret.input_levels[0].table_infos[0].sst_id);

        // trivial move do not be limited by level0_sub_level_compact_level_count
        ret.add_pending_task(0, &mut levels_handler);
        let ret = picker.pick_compaction(&levels, &levels_handler).0.unwrap();
        assert_eq!(2, ret.input_levels.len());
        assert_eq!(5, ret.input_levels[0].table_infos[0].sst_id);
        assert!(ret.input_levels[1].table_infos.is_empty());
=======
        let ret = picker
            .pick_compaction(&levels, &levels_handler, &mut local_stats)
            .unwrap();
        // println!("ret.input_levels: {:?}", ret.input_levels);
        // 1. trivial_move
        assert_eq!(2, ret.input_levels.len());
        assert!(ret.input_levels[1].table_infos.is_empty());
        assert_eq!(5, ret.input_levels[0].table_infos[0].sst_id);
        ret.add_pending_task(0, &mut levels_handler);

        let ret = picker
            .pick_compaction(&levels, &levels_handler, &mut local_stats)
            .unwrap();
        println!("ret.input_levels: {:?}", ret.input_levels);
        assert_eq!(3, ret.input_levels.len());
        assert_eq!(6, ret.input_levels[0].table_infos[0].sst_id);
>>>>>>> fa9e0119
    }

    #[test]
    fn test_pick_l0_intra() {
        {
            let l0 = generate_l0_nonoverlapping_multi_sublevels(vec![
                vec![
                    generate_table(6, 1, 50, 99, 1),
                    generate_table(1, 1, 100, 200, 1),
                    generate_table(2, 1, 250, 300, 1),
                ],
                vec![
                    generate_table(3, 1, 10, 90, 1),
                    generate_table(6, 1, 100, 110, 1),
                ],
                vec![
                    generate_table(4, 1, 50, 99, 1),
                    generate_table(5, 1, 100, 200, 1),
                ],
            ]);
            let levels = Levels {
                l0: Some(l0),
                levels: vec![generate_level(1, vec![generate_table(100, 1, 0, 1000, 1)])],
                member_table_ids: vec![1],
                ..Default::default()
            };
            let mut levels_handler = vec![LevelHandler::new(0), LevelHandler::new(1)];
            levels_handler[1].add_pending_task(100, 1, levels.levels[0].get_table_infos());
            let config = Arc::new(
                CompactionConfigBuilder::new()
                    .level0_sub_level_compact_level_count(1)
                    .level0_overlapping_sub_level_compact_level_count(4)
                    .build(),
            );
            let mut picker = LevelCompactionPicker::new(1, config);
            let ret = picker.pick_compaction(&levels, &levels_handler).0.unwrap();
            ret.add_pending_task(1, &mut levels_handler);
            assert_eq!(
                ret.input_levels
                    .iter()
                    .map(|i| i.table_infos.len())
                    .sum::<usize>(),
                3
            );
        }

        {
            // Suppose keyguard [100, 200] [300, 400]
            // will pick sst [1, 3, 4]
            let l0 = generate_l0_nonoverlapping_multi_sublevels(vec![
                vec![
                    generate_table(1, 1, 100, 200, 1),
                    generate_table(2, 1, 300, 400, 1),
                ],
                vec![
                    generate_table(3, 1, 100, 200, 1),
                    generate_table(6, 1, 300, 500, 1),
                ],
                vec![
                    generate_table(4, 1, 100, 200, 1),
                    generate_table(5, 1, 300, 400, 1),
                ],
            ]);
            let levels = Levels {
                l0: Some(l0),
                levels: vec![generate_level(1, vec![generate_table(100, 1, 0, 1000, 1)])],
                member_table_ids: vec![1],
                ..Default::default()
            };
            let mut levels_handler = vec![LevelHandler::new(0), LevelHandler::new(1)];
            levels_handler[1].add_pending_task(100, 1, levels.levels[0].get_table_infos());
            let config = Arc::new(
                CompactionConfigBuilder::new()
                    .level0_sub_level_compact_level_count(1)
                    .build(),
            );
            let mut picker = LevelCompactionPicker::new(1, config);

            let ret = picker.pick_compaction(&levels, &levels_handler).0.unwrap();
            ret.add_pending_task(1, &mut levels_handler);
            assert_eq!(
                ret.input_levels
                    .iter()
                    .map(|i| i.table_infos.len())
                    .sum::<usize>(),
                3
            );

            assert_eq!(4, ret.input_levels[0].table_infos[0].get_sst_id());
            assert_eq!(3, ret.input_levels[1].table_infos[0].get_sst_id());
            assert_eq!(1, ret.input_levels[2].table_infos[0].get_sst_id());

            // will pick sst [2, 6, 5]
            let ret2 = picker.pick_compaction(&levels, &levels_handler).0.unwrap();

            assert_eq!(
                ret2.input_levels
                    .iter()
                    .map(|i| i.table_infos.len())
                    .sum::<usize>(),
                3
            );

            assert_eq!(5, ret2.input_levels[0].table_infos[0].get_sst_id());
            assert_eq!(6, ret2.input_levels[1].table_infos[0].get_sst_id());
            assert_eq!(2, ret2.input_levels[2].table_infos[0].get_sst_id());
        }

        {
            let l0 = generate_l0_nonoverlapping_multi_sublevels(vec![
                vec![
                    generate_table(1, 1, 100, 149, 1),
                    generate_table(6, 1, 150, 199, 1),
                    generate_table(7, 1, 200, 250, 1),
                    generate_table(2, 1, 300, 400, 1),
                ],
                vec![
                    generate_table(3, 1, 100, 149, 1),
                    generate_table(8, 1, 150, 199, 1),
                    generate_table(9, 1, 200, 250, 1),
                    generate_table(10, 1, 300, 400, 1),
                ],
                vec![
                    generate_table(4, 1, 100, 199, 1),
                    generate_table(11, 1, 200, 250, 1),
                    generate_table(5, 1, 300, 350, 1),
                ],
            ]);
            let levels = Levels {
                l0: Some(l0),
                levels: vec![generate_level(1, vec![generate_table(100, 1, 0, 1000, 1)])],
                member_table_ids: vec![1],
                ..Default::default()
            };
            let mut levels_handler = vec![LevelHandler::new(0), LevelHandler::new(1)];
            levels_handler[1].add_pending_task(100, 1, levels.levels[0].get_table_infos());
            let config = Arc::new(
                CompactionConfigBuilder::new()
                    .level0_sub_level_compact_level_count(1)
                    .build(),
            );
            let mut picker = LevelCompactionPicker::new(1, config);

            let ret = picker.pick_compaction(&levels, &levels_handler).0.unwrap();
            ret.add_pending_task(1, &mut levels_handler);
            assert_eq!(
                ret.input_levels
                    .iter()
                    .map(|i| i.table_infos.len())
                    .sum::<usize>(),
                3
            );

            assert_eq!(11, ret.input_levels[0].table_infos[0].get_sst_id());
            assert_eq!(9, ret.input_levels[1].table_infos[0].get_sst_id());
            assert_eq!(7, ret.input_levels[2].table_infos[0].get_sst_id());

            let ret2 = picker.pick_compaction(&levels, &levels_handler).0.unwrap();

            assert_eq!(
                ret2.input_levels
                    .iter()
                    .map(|i| i.table_infos.len())
                    .sum::<usize>(),
                3
            );

            assert_eq!(5, ret2.input_levels[0].table_infos[0].get_sst_id());
            assert_eq!(10, ret2.input_levels[1].table_infos[0].get_sst_id());
            assert_eq!(2, ret2.input_levels[2].table_infos[0].get_sst_id());
        }
    }

    fn is_l0_trivial_move(compaction_input: &CompactionInput) -> bool {
        compaction_input.input_levels.len() == 2
            && !compaction_input.input_levels[0].table_infos.is_empty()
            && compaction_input.input_levels[1].table_infos.is_empty()
    }

    #[test]
    fn test_trivial_move() {
        let mut levels_handler = vec![LevelHandler::new(0), LevelHandler::new(1)];
        let config = Arc::new(
            CompactionConfigBuilder::new()
                .level0_tier_compact_file_number(2)
                .target_file_size_base(30)
                .level0_sub_level_compact_level_count(20) // reject intra
                .build(),
        );
        let mut picker = LevelCompactionPicker::new(1, config);

        // Cannot trivial move because there is only 1 sub-level.
        let l0 = generate_l0_overlapping_sublevels(vec![vec![
            generate_table(1, 1, 100, 110, 1),
            generate_table(2, 1, 150, 250, 1),
        ]]);
        let levels = Levels {
            l0: Some(l0),
            levels: vec![generate_level(1, vec![generate_table(100, 1, 0, 1000, 1)])],
            member_table_ids: vec![1],
            ..Default::default()
        };
        levels_handler[1].add_pending_task(100, 1, levels.levels[0].get_table_infos());
        let ret = picker.pick_compaction(&levels, &levels_handler).0;
        assert!(ret.is_none());

        // Cannot trivial move because sub-levels are overlapping
        let l0: OverlappingLevel = generate_l0_overlapping_sublevels(vec![
            vec![
                generate_table(1, 1, 100, 110, 1),
                generate_table(2, 1, 150, 250, 1),
            ],
            vec![generate_table(3, 1, 10, 90, 1)],
            vec![generate_table(4, 1, 10, 90, 1)],
            vec![generate_table(5, 1, 10, 90, 1)],
        ]);
        let mut levels = Levels {
            l0: Some(l0),
            levels: vec![generate_level(1, vec![generate_table(100, 1, 0, 1000, 1)])],
            member_table_ids: vec![1],
            ..Default::default()
        };
        assert!(picker.pick_compaction(&levels, &levels_handler).0.is_none());

        // Cannot trivial move because latter sub-level is overlapping
        levels.l0.as_mut().unwrap().sub_levels[0].level_type = LevelType::Nonoverlapping as i32;
        levels.l0.as_mut().unwrap().sub_levels[1].level_type = LevelType::Overlapping as i32;
        let ret = picker.pick_compaction(&levels, &levels_handler).0;
        assert!(ret.is_none());

        // Cannot trivial move because former sub-level is overlapping
        levels.l0.as_mut().unwrap().sub_levels[0].level_type = LevelType::Overlapping as i32;
        levels.l0.as_mut().unwrap().sub_levels[1].level_type = LevelType::Nonoverlapping as i32;
        let ret = picker.pick_compaction(&levels, &levels_handler).0;
        assert!(ret.is_none());

        // trivial move
        levels.l0.as_mut().unwrap().sub_levels[0].level_type = LevelType::Nonoverlapping as i32;
        levels.l0.as_mut().unwrap().sub_levels[1].level_type = LevelType::Nonoverlapping as i32;
        let ret = picker.pick_compaction(&levels, &levels_handler).0.unwrap();
        assert!(is_l0_trivial_move(&ret));
        assert_eq!(ret.input_levels[0].table_infos.len(), 1);
    }
}<|MERGE_RESOLUTION|>--- conflicted
+++ resolved
@@ -80,22 +80,25 @@
         );
         // only pick tables for trivial move
         if !select_tables.is_empty() && target_tables.is_empty() {
-            return Some(CompactionInput {
-                input_levels: vec![
-                    InputLevel {
-                        level_idx: 0,
-                        level_type: LevelType::Nonoverlapping as i32,
-                        table_infos: select_tables,
-                    },
-                    InputLevel {
-                        level_idx: self.target_level as u32,
-                        level_type: LevelType::Nonoverlapping as i32,
-                        table_infos: vec![],
-                    },
-                ],
-                target_level: self.target_level,
-                target_sub_level_id: 0,
-            });
+            return (
+                Some(CompactionInput {
+                    input_levels: vec![
+                        InputLevel {
+                            level_idx: 0,
+                            level_type: LevelType::Nonoverlapping as i32,
+                            table_infos: select_tables,
+                        },
+                        InputLevel {
+                            level_idx: self.target_level as u32,
+                            level_type: LevelType::Nonoverlapping as i32,
+                            table_infos: vec![],
+                        },
+                    ],
+                    target_level: self.target_level,
+                    target_sub_level_id: 0,
+                }),
+                local_picker_stats,
+            );
         }
 
         debug_assert!(self.target_level == levels.get_level(self.target_level).level_idx as usize);
@@ -675,20 +678,9 @@
         );
         let mut levels_handler = vec![LevelHandler::new(0), LevelHandler::new(1)];
 
-<<<<<<< HEAD
         let ret = picker.pick_compaction(&levels, &levels_handler).0.unwrap();
-        ret.add_pending_task(0, &mut levels_handler);
-        let ret = picker.pick_compaction(&levels, &levels_handler).0.unwrap();
-        ret.add_pending_task(1, &mut levels_handler);
-
-=======
-        let mut local_stats = LocalPickerStatistic::default();
-        let ret = picker
-            .pick_compaction(&levels, &levels_handler, &mut local_stats)
-            .unwrap();
         // trivial_move
         ret.add_pending_task(0, &mut levels_handler); // pending only for test
->>>>>>> fa9e0119
         push_tables_level0_nonoverlapping(&mut levels, vec![generate_table(3, 1, 250, 300, 3)]);
         let config: CompactionConfig = CompactionConfigBuilder::new()
             .level0_tier_compact_file_number(2)
@@ -987,35 +979,16 @@
         );
 
         let mut picker = LevelCompactionPicker::new(1, config);
-<<<<<<< HEAD
         let ret = picker.pick_compaction(&levels, &levels_handler).0.unwrap();
-        assert_eq!(3, ret.input_levels.len());
-        assert_eq!(6, ret.input_levels[0].table_infos[0].sst_id);
-
-        // trivial move do not be limited by level0_sub_level_compact_level_count
-        ret.add_pending_task(0, &mut levels_handler);
-        let ret = picker.pick_compaction(&levels, &levels_handler).0.unwrap();
-        assert_eq!(2, ret.input_levels.len());
-        assert_eq!(5, ret.input_levels[0].table_infos[0].sst_id);
-        assert!(ret.input_levels[1].table_infos.is_empty());
-=======
-        let ret = picker
-            .pick_compaction(&levels, &levels_handler, &mut local_stats)
-            .unwrap();
-        // println!("ret.input_levels: {:?}", ret.input_levels);
         // 1. trivial_move
         assert_eq!(2, ret.input_levels.len());
         assert!(ret.input_levels[1].table_infos.is_empty());
         assert_eq!(5, ret.input_levels[0].table_infos[0].sst_id);
         ret.add_pending_task(0, &mut levels_handler);
 
-        let ret = picker
-            .pick_compaction(&levels, &levels_handler, &mut local_stats)
-            .unwrap();
-        println!("ret.input_levels: {:?}", ret.input_levels);
+        let ret = picker.pick_compaction(&levels, &levels_handler).0.unwrap();
         assert_eq!(3, ret.input_levels.len());
         assert_eq!(6, ret.input_levels[0].table_infos[0].sst_id);
->>>>>>> fa9e0119
     }
 
     #[test]
