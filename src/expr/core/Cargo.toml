[package]
name = "risingwave_expr"
description = "Core expression traits and function registry."
version = { workspace = true }
edition = { workspace = true }
homepage = { workspace = true }
keywords = { workspace = true }
license = { workspace = true }
repository = { workspace = true }
# See more keys and their definitions at https://doc.rust-lang.org/cargo/reference/manifest.html

[package.metadata.cargo-machete]
ignored = ["workspace-hack", "ctor"]

[package.metadata.cargo-udeps.ignore]
normal = ["workspace-hack", "ctor"]

[dependencies]
anyhow = "1"
arrow-array = { workspace = true }
arrow-schema = { workspace = true }
async-trait = "0.1"
auto_impl = "1"
await-tree = { workspace = true }
cfg-or-panic = "0.2"
chrono = { version = "0.4", default-features = false, features = [
    "clock",
    "std",
] }
ctor = "0.2"
downcast-rs = "1.2"
easy-ext = "1"
either = "1"
enum-as-inner = "0.6"
futures-async-stream = { workspace = true }
futures-util = "0.3"
itertools = "0.12"
num-traits = "0.2"
parse-display = "0.8"
paste = "1"
risingwave_common = { workspace = true }
risingwave_expr_macro = { path = "../macro" }
risingwave_pb = { workspace = true }
risingwave_udf = { workspace = true }
smallvec = "1"
static_assertions = "1"
thiserror = "1"
<<<<<<< HEAD
tokio = { version = "0.2", package = "madsim-tokio", features = [
    "rt-multi-thread",
=======
thiserror-ext = { workspace = true }
tokio = { version = "0.2", package = "madsim-tokio", features = [
    "rt-multi-thread",
    "macros",
>>>>>>> 07f70259
] }
tracing = "0.1"

[target.'cfg(not(madsim))'.dependencies]
workspace-hack = { path = "../../workspace-hack" }

[dev-dependencies]
expect-test = "1"

[lints]
workspace = true<|MERGE_RESOLUTION|>--- conflicted
+++ resolved
@@ -45,15 +45,10 @@
 smallvec = "1"
 static_assertions = "1"
 thiserror = "1"
-<<<<<<< HEAD
-tokio = { version = "0.2", package = "madsim-tokio", features = [
-    "rt-multi-thread",
-=======
 thiserror-ext = { workspace = true }
 tokio = { version = "0.2", package = "madsim-tokio", features = [
     "rt-multi-thread",
     "macros",
->>>>>>> 07f70259
 ] }
 tracing = "0.1"
 
