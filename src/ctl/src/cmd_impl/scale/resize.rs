--- conflicted
+++ resolved
@@ -330,16 +330,10 @@
 
     let target_worker_ids = target_worker_ids.into_iter().collect_vec();
 
-<<<<<<< HEAD
     for target_worker_id in target_worker_ids {
         meta_client
             .update_schedulability(target_worker_id, is_unschedulable)
             .await?;
     }
-=======
-    meta_client
-        .update_schedulability(&target_worker_ids, is_unschedulable)
-        .await?;
->>>>>>> fff04c69
     Ok(())
 }