// Copyright 2023 RisingWave Labs
//
// Licensed under the Apache License, Version 2.0 (the "License");
// you may not use this file except in compliance with the License.
// You may obtain a copy of the License at
//
//     http://www.apache.org/licenses/LICENSE-2.0
//
// Unless required by applicable law or agreed to in writing, software
// distributed under the License is distributed on an "AS IS" BASIS,
// WITHOUT WARRANTIES OR CONDITIONS OF ANY KIND, either express or implied.
// See the License for the specific language governing permissions and
// limitations under the License.

use apache_avro::types::Value;
use apache_avro::{Decimal as AvroDecimal, Schema};
use chrono::Datelike;
use itertools::Itertools;
use risingwave_common::array::{ListValue, StructValue};
use risingwave_common::error::ErrorCode::{InternalError, ProtocolError};
use risingwave_common::error::{Result, RwError};
use risingwave_common::types::{DataType, Date, Datum, Interval, ScalarImpl, F32, F64};
use risingwave_pb::plan_common::ColumnDesc;

const RW_DECIMAL_MAX_PRECISION: usize = 28;

pub(crate) fn avro_field_to_column_desc(
    name: &str,
    schema: &Schema,
    index: &mut i32,
    is_from_key: bool,
) -> Result<ColumnDesc> {
    let data_type = avro_type_mapping(schema)?;
    match schema {
        Schema::Record {
            name: schema_name,
            fields,
            ..
        } => {
            let vec_column = fields
                .iter()
                .map(|f| avro_field_to_column_desc(&f.name, &f.schema, index, is_from_key))
                .collect::<Result<Vec<_>>>()?;
            *index += 1;
            Ok(ColumnDesc {
                column_type: Some(data_type.to_protobuf()),
                column_id: *index,
                name: name.to_owned(),
                field_descs: vec_column,
                type_name: schema_name.to_string(),
<<<<<<< HEAD
                generated_column: None,
                is_from_key,
=======
                generated_or_default_column: None,
>>>>>>> 445ca8e4
            })
        }
        _ => {
            *index += 1;
            Ok(ColumnDesc {
                column_type: Some(data_type.to_protobuf()),
                column_id: *index,
                name: name.to_owned(),
                is_from_key,
                ..Default::default()
            })
        }
    }
}

fn avro_type_mapping(schema: &Schema) -> Result<DataType> {
    let data_type = match schema {
        Schema::String => DataType::Varchar,
        Schema::Int => DataType::Int32,
        Schema::Long => DataType::Int64,
        Schema::Boolean => DataType::Boolean,
        Schema::Float => DataType::Float32,
        Schema::Double => DataType::Float64,
        Schema::Decimal { .. } => DataType::Decimal,
        Schema::Date => DataType::Date,
        Schema::TimestampMillis => DataType::Timestamptz,
        Schema::TimestampMicros => DataType::Timestamptz,
        Schema::Duration => DataType::Interval,
        Schema::Enum { .. } => DataType::Varchar,
        Schema::Record { fields, .. } => {
            let struct_fields = fields
                .iter()
                .map(|f| avro_type_mapping(&f.schema))
                .collect::<Result<Vec<_>>>()?;
            let struct_names = fields.iter().map(|f| f.name.clone()).collect_vec();
            DataType::new_struct(struct_fields, struct_names)
        }
        Schema::Array(item_schema) => {
            let item_type = avro_type_mapping(item_schema.as_ref())?;
            DataType::List(Box::new(item_type))
        }
        Schema::Union(union_schema) => {
            let nested_schema = union_schema
                .variants()
                .iter()
                .find_or_first(|s| **s != Schema::Null)
                .ok_or_else(|| {
                    RwError::from(InternalError(format!(
                        "unsupported type in Avro: {:?}",
                        union_schema
                    )))
                })?;

            avro_type_mapping(nested_schema)?
        }
        _ => {
            return Err(RwError::from(InternalError(format!(
                "unsupported type in Avro: {:?}",
                schema
            ))));
        }
    };

    Ok(data_type)
}

pub(crate) fn get_field_from_avro_value<'a>(
    avro_value: &'a Value,
    field_name: &str,
) -> Result<&'a Value> {
    match avro_value {
        Value::Record(fields) => fields
            .iter()
            .find(|val| val.0.eq(field_name))
            .map(|entry| &entry.1)
            .ok_or_else(|| {
                RwError::from(ProtocolError(format!(
                    "field {} not found in debezium event",
                    field_name
                )))
            }),
        Value::Union(_, boxed_value) => get_field_from_avro_value(boxed_value.as_ref(), field_name),
        _ => Err(RwError::from(ProtocolError(format!(
            "avro parse unexpected field {}",
            field_name
        )))),
    }
}

pub(crate) fn avro_decimal_to_rust_decimal(
    avro_decimal: AvroDecimal,
    precision: usize,
    scale: usize,
) -> Result<rust_decimal::Decimal> {
    if precision > RW_DECIMAL_MAX_PRECISION {
        return Err(RwError::from(ProtocolError(format!(
            "only support decimal with max precision {} but given avro decimal with precision {}",
            RW_DECIMAL_MAX_PRECISION, precision
        ))));
    }

    let negative = !avro_decimal.is_positive();
    let bytes = avro_decimal.to_vec_unsigned();

    let (lo, mid, hi) = match bytes.len() {
        len @ 0..=4 => {
            let mut pad = vec![0; 4 - len];
            pad.extend_from_slice(&bytes);
            let lo = u32::from_be_bytes(pad.try_into().unwrap());
            (lo, 0, 0)
        }
        len @ 5..=8 => {
            let mid = u32::from_be_bytes(bytes[..4].to_owned().try_into().unwrap());
            let mut pad = vec![0; 8 - len];
            pad.extend_from_slice(&bytes[4..]);
            let lo = u32::from_be_bytes(pad.try_into().unwrap());
            (lo, mid, 0)
        }
        len @ 9..=12 => {
            let hi = u32::from_be_bytes(bytes[..4].to_owned().try_into().unwrap());
            let mid = u32::from_be_bytes(bytes[4..8].to_owned().try_into().unwrap());
            let mut pad = vec![0; 12 - len];
            pad.extend_from_slice(&bytes[8..]);
            let lo = u32::from_be_bytes(pad.try_into().unwrap());
            (lo, mid, hi)
        }
        _ => unreachable!(),
    };
    Ok(rust_decimal::Decimal::from_parts(
        lo,
        mid,
        hi,
        negative,
        scale as u32,
    ))
}

pub(crate) fn unix_epoch_days() -> i32 {
    Date::from_ymd_uncheck(1970, 1, 1).0.num_days_from_ce()
}

// extract inner filed/item schema of record/array/union
pub(crate) fn extract_inner_field_schema<'a>(
    schema: &'a Schema,
    name: Option<&'a str>,
) -> Result<&'a Schema> {
    match schema {
        Schema::Record { fields, lookup, .. } => {
            let name = name.ok_or_else(|| {
                RwError::from(InternalError(
                    "no name provided for a field in record".to_owned(),
                ))
            })?;
            let index = lookup.get(name).ok_or_else(|| {
                RwError::from(InternalError(format!(
                    "No filed named {} in record {:?}",
                    name, schema
                )))
            })?;
            let field = fields.get(*index).ok_or_else(|| {
                RwError::from(InternalError(format!(
                    "illegal avro record schema {:?}",
                    schema
                )))
            })?;
            Ok(&field.schema)
        }
        Schema::Array(schema) => Ok(schema),
        Schema::Union(union_schema) => {
            let inner_schema = union_schema
                .variants()
                .iter()
                .find(|s| **s != Schema::Null)
                .ok_or_else(|| {
                    RwError::from(InternalError(format!(
                        "illegal avro record schema {:?}",
                        union_schema
                    )))
                })?;
            Ok(inner_schema)
        }
        _ => Err(RwError::from(InternalError(
            "avro schema is not a record or array".to_owned(),
        ))),
    }
}

/// Convert Avro value to datum.For now, support the following [Avro type](https://avro.apache.org/docs/current/spec.html).
///  - boolean
///  - int : i32
///  - long: i64
///  - float: f32
///  - double: f64
///  - string: String
///  - Date (the number of days from the unix epoch, 1970-1-1 UTC)
///  - Timestamp (the number of milliseconds from the unix epoch,  1970-1-1 00:00:00.000 UTC)
#[inline]
pub(crate) fn from_avro_value(value: Value, value_schema: &Schema) -> Result<Datum> {
    let v = match value {
        Value::Null => {
            return Ok(None);
        }
        Value::Boolean(b) => ScalarImpl::Bool(b),
        Value::String(s) => ScalarImpl::Utf8(s.into_boxed_str()),
        Value::Int(i) => ScalarImpl::Int32(i),
        Value::Long(i) => ScalarImpl::Int64(i),
        Value::Float(f) => ScalarImpl::Float32(F32::from(f)),
        Value::Double(f) => ScalarImpl::Float64(F64::from(f)),
        Value::Decimal(avro_decimal) => {
            let (precision, scale) = match value_schema {
                Schema::Decimal {
                    precision, scale, ..
                } => (*precision, *scale),
                _ => {
                    return Err(RwError::from(InternalError(
                        "avro value is and decimal but schema not".to_owned(),
                    )));
                }
            };
            let decimal = avro_decimal_to_rust_decimal(avro_decimal, precision, scale)?;
            ScalarImpl::Decimal(risingwave_common::types::Decimal::Normalized(decimal))
        }
        Value::Date(days) => {
            ScalarImpl::Date(Date::with_days(days + unix_epoch_days()).map_err(|e| {
                let err_msg = format!("avro parse error.wrong date value {}, err {:?}", days, e);
                RwError::from(InternalError(err_msg))
            })?)
        }
        Value::TimestampMicros(us) => ScalarImpl::Int64(us),
        Value::TimestampMillis(ms) => ScalarImpl::Int64(ms.checked_mul(1000).ok_or_else(|| {
            RwError::from(InternalError(format!(
                "avro parse millis overflow, value: {}",
                ms
            )))
        })?),
        Value::Duration(duration) => {
            let months = u32::from(duration.months()) as i32;
            let days = u32::from(duration.days()) as i32;
            let usecs = (u32::from(duration.millis()) as i64) * 1000; // never overflows
            ScalarImpl::Interval(Interval::from_month_day_usec(months, days, usecs))
        }
        Value::Enum(_, symbol) => ScalarImpl::Utf8(symbol.into_boxed_str()),
        Value::Record(descs) => {
            let rw_values = descs
                .into_iter()
                .map(|(field_name, field_value)| {
                    extract_inner_field_schema(value_schema, Some(&field_name))
                        .and_then(|field_schema| from_avro_value(field_value, field_schema))
                })
                .collect::<Result<Vec<Datum>>>()?;
            ScalarImpl::Struct(StructValue::new(rw_values))
        }
        Value::Array(values) => {
            let item_schema = extract_inner_field_schema(value_schema, None)?;
            let rw_values = values
                .into_iter()
                .map(|item_value| from_avro_value(item_value, item_schema))
                .collect::<Result<Vec<Datum>>>()?;
            ScalarImpl::List(ListValue::new(rw_values))
        }
        Value::Union(_, value) => {
            let inner_schema = extract_inner_field_schema(value_schema, None)?;
            return from_avro_value(*value, inner_schema);
        }
        _ => {
            let err_msg = format!("avro parse error.unsupported value {:?}", value);
            return Err(RwError::from(InternalError(err_msg)));
        }
    };

    Ok(Some(v))
}

#[cfg(test)]
mod tests {
    use super::*;
    #[test]
    fn test_convert_decimal() {
        // 280
        let v = vec![1, 24];
        let avro_decimal = AvroDecimal::from(v);
        let rust_decimal = avro_decimal_to_rust_decimal(avro_decimal, 28, 0).unwrap();
        assert_eq!(rust_decimal, rust_decimal::Decimal::from(280));

        // 28.1
        let v = vec![1, 25];
        let avro_decimal = AvroDecimal::from(v);
        let rust_decimal = avro_decimal_to_rust_decimal(avro_decimal, 28, 1).unwrap();
        assert_eq!(rust_decimal, rust_decimal::Decimal::try_from(28.1).unwrap());
    }

    #[test]
    fn test_avro_timestamp_micros() {
        let v1 = Value::TimestampMicros(1620000000000);
        let v2 = Value::TimestampMillis(1620000000);
        let value_schema1 = Schema::TimestampMicros;
        let value_schema2 = Schema::TimestampMillis;
        let datum1 = from_avro_value(v1, &value_schema1).unwrap();
        let datum2 = from_avro_value(v2, &value_schema2).unwrap();
        assert_eq!(datum1, Some(ScalarImpl::Int64(1620000000000)));
        assert_eq!(datum2, Some(ScalarImpl::Int64(1620000000000)));
    }
}<|MERGE_RESOLUTION|>--- conflicted
+++ resolved
@@ -48,12 +48,8 @@
                 name: name.to_owned(),
                 field_descs: vec_column,
                 type_name: schema_name.to_string(),
-<<<<<<< HEAD
-                generated_column: None,
+                generated_or_default_column: None,
                 is_from_key,
-=======
-                generated_or_default_column: None,
->>>>>>> 445ca8e4
             })
         }
         _ => {
