[package]
name = "risingwave_connector"
version = { workspace = true }
edition = { workspace = true }
homepage = { workspace = true }
keywords = { workspace = true }
license = { workspace = true }
repository = { workspace = true }

[package.metadata.cargo-machete]
ignored = ["workspace-hack"]

[package.metadata.cargo-udeps.ignore]
normal = ["workspace-hack"]

[dependencies]
anyhow = "1"
apache-avro = { git = "https://github.com/risingwavelabs/avro", rev = "d0846a16ce813a225af04ade35b3b8117b137a29", features = [
    "snappy",
    "zstandard",
    "bzip",
    "xz",
] }
arrow-array = "48"
async-nats = "0.32"
async-trait = "0.1"
auto_enums = { version = "0.8", features = ["futures03"] }
auto_impl = "1"
aws-config = { workspace = true }
aws-credential-types = { workspace = true }
aws-sdk-kinesis = { workspace = true }
aws-sdk-s3 = { workspace = true }
aws-smithy-http = { workspace = true }
aws-smithy-runtime-api = { workspace = true }
aws-smithy-types = { workspace = true }
aws-types = { workspace = true }
base64 = "0.21"
byteorder = "1"
bytes = { version = "1", features = ["serde"] }
chrono = { version = "0.4", default-features = false, features = [
    "clock",
    "std",
] }
clickhouse = { git = "https://github.com/risingwavelabs/clickhouse.rs", rev = "622501c1c98c80baaf578c716d6903dde947804e", features = [
    "time",
] }
csv = "1.3"
duration-str = "0.7.0"
easy-ext = "1"
enum-as-inner = "0.6"
futures = { version = "0.3", default-features = false, features = ["alloc"] }
futures-async-stream = { workspace = true }
gcp-bigquery-client = "0.18.0"
glob = "0.3"
<<<<<<< HEAD
google-cloud-pubsub = "0.20"
=======
google-cloud-pubsub = "0.21"
http = "0.2"
hyper = { version = "0.14", features = [
    "client",
    "tcp",
    "http1",
    "http2",
    "stream",
] }
hyper-tls = "0.5"
>>>>>>> 2fba274a
icelake = { workspace = true }
indexmap = { version = "1.9.3", features = ["serde"] }
itertools = "0.12"
jni = { version = "0.21.1", features = ["invocation"] }
jst = { package = 'jsonschema-transpiler', git = "https://github.com/mozilla/jsonschema-transpiler", rev = "c1a89d720d118843d8bcca51084deb0ed223e4b4" }
maplit = "1.0.2"
moka = { version = "0.12", features = ["future"] }
mysql_async = { version = "0.33", default-features = false, features = [
    "default",
] }
mysql_common = { version = "0.31", default-features = false, features = [
    "chrono",
] }
nexmark = { version = "0.2", features = ["serde"] }
num-bigint = "0.4"
parking_lot = "0.12"
paste = "1"
prometheus = { version = "0.13", features = ["process"] }
prost = { version = "0.12", features = ["no-recursion-limit"] }
prost-reflect = "0.12"
prost-types = "0.12"
protobuf-native = "0.2.1"
pulsar = { version = "6.1", default-features = false, features = [
    "tokio-runtime",
    "telemetry",
    "auth-oauth2",
] }
rdkafka = { workspace = true, features = [
    "cmake-build",
    # "ssl",
    # FIXME: temporary workaround before we find an ideal solution.
    # See why it's needed and why it's not ideal in https://github.com/risingwavelabs/risingwave/issues/9852
    "ssl-vendored",
    "gssapi",
    "zstd",
] }
<<<<<<< HEAD
redis = { version = "0.23.3", features = ["aio", "tokio-comp", "async-std-comp"] }
regex = "1"
=======
redis = { version = "0.24.0", features = ["aio","tokio-comp","async-std-comp"] }
regex = "1.4"
>>>>>>> 2fba274a
reqwest = { version = "0.11", features = ["json"] }
risingwave_common = { workspace = true }
risingwave_jni_core = { workspace = true }
risingwave_pb = { workspace = true }
risingwave_rpc_client = { workspace = true }
risingwave_sqlparser = { workspace = true }
rust_decimal = "1"
serde = { version = "1", features = ["derive", "rc"] }
serde_derive = "1"
serde_json = "1"
serde_with = { version = "3", features = ["json"] }
<<<<<<< HEAD
simd-json = "0.12.0"
=======
simd-json = "0.13.3"
strum = "0.25"
strum_macros = "0.25"
>>>>>>> 2fba274a
tempfile = "3"
thiserror = "1"
time = "0.3.30"
tokio = { version = "0.2", package = "madsim-tokio", features = [
    "rt",
    "rt-multi-thread",
    "sync",
    "macros",
    "time",
    "signal",
    "fs",
] }
tokio-retry = "0.3"
tokio-stream = "0.1"
tokio-util = { version = "0.7", features = ["codec", "io"] }
tonic_0_9 = { package = "tonic", version = "0.9" }
tracing = "0.1"
tracing-futures = { version = "0.2", features = ["futures-03"] }
url = "2"
urlencoding = "2"
with_options = { path = "../utils/with_options" }
yup-oauth2 = "8.3"

[target.'cfg(not(madsim))'.dependencies]
workspace-hack = { path = "../workspace-hack" }

[dev-dependencies]
criterion = { workspace = true, features = ["async_tokio", "async"] }
expect-test = "1"
pretty_assertions = "1"
quote = "1"
rand = "0.8"
serde = { version = "1", features = ["derive"] }
serde_yaml = "0.9"
syn = { version = "1", features = ["full"] }
tempfile = "3"
tracing-subscriber = "0.3"
tracing-test = "0.2"
walkdir = "2"

[build-dependencies]
prost-build = "0.12"
protobuf-src = "1"

[[bench]]
name = "parser"
harness = false

[[bench]]
name = "nexmark_integration"
harness = false

[lints]
workspace = true<|MERGE_RESOLUTION|>--- conflicted
+++ resolved
@@ -21,7 +21,7 @@
     "bzip",
     "xz",
 ] }
-arrow-array = "48"
+arrow-array = { workspace = true }
 async-nats = "0.32"
 async-trait = "0.1"
 auto_enums = { version = "0.8", features = ["futures03"] }
@@ -52,20 +52,7 @@
 futures-async-stream = { workspace = true }
 gcp-bigquery-client = "0.18.0"
 glob = "0.3"
-<<<<<<< HEAD
-google-cloud-pubsub = "0.20"
-=======
 google-cloud-pubsub = "0.21"
-http = "0.2"
-hyper = { version = "0.14", features = [
-    "client",
-    "tcp",
-    "http1",
-    "http2",
-    "stream",
-] }
-hyper-tls = "0.5"
->>>>>>> 2fba274a
 icelake = { workspace = true }
 indexmap = { version = "1.9.3", features = ["serde"] }
 itertools = "0.12"
@@ -102,13 +89,8 @@
     "gssapi",
     "zstd",
 ] }
-<<<<<<< HEAD
-redis = { version = "0.23.3", features = ["aio", "tokio-comp", "async-std-comp"] }
+redis = { version = "0.24.0", features = ["aio", "tokio-comp", "async-std-comp"] }
 regex = "1"
-=======
-redis = { version = "0.24.0", features = ["aio","tokio-comp","async-std-comp"] }
-regex = "1.4"
->>>>>>> 2fba274a
 reqwest = { version = "0.11", features = ["json"] }
 risingwave_common = { workspace = true }
 risingwave_jni_core = { workspace = true }
@@ -120,13 +102,7 @@
 serde_derive = "1"
 serde_json = "1"
 serde_with = { version = "3", features = ["json"] }
-<<<<<<< HEAD
-simd-json = "0.12.0"
-=======
 simd-json = "0.13.3"
-strum = "0.25"
-strum_macros = "0.25"
->>>>>>> 2fba274a
 tempfile = "3"
 thiserror = "1"
 time = "0.3.30"
