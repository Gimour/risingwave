#!/usr/bin/env bash

set -euo pipefail

export DOCKER_BUILDKIT=1
DIR="$( cd "$( dirname "${BASH_SOURCE[0]}" )" >/dev/null 2>&1 && pwd )"
cd "$DIR"

cat ../rust-toolchain
# shellcheck disable=SC2155
export RUST_TOOLCHAIN=$(cat ../rust-toolchain)

######################################################
# !!! CHANGE THIS WHEN YOU WANT TO BUMP CI IMAGE !!! #
#          AND ALSO docker-compose.yml               #
######################################################
<<<<<<< HEAD
export BUILD_ENV_VERSION=v20221231
=======
export BUILD_ENV_VERSION=v20230119-1
>>>>>>> 53a99404

export BUILD_TAG="public.ecr.aws/x5u3w5h6/rw-build-env:${BUILD_ENV_VERSION}"

echo "+++ Arch"
arch

echo "--- Check docker-compose"
set +e
if ! grep "${BUILD_TAG}" docker-compose.yml; then
    echo "${BUILD_TAG} is not set up for docker-compose, please modify docker-compose.yml."
    exit 1
fi
set -e

echo "--- Docker login"
aws ecr-public get-login-password --region us-east-1 | docker login --username AWS --password-stdin public.ecr.aws/x5u3w5h6

echo "--- Check image existence"
set +e
# remove all local images to ensure we fetch remote images
docker image rm ${BUILD_TAG}
# check manifest
if docker manifest inspect "${BUILD_TAG}"; then
    echo "+++ Image already exists"
    echo "${BUILD_TAG} already exists -- skipping build image"
    exit 0
fi
set -ex

echo "--- Docker build"
if [[ -z ${BUILDKITE} ]]; then
    export DOCKER_BUILD_PROGRESS="--progress=auto"
else
    export DOCKER_BUILD_PROGRESS="--progress=plain"
fi

docker build -t ${BUILD_TAG} ${DOCKER_BUILD_PROGRESS} --no-cache --build-arg "RUST_TOOLCHAIN=${RUST_TOOLCHAIN}" .

echo "--- Docker push"
docker push ${BUILD_TAG}<|MERGE_RESOLUTION|>--- conflicted
+++ resolved
@@ -14,11 +14,7 @@
 # !!! CHANGE THIS WHEN YOU WANT TO BUMP CI IMAGE !!! #
 #          AND ALSO docker-compose.yml               #
 ######################################################
-<<<<<<< HEAD
-export BUILD_ENV_VERSION=v20221231
-=======
-export BUILD_ENV_VERSION=v20230119-1
->>>>>>> 53a99404
+export BUILD_ENV_VERSION=v20230122
 
 export BUILD_TAG="public.ecr.aws/x5u3w5h6/rw-build-env:${BUILD_ENV_VERSION}"
 
